# parts are copied from Dockerfile

# these need to be defined before any FROM - otherwise, the ARGs expand to empty strings.
# see build_x86_64_executable.sh and build_aarch64_executable.sh which define these.
ARG RUST_BUILDER_VERSION
ARG PERF_BUILDER_UBUNTU
ARG PHPSPY_BUILDER_UBUNTU
ARG AP_BUILDER_CENTOS
ARG AP_BUILDER_ALPINE
ARG AP_CENTOS_MIN
ARG BURN_BUILDER_GOLANG
ARG GPROFILER_BUILDER
ARG PYPERF_BUILDER_UBUNTU
ARG DOTNET_BUILDER
ARG NODE_PACKAGE_BUILDER_MUSL
ARG NODE_PACKAGE_BUILDER_GLIBC

# pyspy & rbspy builder base
FROM rust${RUST_BUILDER_VERSION} AS pyspy-rbspy-builder-common
WORKDIR /tmp

COPY scripts/prepare_machine-unknown-linux-musl.sh .
COPY scripts/libunwind_build.sh .
RUN ./prepare_machine-unknown-linux-musl.sh

# py-spy
FROM pyspy-rbspy-builder-common AS pyspy-builder
WORKDIR /tmp
COPY scripts/pyspy_build.sh .
COPY scripts/pyspy_commit.txt .
COPY scripts/pyspy_tag.txt .
RUN ./pyspy_build.sh
RUN mv "/tmp/py-spy/target/$(uname -m)-unknown-linux-musl/release/py-spy" /tmp/py-spy/py-spy

# rbspy
FROM pyspy-rbspy-builder-common AS rbspy-builder
WORKDIR /tmp
COPY scripts/rbspy_build.sh .
RUN ./rbspy_build.sh
RUN mv "/tmp/rbspy/target/$(uname -m)-unknown-linux-musl/release/rbspy" /tmp/rbspy/rbspy

# dotnet-trace
FROM mcr.microsoft.com/dotnet/sdk${DOTNET_BUILDER} as dotnet-builder
WORKDIR /tmp
RUN apt-get update && \
  dotnet tool install --global dotnet-trace --version 6.0.351802

RUN cp -r "$HOME/.dotnet" "/tmp/dotnet"
COPY scripts/dotnet_prepare_dependencies.sh .
COPY scripts/dotnet_trace_dependencies.txt .
RUN ./dotnet_prepare_dependencies.sh

# perf
FROM ubuntu${PERF_BUILDER_UBUNTU} AS perf-builder
WORKDIR /tmp

COPY scripts/perf_env.sh .
RUN ./perf_env.sh

COPY scripts/libunwind_build.sh .
RUN ./libunwind_build.sh

COPY scripts/perf_build.sh .
RUN ./perf_build.sh

# phpspy
FROM ubuntu${PHPSPY_BUILDER_UBUNTU} as phpspy-builder
WORKDIR /tmp
COPY scripts/phpspy_env.sh .
RUN ./phpspy_env.sh
COPY scripts/phpspy_build.sh .
RUN ./phpspy_build.sh

# async-profiler glibc
FROM centos${AP_BUILDER_CENTOS} AS async-profiler-builder-glibc
WORKDIR /tmp

COPY scripts/async_profiler_env_glibc.sh .
RUN ./async_profiler_env_glibc.sh

COPY scripts/async_profiler_build_shared.sh .
RUN ./async_profiler_build_shared.sh

# a build step to ensure the minimum CentOS version that we require can "ldd" our libasyncProfiler.so file.
FROM centos${AP_CENTOS_MIN} AS async-profiler-centos-min-test-glibc
SHELL ["/bin/bash", "-c", "-euo", "pipefail"]
COPY --from=async-profiler-builder-glibc /tmp/async-profiler/build/libasyncProfiler.so /libasyncProfiler.so
RUN if ldd /libasyncProfiler.so 2>&1 | grep -q "not found" ; then echo "libasyncProfiler.so is not compatible with minimum CentOS!"; readelf -Ws /libasyncProfiler.so; ldd /libasyncProfiler.so; exit 1; fi

# async-profiler musl
FROM alpine${AP_BUILDER_ALPINE} AS async-profiler-builder-musl
WORKDIR /tmp

COPY scripts/async_profiler_env_musl.sh .
RUN ./async_profiler_env_musl.sh
COPY scripts/async_profiler_build_shared.sh .
RUN ./async_profiler_build_shared.sh

FROM golang${BURN_BUILDER_GOLANG} AS burn-builder
WORKDIR /tmp

COPY scripts/burn_build.sh .
COPY scripts/burn_version.txt .
RUN ./burn_build.sh

# node-package-builder-musl
FROM alpine${NODE_PACKAGE_BUILDER_MUSL} AS node-package-builder-musl
WORKDIR /tmp
COPY scripts/node_builder_musl_env.sh .
RUN ./node_builder_musl_env.sh
COPY scripts/build_node_package.sh .
RUN ./build_node_package.sh

<<<<<<< HEAD
# node-package-builder-glibc
FROM centos${NODE_PACKAGE_BUILDER_GLIBC} AS node-package-builder-glibc
USER 0
WORKDIR /tmp
COPY scripts/node_builder_glibc_env.sh .
RUN ./node_builder_glibc_env.sh
COPY scripts/build_node_package.sh .
RUN ./build_node_package.sh
# needed for hadolint
USER 1001

# building bcc along with helpers
=======
# bcc helpers
>>>>>>> 0be1bd68
# built on newer Ubuntu because they require new clang (newer than available in GPROFILER_BUILDER's CentOS 7)
# these are only relevant for modern kernels, so there's no real reason to build them on CentOS 7 anyway.
FROM ubuntu${PYPERF_BUILDER_UBUNTU} AS bcc-build
WORKDIR /tmp

RUN if [ "$(uname -m)" = "aarch64" ]; then \
        exit 0; \
    fi && \
    apt-get update && \
    DEBIAN_FRONTEND=noninteractive apt-get install -y --no-install-recommends \
      curl \
      build-essential \
      iperf llvm-12-dev \
      clang-12 libclang-12-dev \
      cmake \
      python3 python3-pip \
      flex \
      libfl-dev \
      bison \
      libelf-dev \
      libz-dev \
      liblzma-dev \
      ca-certificates \
      git \
      patchelf scons

COPY --from=perf-builder /bpftool /bpftool

COPY scripts/bcc_helpers_build.sh .
RUN ./bcc_helpers_build.sh

# build bcc
# TODO: copied from the main Dockerfile... but modified a lot. we'd want to share it some day.
WORKDIR /tmp

COPY ./scripts/libunwind_build.sh .
RUN if [ "$(uname -m)" = "aarch64" ]; then \
      exit 0; \
    fi && \
    ./libunwind_build.sh

WORKDIR /bcc
COPY ./scripts/pyperf_build.sh .
RUN ./pyperf_build.sh

<<<<<<< HEAD
# build staticx dedicated for PyPerf and process PyPerf binary;
# apply patch to ensure staticx bootloader propagates dump signal to actual PyPerf binary
COPY scripts/staticx_for_pyperf_patch.diff staticx_for_pyperf_patch.diff
# hadolint ignore=DL3003
RUN if [ "$(uname -m)" = "aarch64" ]; then \
      exit 0; \
    fi && \
    git clone -b v0.13.8 https://github.com/JonathonReinhart/staticx.git && \
    cd staticx && \
    git reset --hard e12a69ee4d8d9c03a9cea7c333e32ab2858e5068 && \
    git apply ../staticx_for_pyperf_patch.diff && \
    python3 -m pip install --no-cache-dir .

RUN if [ "$(uname -m)" != "aarch64" ]; then \
        staticx  ./root/share/bcc/examples/cpp/PyPerf  ./root/share/bcc/examples/cpp/PyPerf; \
    fi

# gprofiler
FROM centos${GPROFILER_BUILDER} AS build-stage

=======
# bcc & gprofiler
FROM centos${GPROFILER_BUILDER} AS build-prepare
WORKDIR /tmp
COPY scripts/fix_centos8.sh .
>>>>>>> 0be1bd68
# fix repo links for CentOS 8, and enable powertools (required to download glibc-static)
RUN if grep -q "CentOS Linux 8" /etc/os-release ; then \
        ./fix_centos8.sh; \
    fi

# python 3.10 installation
WORKDIR /python
RUN yum install -y \
    bzip2-devel \
    libffi-devel \
    perl-core \
    zlib-devel \
    xz-devel \
    ca-certificates \
    wget && \
    yum groupinstall -y "Development Tools" && \
    yum clean all
COPY ./scripts/openssl_build.sh .
RUN ./openssl_build.sh
COPY ./scripts/python310_build.sh .
RUN ./python310_build.sh

# gProfiler part

WORKDIR /app

RUN yum clean all && yum --setopt=skip_missing_names_on_install=False install -y \
        epel-release \
        gcc \
        curl \
        libicu

# needed for aarch64 (for staticx)
RUN set -e; \
    if [ "$(uname -m)" = "aarch64" ]; then \
        yum install -y glibc-static zlib-devel.aarch64 && \
        yum clean all; \
    fi
# needed for aarch64, scons & wheel are needed to build staticx
RUN set -e; \
    if [ "$(uname -m)" = "aarch64" ]; then \
         ln -s /usr/lib64/python3.10/lib-dynload /usr/lib/python3.10/lib-dynload; \
    fi
RUN set -e; \
    if [ "$(uname -m)" = "aarch64" ]; then \
        python3 -m pip install --no-cache-dir 'wheel==0.37.0' 'scons==4.2.0'; \
    fi

# we want the latest pip
# hadolint ignore=DL3013
RUN python3 -m pip install --no-cache-dir --upgrade pip

FROM ${NODE_PACKAGE_BUILDER_GLIBC} as node-package-builder-glibc
USER 0
WORKDIR /tmp
COPY scripts/node_builder_glibc_env.sh .
RUN ./node_builder_glibc_env.sh
COPY scripts/build_node_package.sh .
RUN ./build_node_package.sh
# needed for hadolint
WORKDIR /app
USER 1001

FROM build-prepare as build-stage

COPY requirements.txt requirements.txt
COPY granulate-utils/setup.py granulate-utils/requirements.txt granulate-utils/README.md granulate-utils/
COPY granulate-utils/granulate_utils granulate-utils/granulate_utils
COPY granulate-utils/glogger granulate-utils/glogger
RUN python3 -m pip install --no-cache-dir -r requirements.txt

COPY exe-requirements.txt exe-requirements.txt
# build on centos:8 of Aarch64 requires -lnss_files and -lnss_dns. the files are missing but the symbols
# seem to be provided from another archive (e.g libc.a), so this "fix" bypasses the ld error of "missing -lnss..."
# see https://github.com/JonathonReinhart/staticx/issues/219
RUN if grep -q "CentOS Linux 8" /etc/os-release ; then \
    ! test -f /lib64/libnss_files.a && ar rcs /lib64/libnss_files.a && \
    ! test -f /lib64/libnss_dns.a && ar rcs /lib64/libnss_dns.a; \
    fi
RUN python3 -m pip install --no-cache-dir -r exe-requirements.txt

# copy PyPerf, licenses and notice file.
RUN mkdir -p gprofiler/resources/ruby && \
    mkdir -p gprofiler/resources/python/pyperf
COPY --from=bcc-build /bcc/bcc/LICENSE.txt gprofiler/resources/python/pyperf/
COPY --from=bcc-build /bcc/bcc/licenses gprofiler/resources/python/pyperf/licenses
COPY --from=bcc-build /bcc/bcc/NOTICE gprofiler/resources/python/pyperf/
COPY --from=bcc-build /bcc/root/share/bcc/examples/cpp/PyPerf gprofiler/resources/python/pyperf/
COPY --from=bcc-build /bpf_get_fs_offset/get_fs_offset gprofiler/resources/python/pyperf/
COPY --from=bcc-build /bpf_get_stack_offset/get_stack_offset gprofiler/resources/python/pyperf/

COPY --from=pyspy-builder /tmp/py-spy/py-spy gprofiler/resources/python/py-spy
COPY --from=rbspy-builder /tmp/rbspy/rbspy gprofiler/resources/ruby/rbspy
COPY --from=perf-builder /perf gprofiler/resources/perf

COPY --from=dotnet-builder /usr/share/dotnet/host gprofiler/resources/dotnet/host
COPY --from=dotnet-builder /tmp/dotnet/deps gprofiler/resources/dotnet/shared/Microsoft.NETCore.App/6.0.7
COPY --from=dotnet-builder /tmp/dotnet/tools gprofiler/resources/dotnet/tools

COPY --from=phpspy-builder /tmp/phpspy/phpspy gprofiler/resources/php/phpspy
COPY --from=phpspy-builder /tmp/binutils/binutils-2.25/bin/bin/objdump gprofiler/resources/php/objdump
COPY --from=phpspy-builder /tmp/binutils/binutils-2.25/bin/bin/strings gprofiler/resources/php/strings
# copying from async-profiler-builder as an "old enough" centos.
COPY --from=async-profiler-builder-glibc /usr/bin/awk gprofiler/resources/php/awk
COPY --from=async-profiler-builder-glibc /usr/bin/xargs gprofiler/resources/php/xargs

COPY --from=async-profiler-builder-glibc /tmp/async-profiler/build/jattach gprofiler/resources/java/jattach
COPY --from=async-profiler-builder-glibc /tmp/async-profiler/build/async-profiler-version gprofiler/resources/java/async-profiler-version
COPY --from=async-profiler-centos-min-test-glibc /libasyncProfiler.so gprofiler/resources/java/glibc/libasyncProfiler.so
COPY --from=async-profiler-builder-musl /tmp/async-profiler/build/libasyncProfiler.so gprofiler/resources/java/musl/libasyncProfiler.so
COPY --from=async-profiler-builder-glibc /tmp/async-profiler/build/fdtransfer gprofiler/resources/java/fdtransfer
COPY --from=node-package-builder-musl /tmp/module_build gprofiler/resources/node/module/musl
COPY --from=node-package-builder-glibc /tmp/module_build gprofiler/resources/node/module/glibc

COPY --from=burn-builder /tmp/burn/burn gprofiler/resources/burn

COPY gprofiler gprofiler

# run PyInstaller and make sure no 'gprofiler.*' modules are missing.
# see https://pyinstaller.readthedocs.io/en/stable/when-things-go-wrong.html
# from a quick look I didn't see how to tell PyInstaller to exit with an error on this, hence
# this check in the shell.
COPY pyi_build.py pyinstaller.spec scripts/check_pyinstaller.sh ./

RUN pyinstaller pyinstaller.spec \
    && echo \
    && test -f build/pyinstaller/warn-pyinstaller.txt \
    && ./check_pyinstaller.sh

# for aarch64 - build a patched version of staticx 0.13.6. we remove calls to getpwnam and getgrnam, for these end up doing dlopen()s which
# crash the staticx bootloader. we don't need them anyway (all files in our staticx tar are uid 0 and we don't need the names translation)
COPY scripts/staticx_patch.diff staticx_patch.diff
# hadolint ignore=DL3003
RUN if [ "$(uname -m)" = "aarch64" ]; then \
        git clone -b v0.13.6 https://github.com/JonathonReinhart/staticx.git && \
        cd staticx && \
        git reset --hard 819d8eafecbaab3646f70dfb1e3e19f6bbc017f8 && \
        git apply ../staticx_patch.diff && \
        python3 -m pip install --no-cache-dir . ; \
    fi

RUN yum install -y patchelf upx && yum clean all

COPY ./scripts/list_needed_libs.sh ./scripts/list_needed_libs.sh
# staticx packs dynamically linked app with all of their dependencies, it tries to figure out which dynamic libraries are need for its execution
# in some cases, when the application is lazily loading some DSOs, staticx doesn't handle it.
# we use list_needed_libs.sh to list the dynamic dependencies of *all* of our resources,
# and make staticx pack them as well.
# using scl here to get the proper LD_LIBRARY_PATH set
# hadolint ignore=SC2046,SC2086
RUN set -e; \
    if [ $(uname -m) != "aarch64" ]; then \
        LIBS=$(./scripts/list_needed_libs.sh) && \
        staticx $LIBS dist/gprofiler dist/gprofiler ; \
    fi

FROM scratch AS export-stage

COPY --from=build-stage /app/dist/gprofiler /gprofiler<|MERGE_RESOLUTION|>--- conflicted
+++ resolved
@@ -111,22 +111,7 @@
 COPY scripts/build_node_package.sh .
 RUN ./build_node_package.sh
 
-<<<<<<< HEAD
-# node-package-builder-glibc
-FROM centos${NODE_PACKAGE_BUILDER_GLIBC} AS node-package-builder-glibc
-USER 0
-WORKDIR /tmp
-COPY scripts/node_builder_glibc_env.sh .
-RUN ./node_builder_glibc_env.sh
-COPY scripts/build_node_package.sh .
-RUN ./build_node_package.sh
-# needed for hadolint
-USER 1001
-
 # building bcc along with helpers
-=======
-# bcc helpers
->>>>>>> 0be1bd68
 # built on newer Ubuntu because they require new clang (newer than available in GPROFILER_BUILDER's CentOS 7)
 # these are only relevant for modern kernels, so there's no real reason to build them on CentOS 7 anyway.
 FROM ubuntu${PYPERF_BUILDER_UBUNTU} AS bcc-build
@@ -172,7 +157,6 @@
 COPY ./scripts/pyperf_build.sh .
 RUN ./pyperf_build.sh
 
-<<<<<<< HEAD
 # build staticx dedicated for PyPerf and process PyPerf binary;
 # apply patch to ensure staticx bootloader propagates dump signal to actual PyPerf binary
 COPY scripts/staticx_for_pyperf_patch.diff staticx_for_pyperf_patch.diff
@@ -191,14 +175,10 @@
     fi
 
 # gprofiler
-FROM centos${GPROFILER_BUILDER} AS build-stage
-
-=======
-# bcc & gprofiler
 FROM centos${GPROFILER_BUILDER} AS build-prepare
+
 WORKDIR /tmp
 COPY scripts/fix_centos8.sh .
->>>>>>> 0be1bd68
 # fix repo links for CentOS 8, and enable powertools (required to download glibc-static)
 RUN if grep -q "CentOS Linux 8" /etc/os-release ; then \
         ./fix_centos8.sh; \
