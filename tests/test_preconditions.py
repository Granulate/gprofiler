#
# Copyright (c) Granulate. All rights reserved.
# Licensed under the AGPL3 License. See LICENSE.md in the project root for license information.
#
from contextlib import contextmanager
from pathlib import Path
from typing import List, Optional

import pytest
from docker import DockerClient
from docker.errors import ContainerError
from docker.models.containers import Container
from docker.models.images import Image

from tests.utils import start_gprofiler_in_container_for_one_session, wait_for_container, wait_for_log


def start_gprofiler(
    docker_client: DockerClient,
    gprofiler_docker_image: Image,
    privileged: bool = True,
    user: int = 0,
    pid_mode: Optional[str] = "host",
    extra_profiler_args: Optional[List[str]] = None,
) -> Container:
    extra_profiler_args = extra_profiler_args or []
    return start_gprofiler_in_container_for_one_session(
        docker_client,
        gprofiler_docker_image,
        Path("/tmp"),
        Path("/tmp/collapsed"),
        [],
        ["-d", "1"] + extra_profiler_args,
        privileged=privileged,
        user=user,
        pid_mode=pid_mode,
    )


@contextmanager
def run_gprofiler_container(
    docker_client: DockerClient,
    gprofiler_docker_image: Image,
    privileged: bool = True,
    user: int = 0,
    pid_mode: Optional[str] = "host",
    extra_profiler_args: Optional[List[str]] = None,
) -> Container:
    container: Container = None
    try:
        container = start_gprofiler(
            docker_client, gprofiler_docker_image, privileged, user, pid_mode, extra_profiler_args
        )
        yield container
    finally:
        if container is not None:
            container.stop()  # Fine to be run also if already stopped


def test_mutex_taken_twice(
    docker_client: DockerClient,
    gprofiler_docker_image: Image,
) -> None:
    """
    Mutex can only be taken once. Second gProfiler executed should fail with the mutex already taken error.
    """
    # Run the first one continuously
<<<<<<< HEAD
    gprofiler1 = start_gprofiler(docker_client, gprofiler_docker_image, extra_profiler_args=["-c"])
    wait_for_log(gprofiler1, "Running gProfiler", 0)
    gprofiler2 = start_gprofiler(docker_client, gprofiler_docker_image)

    # exits without an error
    assert wait_for_container(gprofiler2) == (
        "Could not acquire gProfiler's lock. Is it already running?"
        " Try 'sudo netstat -xp | grep gprofiler' to see which process holds the lock.\n"
    )
    gprofiler1.stop()
=======
    with run_gprofiler_container(docker_client, gprofiler_docker_image, extra_profiler_args=["-c"]) as gprofiler1:
        wait_for_log(gprofiler1, "Running gProfiler", 0)
        with run_gprofiler_container(docker_client, gprofiler_docker_image) as gprofiler2:
            # exits without an error
            assert wait_for_container(gprofiler2) == (
                "Could not acquire gProfiler's lock. Is it already running?"
                " Try 'sudo netstat -xp | grep gprofiler' to see which process holds the lock.\n"
            )

>>>>>>> a8caddff
    wait_for_container(gprofiler1)  # without an error as well


def test_not_root(
    docker_client: DockerClient,
    gprofiler_docker_image: Image,
) -> None:
    """
    gProfiler must run as root and should complain otherwise.
    """
    gprofiler = start_gprofiler(docker_client, gprofiler_docker_image, user=42)

    # exits without an error
    with pytest.raises(ContainerError) as e:
        wait_for_container(gprofiler)

    assert e.value.exit_status == 1
    assert e.value.stderr == b"Must run gprofiler as root, please re-run.\n"


def test_not_host_pid(
    docker_client: DockerClient,
    gprofiler_docker_image: Image,
) -> None:
    """
    gProfiler must run in host PID NS.
    """
    gprofiler = start_gprofiler(docker_client, gprofiler_docker_image, pid_mode=None)

    # exits without an error
    with pytest.raises(ContainerError) as e:
        wait_for_container(gprofiler)

    assert e.value.exit_status == 1
    assert e.value.stderr == (
        b"Please run me in the init PID namespace! In Docker, make sure you pass '--pid=host'."
        b" In Kubernetes, add 'hostPID: true' in the Pod spec.\n"
        b"You can disable this check with --disable-pidns-check.\n"
    )


def test_host_pid_not_privileged(
    docker_client: DockerClient,
    gprofiler_docker_image: Image,
) -> None:
    """
    When run in host PID NS but not privileged, we will fail to take the mutex.
    Ensure an appropriate message is written.
    """
    gprofiler = start_gprofiler(docker_client, gprofiler_docker_image, privileged=False, user=0, pid_mode="host")

    # exits without an error
    with pytest.raises(ContainerError) as e:
        wait_for_container(gprofiler)

    assert e.value.exit_status == 1
    assert e.value.stderr.endswith(
        b"Could not acquire gProfiler's lock due to an error. Are you running gProfiler in privileged mode?\n"
    )<|MERGE_RESOLUTION|>--- conflicted
+++ resolved
@@ -65,18 +65,6 @@
     Mutex can only be taken once. Second gProfiler executed should fail with the mutex already taken error.
     """
     # Run the first one continuously
-<<<<<<< HEAD
-    gprofiler1 = start_gprofiler(docker_client, gprofiler_docker_image, extra_profiler_args=["-c"])
-    wait_for_log(gprofiler1, "Running gProfiler", 0)
-    gprofiler2 = start_gprofiler(docker_client, gprofiler_docker_image)
-
-    # exits without an error
-    assert wait_for_container(gprofiler2) == (
-        "Could not acquire gProfiler's lock. Is it already running?"
-        " Try 'sudo netstat -xp | grep gprofiler' to see which process holds the lock.\n"
-    )
-    gprofiler1.stop()
-=======
     with run_gprofiler_container(docker_client, gprofiler_docker_image, extra_profiler_args=["-c"]) as gprofiler1:
         wait_for_log(gprofiler1, "Running gProfiler", 0)
         with run_gprofiler_container(docker_client, gprofiler_docker_image) as gprofiler2:
@@ -86,7 +74,6 @@
                 " Try 'sudo netstat -xp | grep gprofiler' to see which process holds the lock.\n"
             )
 
->>>>>>> a8caddff
     wait_for_container(gprofiler1)  # without an error as well
 
 
