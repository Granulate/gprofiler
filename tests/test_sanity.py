#
# Copyright (c) Granulate. All rights reserved.
# Licensed under the AGPL3 License. See LICENSE.md in the project root for license information.
#
import os
from pathlib import Path
from threading import Event
from typing import Callable, Mapping, Optional

import pytest  # type: ignore
from docker import DockerClient
from docker.models.images import Image

from gprofiler.java import JavaProfiler
from gprofiler.merge import parse_one_collapsed
from gprofiler.python import PySpyProfiler, PythonEbpfProfiler
from gprofiler.utils import resource_path
<<<<<<< HEAD
from tests.utils import assert_function_in_collapsed, copy_file_from_image, run_privileged_container
=======
from tests.utils import copy_file_from_image, copy_pyspy_from_image, run_privileged_container
>>>>>>> 7a60f2c0


@pytest.mark.parametrize("runtime", ["java"])
def test_java_from_host(
    tmp_path: Path,
    application_pid: int,
    assert_collapsed: Callable[[Optional[Mapping[str, int]]], None],
) -> None:
    with JavaProfiler(1000, 1, True, Event(), str(tmp_path)) as profiler:
        process_collapsed = profiler.snapshot()
        assert_collapsed(process_collapsed.get(application_pid))


@pytest.mark.parametrize("runtime", ["python"])
def test_pyspy(
    tmp_path: Path,
    application_pid: int,
    assert_collapsed: Callable[[Optional[Mapping[str, int]]], None],
    gprofiler_docker_image: Image,
) -> None:
    copy_pyspy_from_image(gprofiler_docker_image)
    with PySpyProfiler(1000, 1, Event(), str(tmp_path)) as profiler:
        process_collapsed = profiler.snapshot()
        assert_collapsed(process_collapsed.get(application_pid))


@pytest.mark.parametrize("runtime", ["python"])
def test_python_ebpf(
    tmp_path,
    application_pid,
    assert_collapsed,
    gprofiler_docker_image,
):
    # get PyPerf from the built container
    pyperf_path = resource_path(PythonEbpfProfiler.PYPERF_RESOURCE)
    copy_file_from_image(
        gprofiler_docker_image,
        os.path.join("/app", "gprofiler", "resources", PythonEbpfProfiler.PYPERF_RESOURCE),
        pyperf_path,
    )

    with PythonEbpfProfiler(1000, 1, Event(), str(tmp_path)) as profiler:
        process_collapsed = profiler.snapshot()
        collapsed = process_collapsed.get(application_pid)
        assert_collapsed(collapsed)
        assert_function_in_collapsed("sys_getdents64", collapsed)  # ensure kernels stacks exist


@pytest.mark.parametrize("runtime", ["java", "python"])
def test_from_container(
    docker_client: DockerClient,
    application_pid: int,
    gprofiler_docker_image: Image,
    output_directory: Path,
    assert_collapsed: Callable[[Mapping[str, int]], None],
) -> None:
    _ = application_pid  # Fixture only used for running the application.
    inner_output_directory = "/tmp/gpofiler"
    volumes = {
        "/usr/src": {"bind": "/usr/src", "mode": "ro"},
        "/lib/modules": {"bind": "/lib/modules", "mode": "ro"},
        str(output_directory): {"bind": inner_output_directory, "mode": "rw"},
    }
    run_privileged_container(
        docker_client, gprofiler_docker_image, ["-d", "1", "-o", inner_output_directory], volumes=volumes
    )

    collapsed = parse_one_collapsed(Path(output_directory / "last_profile.col").read_text())
    assert_collapsed(collapsed)<|MERGE_RESOLUTION|>--- conflicted
+++ resolved
@@ -15,11 +15,12 @@
 from gprofiler.merge import parse_one_collapsed
 from gprofiler.python import PySpyProfiler, PythonEbpfProfiler
 from gprofiler.utils import resource_path
-<<<<<<< HEAD
-from tests.utils import assert_function_in_collapsed, copy_file_from_image, run_privileged_container
-=======
-from tests.utils import copy_file_from_image, copy_pyspy_from_image, run_privileged_container
->>>>>>> 7a60f2c0
+from tests.utils import (
+    assert_function_in_collapsed,
+    copy_file_from_image,
+    copy_pyspy_from_image,
+    run_privileged_container,
+)
 
 
 @pytest.mark.parametrize("runtime", ["java"])
