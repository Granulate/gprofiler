--- conflicted
+++ resolved
@@ -168,11 +168,7 @@
 
 
 def is_aarch64() -> bool:
-<<<<<<< HEAD
-    return True if platform.machine() == "aarch64" else False
-=======
     return platform.machine() == "aarch64"
->>>>>>> 3ee86bf9
 
 
 def assert_function_in_collapsed(function_name: str, collapsed: StackToSampleCount) -> None:
