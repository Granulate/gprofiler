--- conflicted
+++ resolved
@@ -3,12 +3,8 @@
 from contextlib import contextmanager
 from pathlib import Path
 from threading import Event
-<<<<<<< HEAD
-from typing import Any, Dict, List, Optional
-=======
 from time import sleep
-from typing import Any, Dict, Iterator, List
->>>>>>> 6b5e79fa
+from typing import Any, Dict, Iterator, List, Optional
 
 from docker import DockerClient
 from docker.errors import ContainerError
