#
# Copyright (c) Granulate. All rights reserved.
# Licensed under the AGPL3 License. See LICENSE.md in the project root for license information.
#
import os
import stat
import subprocess
from contextlib import _GeneratorContextManager, contextmanager
from functools import partial
from pathlib import Path
<<<<<<< HEAD
from time import sleep
from typing import Any, Callable, Dict, Generator, Iterable, Iterator, List, Mapping, Optional, Tuple, cast
=======
from typing import Any, Callable, Generator, Iterable, Iterator, List, Mapping, Optional, cast
>>>>>>> c2d93d5f

import docker
import pytest
from _pytest.config import Config
from docker import DockerClient
from docker.models.containers import Container
from docker.models.images import Image
from psutil import Process
from pytest import FixtureRequest, fixture

from gprofiler.gprofiler_types import StackToSampleCount
from gprofiler.metadata.application_identifiers import get_java_app_id, get_python_app_id, set_enrichment_options
from gprofiler.metadata.enrichment import EnrichmentOptions
from tests import CONTAINERS_DIRECTORY, PARENT, PHPSPY_DURATION
from tests.utils import (
    _application_docker_container,
    _application_process,
    assert_function_in_collapsed,
    chmod_path_parts,
)


@fixture
def runtime() -> str:
    """
    Parametrize this with application runtime name (java, python, ..).
    """
    raise NotImplementedError


@fixture
def profiler_type() -> str:
    """
    Parametrize this with runtime profiler name (ap, py-spy, ...).
    """
    raise NotImplementedError


@contextmanager
def chdir(path: Path) -> Iterator[None]:
    cwd = os.getcwd()
    try:
        os.chdir(path)
        yield
    finally:
        os.chdir(cwd)


@fixture(params=[False, True])
def in_container(request: FixtureRequest) -> bool:
    return cast(bool, request.param)  # type: ignore # SubRequest isn't exported yet,
    # https://github.com/pytest-dev/pytest/issues/7469


@fixture
def java_args() -> List[str]:
    return []


@fixture
def java_command_line(tmp_path: Path, java_args: List[str]) -> List[str]:
    class_path = tmp_path / "java"
    class_path.mkdir()
    # make all directories readable & executable by all.
    # Java fails with permissions errors: "Error: Could not find or load main class Fibonacci"
    chmod_path_parts(class_path, stat.S_IRGRP | stat.S_IROTH | stat.S_IXGRP | stat.S_IXOTH)
    subprocess.run(["javac", CONTAINERS_DIRECTORY / "java/Fibonacci.java", "-d", class_path])
    return ["java"] + java_args + ["-cp", str(class_path), "Fibonacci"]


@fixture
def command_line(runtime: str, java_command_line: List[str]) -> List[str]:
    return {
        "java": java_command_line,
        # note: here we run "python /path/to/lister.py" while in the container test we have
        # "CMD /path/to/lister.py", to test processes with non-python /proc/pid/comm
        "python": ["python3", str(CONTAINERS_DIRECTORY / "python/lister.py")],
        "php": ["php", str(CONTAINERS_DIRECTORY / "php/fibonacci.php")],
        "ruby": ["ruby", str(CONTAINERS_DIRECTORY / "ruby/fibonacci.rb")],
        "nodejs": [
            "node",
            "--perf-prof",
            "--interpreted-frames-native-stack",
            str(CONTAINERS_DIRECTORY / "nodejs/fibonacci.js"),
        ],
    }[runtime]


@fixture
def application_executable(runtime: str) -> str:
    if runtime == "golang":
        return "fibonacci"
    elif runtime == "nodejs":
        return "node"
    return runtime


@fixture
def gprofiler_exe(request: FixtureRequest, tmp_path: Path) -> Path:
    precompiled = request.config.getoption("--executable")
    if precompiled is not None:
        return Path(precompiled)

    with chdir(PARENT):
        pyi_popen = subprocess.Popen(
            ["pyinstaller", "--distpath", str(tmp_path), "pyinstaller.spec"],
        )
        pyi_popen.wait()

    staticx_popen = subprocess.Popen(["staticx", tmp_path / "gprofiler", tmp_path / "gprofiler"])
    staticx_popen.wait()
    return tmp_path / "gprofiler"


@fixture
def check_app_exited() -> bool:
    """Override this to prevent checking if app exited prematurely (useful for simulating crash)."""
    return True


@fixture
def application_process(
    in_container: bool, command_line: List[str], check_app_exited: bool
) -> Iterator[Optional[subprocess.Popen]]:
    if in_container:
        yield None
        return
    else:
        with _application_process(command_line, check_app_exited) as popen:
            yield popen


@fixture(scope="session")
def docker_client() -> DockerClient:
    return docker.from_env()


@fixture(scope="session")
def gprofiler_docker_image(docker_client: DockerClient) -> Iterable[Image]:
    # access the prebuilt image.
    # this is built in the CI, in the "Build gProfiler image" step.
    yield docker_client.images.get("gprofiler")


@fixture(scope="session")
def application_docker_images(docker_client: DockerClient) -> Iterable[Mapping[str, Image]]:
    images = {}
    for runtime in os.listdir(str(CONTAINERS_DIRECTORY)):
        images[runtime], _ = docker_client.images.build(path=str(CONTAINERS_DIRECTORY / runtime), rm=True)

        # for java - add additional images
        if runtime == "java":
            images[runtime + "_j9"], _ = docker_client.images.build(
                path=str(CONTAINERS_DIRECTORY / runtime),
                rm=True,
                buildargs={"JAVA_BASE_IMAGE": "adoptopenjdk/openjdk8-openj9"},
            )

            images[runtime + "_zing"], _ = docker_client.images.build(
                path=str(CONTAINERS_DIRECTORY / runtime),
                rm=True,
                dockerfile=str(CONTAINERS_DIRECTORY / runtime / "zing.Dockerfile"),
            )

        # build musl image if exists
        musl_dockerfile = CONTAINERS_DIRECTORY / runtime / "musl.Dockerfile"
        if musl_dockerfile.exists():
            images[runtime + "_musl"], _ = docker_client.images.build(
                path=str(CONTAINERS_DIRECTORY / runtime), dockerfile=str(musl_dockerfile), rm=True
            )

    yield images
    for image in images.values():
        docker_client.images.remove(image.id, force=True)


@fixture
def image_suffix() -> str:
    # lets tests override this value and use a suffixed image, e.g _musl or _j9.
    return ""


@fixture
def application_docker_image(
    application_docker_images: Mapping[str, Image],
    runtime: str,
    image_suffix: str,
) -> Iterable[Image]:
    runtime = runtime + image_suffix
    yield application_docker_images[runtime]


@fixture
def application_docker_mount() -> bool:
    """
    Whether or not to mount the output directory (output_directory fixture) to the application containers.
    """
    return False


@fixture
def extra_application_docker_mounts() -> List[docker.types.Mount]:
    """
    Override to add additional docker mounts to the application container
    """
    return []


@fixture
def application_docker_mounts(
    application_docker_mount: bool,
    extra_application_docker_mounts: List[docker.types.Mount],
    output_directory: Path,
) -> List[docker.types.Mount]:
    mounts = []

    mounts.extend(extra_application_docker_mounts)

    if application_docker_mount:
        output_directory.mkdir(parents=True, exist_ok=True)
        mounts.append(
            docker.types.Mount(target=str(output_directory), type="bind", source=str(output_directory), read_only=False)
        )

    return mounts


@fixture
def application_docker_capabilities() -> List[str]:
    """
    List of capabilities to add to the application containers.
    """
    return []


@fixture
def application_docker_container(
    in_container: bool,
    docker_client: DockerClient,
    application_docker_image: Image,
    output_directory: Path,
    application_docker_mounts: List[docker.types.Mount],
    application_docker_capabilities: List[str],
) -> Iterable[Container]:
    if not in_container:
        yield None
        return
    else:
        with _application_docker_container(
            docker_client, application_docker_image, application_docker_mounts, application_docker_capabilities
        ) as container:
            yield container


@fixture
def output_directory(tmp_path: Path) -> Path:
    return tmp_path / "output"


@fixture
def output_collapsed(output_directory: Path) -> Path:
    return output_directory / "last_profile.col"


@fixture
def application_factory(
    in_container: bool,
    docker_client: DockerClient,
    application_docker_image: Image,
    output_directory: Path,
    application_docker_mounts: List[docker.types.Mount],
    application_docker_capabilities: List[str],
    command_line: List[str],
    check_app_exited: bool,
) -> Callable[[], _GeneratorContextManager]:
    @contextmanager
    def _run_application() -> Iterator[int]:
        if in_container:
            with _application_docker_container(
                docker_client, application_docker_image, application_docker_mounts, application_docker_capabilities
            ) as container:
                yield container.attrs["State"]["Pid"]
        else:
            with _application_process(command_line, check_app_exited) as process:
                yield process.pid

    return _run_application


@fixture
def application_pid(
    in_container: bool, application_process: subprocess.Popen, application_docker_container: Container
) -> int:
    pid: int = application_docker_container.attrs["State"]["Pid"] if in_container else application_process.pid

    # Application might be run using "sh -c ...", we detect the case and return the "real" application pid
    process = Process(pid)
    if process.cmdline()[0] == "sh" and process.cmdline()[1] == "-c" and len(process.children(recursive=False)) == 1:
        pid = process.children(recursive=False)[0].pid

    return pid


@fixture
def runtime_specific_args(runtime: str) -> List[str]:
    return {
        "php": [
            # not enabled by default
            "--php-mode",
            "phpspy",
            "--php-proc-filter",
            "php",
            # phpspy needs a little more time to warm-up
            "-d",
            str(PHPSPY_DURATION),
        ],
        "python": ["-d", "3"],  # Burner python tests make syscalls and we want to record python + kernel stacks
        "nodejs": ["--nodejs-mode", "perf"],  # enable NodeJS profiling
    }.get(runtime, [])


AssertInCollapsed = Callable[[StackToSampleCount], None]


@fixture
def assert_collapsed(runtime: str) -> AssertInCollapsed:
    function_name = {
        "java": "Fibonacci.main",
        "python": "burner",
        "php": "fibonacci",
        "ruby": "fibonacci",
        "nodejs": "fibonacci",
        "golang": "fibonacci",
    }[runtime]

    return partial(assert_function_in_collapsed, function_name)


@fixture
def assert_app_id(application_pid: int, runtime: str, in_container: bool) -> Generator:
    desired_name_and_getter: Dict[str, Tuple[Callable[..., Optional[str]], str]] = {
        "java": (get_java_app_id, "java: Fibonacci.jar"),
        "python": (get_python_app_id, "python: lister.py (/app/lister.py)"),
    }
    # We test the application name only after test has finished because the test may wait until the application is
    # running and application name might change.
    yield
    # TODO: Change commandline of processes running not in containers so we'll be able to match against them.
    if in_container and runtime in desired_name_and_getter:
        getter, name = desired_name_and_getter[runtime]
        assert getter(Process(application_pid)) == name


@fixture
def exec_container_image(request: FixtureRequest, docker_client: DockerClient) -> Optional[Image]:
    image_name = request.config.getoption("--exec-container-image")
    if image_name is None:
        return None

    return docker_client.images.pull(image_name)


@fixture
def no_kernel_headers() -> Iterable[None]:
    release = os.uname().release
    headers_dir = f"/lib/modules/{release}"
    tmp_headers = f"{headers_dir}_tmp_moved"
    assert not os.path.exists(tmp_headers), "leftovers! please clean it up"

    try:
        if os.path.exists(headers_dir):
            os.rename(headers_dir, tmp_headers)
        yield
    finally:
        if os.path.exists(tmp_headers):
            os.rename(tmp_headers, headers_dir)


@fixture
def profiler_flags(runtime: str, profiler_type: str) -> List[str]:
    # Execute only the tested profiler
    flags = ["--no-java", "--no-python", "--no-php", "--no-ruby", "--no-nodejs"]
    if f"--no-{runtime}" in flags:
        flags.remove(f"--no-{runtime}")
        flags.append(f"--{runtime}-mode={profiler_type}")
    return flags


@fixture(autouse=True, scope="session")
def _set_enrichment_options() -> None:
    """
    Updates the global EnrichmentOptions for this process (for JavaProfiler, PythonProfiler etc that
    we run in this context)
    """
    set_enrichment_options(
        EnrichmentOptions(
            profile_api_version=None,
            container_names=True,
            application_identifiers=True,
            application_identifier_args_filters=[],
            application_metadata=True,
        )
    )


def pytest_addoption(parser: Any) -> None:
    parser.addoption("--exec-container-image", action="store", default=None)
    parser.addoption("--executable", action="store", default=None)


def pytest_collection_modifyitems(session: pytest.Session, config: Config, items: List[pytest.Item]) -> None:
    # run container tests before others.
    # when run in the CI, tests running the profiler on the host break, failing to execute local programs (e.g grep)
    # for whatever reason.
    # I assumed it has something to do with the bootstrap process of the runner, and indeed by running the container
    # tests first we were alleviated of those issues.
    items.sort(key=lambda i: not i.name.startswith("test_from_container"))


@fixture
def python_version(in_container: bool, application_docker_container: Container) -> Optional[str]:
    if in_container:
        exit_code, output = application_docker_container.exec_run(cmd="python --version")
        if exit_code != 0:
            return None
    else:
        # If not running in a container the test application runs on host
        output = subprocess.check_output("python --version", stderr=subprocess.STDOUT, shell=True)

    # Output is expected to look like e.g. "Python 3.9.7"
    return cast(str, output.decode().strip().split()[-1])


@fixture
def noexec_tmp_dir(in_container: bool, tmp_path: Path) -> Iterator[str]:
    if in_container:
        # only needed for non-container tests
        yield ""
        return

    tmpfs_path = tmp_path / "tmpfs"
    tmpfs_path.mkdir(0o755, exist_ok=True)
    try:
        subprocess.run(["mount", "-t", "tmpfs", "-o", "noexec", "none", str(tmpfs_path)], check=True)
        yield str(tmpfs_path)
    finally:
        subprocess.run(["umount", str(tmpfs_path)], check=True)<|MERGE_RESOLUTION|>--- conflicted
+++ resolved
@@ -8,12 +8,7 @@
 from contextlib import _GeneratorContextManager, contextmanager
 from functools import partial
 from pathlib import Path
-<<<<<<< HEAD
-from time import sleep
-from typing import Any, Callable, Dict, Generator, Iterable, Iterator, List, Mapping, Optional, Tuple, cast
-=======
 from typing import Any, Callable, Generator, Iterable, Iterator, List, Mapping, Optional, cast
->>>>>>> c2d93d5f
 
 import docker
 import pytest
@@ -354,7 +349,7 @@
 
 @fixture
 def assert_app_id(application_pid: int, runtime: str, in_container: bool) -> Generator:
-    desired_name_and_getter: Dict[str, Tuple[Callable[..., Optional[str]], str]] = {
+    desired_name_and_getter = {
         "java": (get_java_app_id, "java: Fibonacci.jar"),
         "python": (get_python_app_id, "python: lister.py (/app/lister.py)"),
     }
