#
# Copyright (c) Granulate. All rights reserved.
# Licensed under the AGPL3 License. See LICENSE.md in the project root for license information.
from contextlib import _GeneratorContextManager
from pathlib import Path
from threading import Event
from typing import Callable, List

import pytest
from docker import DockerClient
from docker.models.images import Image

from gprofiler.merge import parse_one_collapsed
from gprofiler.profilers.perf import SystemProfiler
from tests import CONTAINERS_DIRECTORY
from tests.conftest import AssertInCollapsed
from tests.utils import assert_function_in_collapsed, run_gprofiler_in_container_for_one_session, snapshot_pid_collapsed


@pytest.mark.parametrize("profiler_type", ["attach-maps"])
@pytest.mark.parametrize("runtime", ["nodejs"])
@pytest.mark.parametrize("application_image_tag", ["without-flags"])
@pytest.mark.parametrize("command_line", [["node", f"{CONTAINERS_DIRECTORY}/nodejs/fibonacci.js"]])
def test_nodejs_attach_maps(
    tmp_path: Path,
    application_pid: int,
    assert_collapsed: AssertInCollapsed,
    profiler_type: str,
    command_line: List[str],
    runtime_specific_args: List[str],
) -> None:
    with SystemProfiler(
        1000,
        6,
        Event(),
        str(tmp_path),
        False,
        perf_mode="fp",
        perf_inject=False,
        perf_dwarf_stack_size=0,
        perf_node_attach=True,
    ) as profiler:
        process_collapsed = snapshot_pid_collapsed(profiler, application_pid)
        assert_collapsed(process_collapsed)
        # check for node built-in functions
        assert_function_in_collapsed("node::Start", process_collapsed)
        # check for v8 built-in functions
        assert_function_in_collapsed("v8::Function::Call", process_collapsed)


@pytest.mark.parametrize("profiler_type", ["attach-maps"])
@pytest.mark.parametrize("runtime", ["nodejs"])
@pytest.mark.parametrize("application_image_tag", ["without-flags"])
@pytest.mark.parametrize("command_line", [["node", f"{CONTAINERS_DIRECTORY}/nodejs/fibonacci.js"]])
def test_nodejs_attach_maps_from_container(
    docker_client: DockerClient,
    application_pid: int,
    runtime_specific_args: List[str],
    gprofiler_docker_image: Image,
    output_directory: Path,
    output_collapsed: Path,
    assert_collapsed: AssertInCollapsed,
    profiler_flags: List[str],
) -> None:
    _ = application_pid  # Fixture only used for running the application.
    collapsed_text = run_gprofiler_in_container_for_one_session(
        docker_client, gprofiler_docker_image, output_directory, output_collapsed, runtime_specific_args, profiler_flags
    )
    collapsed = parse_one_collapsed(collapsed_text)
    assert_collapsed(collapsed)


@pytest.mark.parametrize("in_container", [True])
<<<<<<< HEAD
@pytest.mark.parametrize("profiler_type", ["attach-maps"])
@pytest.mark.parametrize("runtime", ["nodejs"])
@pytest.mark.parametrize("application_image_tag", ["without-flags"])
def test_twoprocesses_nodejs_attach_maps(
    tmp_path: Path,
    assert_collapsed: AssertInCollapsed,
    profiler_type: str,
    profiler_flags: List[str],
    application_factory: Callable[[], _GeneratorContextManager],
) -> None:
    with application_factory() as pid1:
        with application_factory() as pid2:
            with SystemProfiler(
                1000,
                6,
                Event(),
                str(tmp_path),
                False,
                perf_mode="fp",
                perf_inject=False,
                perf_dwarf_stack_size=0,
                perf_node_attach=True,
            ) as profiler:
                results = profiler.snapshot()
                assert_collapsed(results[pid1].stacks)
                assert_collapsed(results[pid2].stacks)
=======
@pytest.mark.parametrize(
    "application_image_tag",
    [
        "10-glibc",
        "10-musl",
        "11-glibc",
        "11-musl",
        "12-glibc",
        "12-musl",
        "13-glibc",
        "13-musl",
        "14-glibc",
        "14-musl",
        "15-glibc",
        "15-musl",
        "16-glibc",
        "16-musl",
    ],
)
@pytest.mark.parametrize("profiler_type", ["attach-maps"])
@pytest.mark.parametrize("runtime", ["nodejs"])
def test_nodejs_matrix(
    tmp_path: Path,
    application_pid: int,
    assert_collapsed: AssertInCollapsed,
    runtime_specific_args: List[str],
    profiler_flags: List[str],
    application_image_tag: str,
) -> None:
    node_version, libc = application_image_tag.split("-")
    if node_version in ["14", "15", "16"] or (node_version == "12" and libc == "musl"):
        pytest.xfail("This test fails with these nodejs versions, see https://github.com/Granulate/gprofiler/issues/550")
    with SystemProfiler(
        1000,
        6,
        Event(),
        str(tmp_path),
        False,
        perf_mode="fp",
        perf_inject=False,
        perf_dwarf_stack_size=0,
        perf_node_attach=True,
    ) as profiler:
        process_collapsed = snapshot_pid_collapsed(profiler, application_pid)
        assert_collapsed(process_collapsed)
>>>>>>> 5156b7a2
<|MERGE_RESOLUTION|>--- conflicted
+++ resolved
@@ -71,7 +71,6 @@
 
 
 @pytest.mark.parametrize("in_container", [True])
-<<<<<<< HEAD
 @pytest.mark.parametrize("profiler_type", ["attach-maps"])
 @pytest.mark.parametrize("runtime", ["nodejs"])
 @pytest.mark.parametrize("application_image_tag", ["without-flags"])
@@ -98,7 +97,8 @@
                 results = profiler.snapshot()
                 assert_collapsed(results[pid1].stacks)
                 assert_collapsed(results[pid2].stacks)
-=======
+
+
 @pytest.mark.parametrize(
     "application_image_tag",
     [
@@ -143,5 +143,4 @@
         perf_node_attach=True,
     ) as profiler:
         process_collapsed = snapshot_pid_collapsed(profiler, application_pid)
-        assert_collapsed(process_collapsed)
->>>>>>> 5156b7a2
+        assert_collapsed(process_collapsed)