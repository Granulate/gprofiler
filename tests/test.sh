--- conflicted
+++ resolved
@@ -9,15 +9,6 @@
 
 if [ -z ${NO_APT_INSTALL+x} ]; then
   sudo DEBIAN_FRONTEND=noninteractive apt-get -qq update
-<<<<<<< HEAD
-  sudo DEBIAN_FRONTEND=noninteractive apt-get install -y --no-install-recommends openjdk-8-jdk python3 python3-pip docker.io php
-  if [ "$(uname -m)" = "aarch64" ]; then
-    sudo DEBIAN_FRONTEND=noninteractive apt-get install -y --no-install-recommends  python3-dev  ruby3.0 build-essential
-    curl -SL -o dotnet.tar.gz https://dotnetcli.blob.core.windows.net/dotnet/Sdk/master/dotnet-sdk-latest-linux-arm64.tar.gz
-    sudo mkdir -p /usr/share/dotnet
-    sudo tar -zxf dotnet.tar.gz -C /usr/share/dotnet
-    if ! [ -L "/usr/bin/dotnet" ] ; then
-=======
   sudo DEBIAN_FRONTEND=noninteractive apt-get install -y -qq --no-install-recommends openjdk-8-jdk python3 python3-pip docker.io php
   if [ "$(uname -m)" = "aarch64" ]; then
     sudo DEBIAN_FRONTEND=noninteractive apt-get install -y -qq --no-install-recommends python3-dev ruby3.0 build-essential
@@ -26,7 +17,6 @@
       curl -SL -o dotnet.tar.gz https://dotnetcli.blob.core.windows.net/dotnet/Sdk/master/dotnet-sdk-latest-linux-arm64.tar.gz
       sudo mkdir -p /usr/share/dotnet
       sudo tar -zxf dotnet.tar.gz -C /usr/share/dotnet
->>>>>>> 3ee86bf9
       sudo ln -s /usr/share/dotnet/dotnet /usr/bin/dotnet
     fi
   else
