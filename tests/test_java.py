#
# Copyright (c) Granulate. All rights reserved.
# Licensed under the AGPL3 License. See LICENSE.md in the project root for license information.
#
import logging
import os
import shutil
import signal
import subprocess
import threading
import time
from collections import Counter
from pathlib import Path
from subprocess import Popen
from threading import Event
from typing import Any, Optional

import docker
import psutil
import pytest
from docker import DockerClient
from docker.models.containers import Container
from docker.models.images import Image
from granulate_utils.java import parse_jvm_version
from granulate_utils.linux.ns import get_process_nspid
from granulate_utils.linux.process import is_musl
from packaging.version import Version
from pytest import LogCaptureFixture, MonkeyPatch

from gprofiler.profilers.java import (
    JAVA_SAFEMODE_ALL,
    AsyncProfiledProcess,
    JavaProfiler,
    frequency_to_ap_interval,
    get_java_version,
)
from tests.conftest import AssertInCollapsed
from tests.type_utils import cast_away_optional
from tests.utils import (
    _application_docker_container,
    assert_function_in_collapsed,
    is_function_in_collapsed,
    is_pattern_in_collapsed,
    make_java_profiler,
    snapshot_pid_collapsed,
    snapshot_pid_profile,
)


@pytest.fixture
def runtime() -> str:
    return "java"


def get_lib_path(application_pid: int, path: str) -> str:
    libs = set()
    for m in psutil.Process(application_pid).memory_maps():
        if path in m.path:
            libs.add(m.path)
    assert len(libs) == 1, f"found {libs!r} - expected 1"
    return f"/proc/{application_pid}/root/{libs.pop()}"


def get_libjvm_path(application_pid: int) -> str:
    return get_lib_path(application_pid, "/libjvm.so")


def _read_pid_maps(pid: int) -> str:
    return Path(f"/proc/{pid}/maps").read_text()


def is_libjvm_deleted(application_pid: int) -> bool:
    # can't use get_libjvm_path() - psutil removes "deleted" if the file actually exists...
    return "/libjvm.so (deleted)" in _read_pid_maps(application_pid)


# adds the "status" command to AsyncProfiledProcess from gProfiler.
class AsyncProfiledProcessForTests(AsyncProfiledProcess):
    def status_async_profiler(self) -> None:
        self._run_async_profiler(
            self._get_base_cmd() + [f"status,log={self._log_path_process},file={self._output_path_process}"],
        )


def test_async_profiler_already_running(
    application_pid: int,
    assert_collapsed: AssertInCollapsed,
    tmp_path_world_accessible: Path,
    caplog: LogCaptureFixture,
) -> None:
    """
    Test we're able to restart async-profiler in case it's already running in the process and get results normally.
    """
    caplog.set_level(logging.INFO)
    with make_java_profiler(storage_dir=str(tmp_path_world_accessible)) as profiler:
        process = profiler._select_processes_to_profile()[0]

        with AsyncProfiledProcess(
            process=process,
            storage_dir=profiler._storage_dir,
            insert_dso_name=False,
            stop_event=profiler._stop_event,
            mode=profiler._mode,
            ap_safemode=0,
            ap_args="",
        ) as ap_proc:
            assert ap_proc.start_async_profiler(frequency_to_ap_interval(11))
        assert any("libasyncProfiler.so" in m.path for m in process.memory_maps())
        # run "status"
        with AsyncProfiledProcessForTests(
            process=process,
            storage_dir=profiler._storage_dir,
            insert_dso_name=False,
            stop_event=profiler._stop_event,
            mode="itimer",
            ap_safemode=0,
            ap_args="",
        ) as ap_proc:
            ap_proc.status_async_profiler()
            # printed the output file, see ACTION_STATUS case in async-profiler/profiler.cpp
            assert "Profiling is running for " in cast_away_optional(ap_proc.read_output())

        # then start again
        collapsed = snapshot_pid_collapsed(profiler, application_pid)
        assert "Found async-profiler already started" in caplog.text
        assert "Finished profiling process" in caplog.text
        assert_collapsed(collapsed)


@pytest.mark.parametrize("in_container", [True])
def test_java_async_profiler_cpu_mode(
    tmp_path: Path,
    application_pid: int,
    assert_collapsed: AssertInCollapsed,
) -> None:
    """
    Run Java in a container and enable async-profiler in CPU mode, make sure we get kernel stacks.
    """
    with make_java_profiler(
        storage_dir=str(tmp_path),
        frequency=999,
        # this ensures auto selection picks CPU by default, if possible.
        java_async_profiler_mode="auto",
    ) as profiler:
        process_collapsed = snapshot_pid_collapsed(profiler, application_pid)
        assert_collapsed(process_collapsed)
        assert_function_in_collapsed("do_syscall_64_[k]", process_collapsed)  # ensure kernels stacks exist


@pytest.mark.parametrize("in_container", [True])
@pytest.mark.parametrize("application_image_tag", ["musl"])
def test_java_async_profiler_musl_and_cpu(
    tmp_path: Path,
    application_pid: int,
    assert_collapsed: AssertInCollapsed,
) -> None:
    """
    Run Java in an Alpine-based container and enable async-profiler in CPU mode, make sure that musl profiling
    works and that we get kernel stacks.
    """
    with make_java_profiler(storage_dir=str(tmp_path), frequency=999) as profiler:
        assert is_musl(psutil.Process(application_pid))

        process_collapsed = snapshot_pid_collapsed(profiler, application_pid)
        assert_collapsed(process_collapsed)
        assert_function_in_collapsed("do_syscall_64_[k]", process_collapsed)  # ensure kernels stacks exist

        # make sure libstdc++ and libgcc are not loaded - the running Java does not require them,
        # and neither should our async-profiler build.
        maps = Path(f"/proc/{application_pid}/maps").read_text()
        assert "/libstdc++.so" not in maps
        assert "/libgcc_s.so" not in maps


def test_java_safemode_parameters(tmp_path: Path) -> None:
    with pytest.raises(AssertionError) as excinfo:
        make_java_profiler(storage_dir=str(tmp_path), java_version_check=False)
    assert "Java version checks are mandatory in --java-safemode" in str(excinfo.value)


def test_java_safemode_version_check(
    tmp_path: Path,
    monkeypatch: MonkeyPatch,
    caplog: LogCaptureFixture,
    application_pid: int,
    application_docker_container: Container,
    application_process: Optional[Popen],
) -> None:
    monkeypatch.setitem(JavaProfiler.MINIMAL_SUPPORTED_VERSIONS, 8, (Version("8.999"), 0))

    with make_java_profiler(storage_dir=str(tmp_path)) as profiler:
        process = profiler._select_processes_to_profile()[0]
        jvm_version = parse_jvm_version(get_java_version(process, profiler._stop_event))
        collapsed = snapshot_pid_collapsed(profiler, application_pid)
        assert collapsed == Counter({"java;[Profiling skipped: profiling this JVM is not supported]": 1})

    log_record = next(filter(lambda r: r.message == "Unsupported JVM version", caplog.records))
    log_extra = log_record.gprofiler_adapter_extra  # type: ignore
    assert log_extra["jvm_version"] == repr(jvm_version)


def test_java_safemode_build_number_check(
    tmp_path: Path,
    monkeypatch: MonkeyPatch,
    caplog: LogCaptureFixture,
    application_pid: int,
    application_docker_container: Container,
    application_process: Optional[Popen],
) -> None:
    with make_java_profiler(storage_dir=str(tmp_path)) as profiler:
        process = profiler._select_processes_to_profile()[0]
        jvm_version = parse_jvm_version(get_java_version(process, profiler._stop_event))
        monkeypatch.setitem(JavaProfiler.MINIMAL_SUPPORTED_VERSIONS, 8, (jvm_version.version, 999))
        collapsed = snapshot_pid_collapsed(profiler, application_pid)
        assert collapsed == Counter({"java;[Profiling skipped: profiling this JVM is not supported]": 1})

    log_record = next(filter(lambda r: r.message == "Unsupported JVM version", caplog.records))
    log_extra = log_record.gprofiler_adapter_extra  # type: ignore
    assert log_extra["jvm_version"] == repr(jvm_version)


@pytest.mark.parametrize(
    "in_container,java_args,check_app_exited",
    [
        (False, (), False),  # default
        (False, ("-XX:ErrorFile=/tmp/my_custom_error_file.log",), False),  # custom error file
        (True, (), False),  # containerized (other params are ignored)
    ],
)
def test_hotspot_error_file(
    application_pid: int, tmp_path: Path, monkeypatch: MonkeyPatch, caplog: LogCaptureFixture
) -> None:
    start_async_profiler = AsyncProfiledProcess.start_async_profiler

    # Simulate crashing process
    def start_async_profiler_and_crash(self: AsyncProfiledProcess, *args: Any, **kwargs: Any) -> bool:
        result = start_async_profiler(self, *args, **kwargs)
        self.process.send_signal(signal.SIGBUS)
        return result

    monkeypatch.setattr(AsyncProfiledProcess, "start_async_profiler", start_async_profiler_and_crash)

    # increased duration - give the JVM some time to write the hs_err file.
    profiler = make_java_profiler(storage_dir=str(tmp_path), duration=10)
    with profiler:
        profiler.snapshot()

    assert "Found Hotspot error log" in caplog.text
    assert "OpenJDK" in caplog.text
    assert "SIGBUS" in caplog.text
    assert "libpthread.so" in caplog.text
    assert "memory_usage_in_bytes:" in caplog.text
    assert "Java profiling has been disabled, will avoid profiling any new java process" in caplog.text
    assert profiler._safemode_disable_reason is not None


def test_disable_java_profiling(
    application_pid: int, tmp_path: Path, monkeypatch: MonkeyPatch, caplog: LogCaptureFixture
) -> None:
    caplog.set_level(logging.DEBUG)

    profiler = make_java_profiler(storage_dir=str(tmp_path))
    dummy_reason = "dummy reason"
    monkeypatch.setattr(profiler, "_safemode_disable_reason", dummy_reason)
    with profiler:
        collapsed = snapshot_pid_collapsed(profiler, application_pid)
        assert collapsed == Counter({f"java;[Profiling skipped: disabled due to {dummy_reason}]": 1})

    assert "Java profiling has been disabled, skipping profiling of all java process" in caplog.text


def test_already_loaded_async_profiler_profiling_failure(
    tmp_path: Path, monkeypatch: MonkeyPatch, caplog: LogCaptureFixture, application_pid: int
) -> None:
    with monkeypatch.context() as m:
        import gprofiler.profilers.java

        m.setattr(gprofiler.profilers.java, "POSSIBLE_AP_DIRS", ("/tmp/fake_gprofiler_tmp",))
        with make_java_profiler(storage_dir=str(tmp_path)) as profiler:
            profiler.snapshot()

    with make_java_profiler(storage_dir=str(tmp_path)) as profiler:
        process = profiler._select_processes_to_profile()[0]
        assert any("/tmp/fake_gprofiler_tmp" in mmap.path for mmap in process.memory_maps())
        collapsed = snapshot_pid_collapsed(profiler, application_pid)
        assert collapsed == Counter({"java;[Profiling skipped: async-profiler is already loaded]": 1})
        assert "Non-gProfiler async-profiler is already loaded to the target process" in caplog.text


# test only once; and don't test in container - as it will go down once we kill the Java app.
@pytest.mark.parametrize("in_container", [False])
@pytest.mark.parametrize("check_app_exited", [False])  # we're killing it, the exit check will raise.
def test_async_profiler_output_written_upon_jvm_exit(
    tmp_path_world_accessible: Path,
    application_pid: int,
    assert_collapsed: AssertInCollapsed,
    caplog: LogCaptureFixture,
) -> None:
    """
    Make sure async-profiler writes output upon process exit (and we manage to read it correctly)
    """
    caplog.set_level(logging.DEBUG)

    with make_java_profiler(storage_dir=str(tmp_path_world_accessible), duration=10) as profiler:

        def delayed_kill() -> None:
            time.sleep(3)
            os.kill(application_pid, signal.SIGINT)

        threading.Thread(target=delayed_kill).start()

        process_collapsed = snapshot_pid_collapsed(profiler, application_pid)
        assert_collapsed(process_collapsed)

        assert f"Profiled process {application_pid} exited before stopping async-profiler" in caplog.text


# test only once
@pytest.mark.parametrize("in_container", [False])
def test_async_profiler_stops_after_given_timeout(
    tmp_path_world_accessible: Path,
    application_pid: int,
    assert_collapsed: AssertInCollapsed,
    caplog: LogCaptureFixture,
) -> None:
    caplog.set_level(logging.DEBUG)

    process = psutil.Process(application_pid)
    timeout_s = 5
    with AsyncProfiledProcessForTests(
        process=process,
        storage_dir=str(tmp_path_world_accessible),
        insert_dso_name=False,
        stop_event=Event(),
        mode="itimer",
        ap_safemode=0,
        ap_args="",
    ) as ap_proc:
        assert ap_proc.start_async_profiler(frequency_to_ap_interval(11), ap_timeout=timeout_s)

        ap_proc.status_async_profiler()
        assert "Profiling is running for " in cast_away_optional(ap_proc.read_output())

        # let the timeout trigger
        time.sleep(timeout_s)

        ap_proc.status_async_profiler()
        assert "Profiler is not active\n" in cast_away_optional(ap_proc.read_output())


@pytest.mark.parametrize("in_container", [True])
@pytest.mark.parametrize("application_image_tag,search_for", [("j9", "OpenJ9"), ("zing", "Zing")])
def test_sanity_other_jvms(
    tmp_path: Path,
    application_pid: int,
    assert_collapsed: AssertInCollapsed,
    search_for: str,
) -> None:
    with make_java_profiler(
        frequency=99,
        storage_dir=str(tmp_path),
        java_async_profiler_mode="cpu",
    ) as profiler:
        assert search_for in get_java_version(psutil.Process(application_pid), profiler._stop_event)
        process_collapsed = snapshot_pid_collapsed(profiler, application_pid)
        assert_collapsed(process_collapsed)


# test only once. in a container, so that we don't mess up the environment :)
@pytest.mark.parametrize("in_container", [True])
def test_java_deleted_libjvm(
    tmp_path: Path, application_pid: int, application_docker_container: Container, assert_collapsed: AssertInCollapsed
) -> None:
    """
    Tests that we can profile processes whose libjvm was deleted, e.g because Java was upgraded.
    """
    assert not is_libjvm_deleted(application_pid)
    # simulate upgrade process - file is removed and replaced by another one.
    libjvm = get_libjvm_path(application_pid)
    libjvm_tmp = libjvm + "."
    shutil.copy(libjvm, libjvm_tmp)
    os.unlink(libjvm)
    os.rename(libjvm_tmp, libjvm)
    assert is_libjvm_deleted(
        application_pid
    ), f"Not (deleted) after deleting? libjvm={libjvm} maps={_read_pid_maps(application_pid)}"

    with make_java_profiler(storage_dir=str(tmp_path), duration=3) as profiler:
        process_collapsed = snapshot_pid_collapsed(profiler, application_pid)
        assert_collapsed(process_collapsed)


<<<<<<< HEAD
# test only in a container so that we don't mess with the environment.
@pytest.mark.parametrize("in_container", [True])
def test_java_async_profiler_buildids(
    tmp_path: Path, application_pid: int, assert_collapsed: AssertInCollapsed
) -> None:
    """
    Tests that async-profiler's buildid feature works.
    """
    libc = get_lib_path(application_pid, "/libc-")
    buildid = get_elf_buildid(libc)

    with make_java_profiler(
        storage_dir=str(tmp_path), duration=3, frequency=99, java_async_profiler_buildids=True
    ) as profiler:
        process_collapsed = snapshot_pid_collapsed(profiler, application_pid)
        # path buildid+0xoffset_[bid]
        # we check for libc because it has undefined symbols in all profiles :shrug:
        libc_relative_path = remove_prefix(libc, f"/proc/{application_pid}/root/")
        assert_function_in_collapsed(f"({libc_relative_path}) {buildid}+0x", process_collapsed)
        assert_function_in_collapsed("_[bid]", process_collapsed)


=======
>>>>>>> b38f0be8
@pytest.mark.parametrize(
    "extra_application_docker_mounts",
    [
        pytest.param([docker.types.Mount(target="/tmp", source="", type="tmpfs", read_only=False)], id="noexec"),
    ],
)
def test_java_noexec_dirs(
    tmp_path_world_accessible: Path,
    application_pid: int,
    assert_collapsed: AssertInCollapsed,
    caplog: LogCaptureFixture,
    noexec_tmp_dir: str,
    in_container: bool,
    monkeypatch: MonkeyPatch,
) -> None:
    """
    Tests that gProfiler is able to select a non-default directory for libasyncProfiler if the default one
    is noexec, both container and host.
    """
    caplog.set_level(logging.DEBUG)

    if not in_container:
        import gprofiler.profilers.java

        run_dir = gprofiler.profilers.java.POSSIBLE_AP_DIRS[1]
        assert run_dir.startswith("/run")
        # noexec_tmp_dir won't work and gprofiler will try using run_dir
        # this is done because modifying /tmp on a live system is not legit (we need to create a new tmpfs
        # mount because /tmp is not necessarily tmpfs; and that'll hide all current files in /tmp).
        monkeypatch.setattr(gprofiler.profilers.java, "POSSIBLE_AP_DIRS", (noexec_tmp_dir, run_dir))

    with make_java_profiler(storage_dir=str(tmp_path_world_accessible)) as profiler:
        assert_collapsed(snapshot_pid_collapsed(profiler, application_pid))

    # should use this path instead of /tmp/gprofiler_tmp/...
    assert "/run/gprofiler_tmp/async-profiler-" in caplog.text


@pytest.mark.parametrize("in_container", [True])
def test_java_symlinks_in_paths(
    tmp_path: Path,
    application_pid: int,
    application_docker_container: Container,
    assert_collapsed: AssertInCollapsed,
    caplog: LogCaptureFixture,
) -> None:
    """
    Tests that gProfiler correctly reads through symlinks in other namespaces (i.e where special
    treatment is required for /proc/pid/root paths), and that profiling works eventually.
    This basicaly tests the function resolve_proc_root_links().
    """
    caplog.set_level(logging.DEBUG)

    # build this structure
    # /run/final_tmp
    # /run/step2 -> final_tmp
    # /run/step1 -> step2
    # /run/tmpy -> /run/step1
    # /tmp -> /run/tmp
    application_docker_container.exec_run(
        [
            "sh",
            "-c",
            "mkdir -p /run/final_tmp && "
            "ln -s final_tmp /run/step2 && "  # test relative path
            "ln -s step2 /run/step1 && "
            "ln -s /run/step1 /run/tmpy && "  # test absolute path
            "rm -r /tmp && "
            "ln -s /run/tmpy /tmp && "
            "chmod 0777 /tmp /run/final_tmp && chmod +t /tmp/final_tmp",
        ],
        privileged=True,
        user="root",
    )

    with make_java_profiler(storage_dir=str(tmp_path)) as profiler:
        assert_collapsed(snapshot_pid_collapsed(profiler, application_pid))

    # part of the commandline to AP - which shall include the final, resolved path.
    assert "load /run/final_tmp/gprofiler_tmp/" in caplog.text


@pytest.mark.parametrize("in_container", [True])  # only in container is enough
def test_java_appid_and_metadata_before_process_exits(
    tmp_path: Path,
    application_pid: int,
    assert_collapsed: AssertInCollapsed,
    monkeypatch: MonkeyPatch,
    caplog: LogCaptureFixture,
) -> None:
    """
    Tests that an appid is generated also for a process that exits during profiling
    (i.e, ensure that is is collected before profiling starts)
    """
    caplog.set_level(logging.DEBUG)

    start_async_profiler = AsyncProfiledProcess.start_async_profiler

    # Make the process exit before profiling ends
    def start_async_profiler_and_interrupt(self: AsyncProfiledProcess, *args: Any, **kwargs: Any) -> bool:
        result = start_async_profiler(self, *args, **kwargs)
        time.sleep(3)
        self.process.send_signal(signal.SIGINT)
        return result

    monkeypatch.setattr(AsyncProfiledProcess, "start_async_profiler", start_async_profiler_and_interrupt)

    with make_java_profiler(
        storage_dir=str(tmp_path),
        duration=10,
    ) as profiler:
        profile = snapshot_pid_profile(profiler, application_pid)

    assert_collapsed(profile.stacks)

    # process exited before we've stopped profiling...
    assert f"Profiled process {application_pid} exited before stopping async-profiler" in caplog.text
    # but we have an appid!
    assert profile.appid == "java: Fibonacci.jar"
    # and application metadata for java
    assert profile.app_metadata is not None and "java_version" in profile.app_metadata


@pytest.mark.parametrize("in_container", [True])  # only in container is enough
def test_java_attach_socket_missing(
    tmp_path: Path,
    application_pid: int,
) -> None:
    """
    Tests that we get the proper JattachMissingSocketException when the attach socket is deleted.
    """

    with make_java_profiler(
        storage_dir=str(tmp_path),
        duration=1,
    ) as profiler:
        snapshot_pid_profile(profiler, application_pid)

        # now the attach socket is created, remove it
        Path(f"/proc/{application_pid}/root/tmp/.java_pid{get_process_nspid(application_pid)}").unlink()

        profile = snapshot_pid_profile(profiler, application_pid)
        assert len(profile.stacks) == 1
        assert next(iter(profile.stacks.keys())) == "java;[Profiling error: exception JattachSocketMissingException]"


# we know what messages to expect when in container, not on the host Java
@pytest.mark.parametrize("in_container", [True])
def test_java_jattach_async_profiler_log_output(
    tmp_path: Path,
    application_pid: int,
    caplog: LogCaptureFixture,
) -> None:
    """
    Tests that AP log is collected and logged in gProfiler's log.
    """
    caplog.set_level(logging.DEBUG)
    with make_java_profiler(
        storage_dir=str(tmp_path),
        duration=1,
    ) as profiler:
        # strip the container's libvjm, so we get the AP log message about missing debug
        # symbols when we profile it.
        subprocess.run(["strip", get_libjvm_path(application_pid)], check=True)

        snapshot_pid_profile(profiler, application_pid)

        log_records = list(filter(lambda r: r.message == "async-profiler log", caplog.records))
        assert len(log_records) == 2  # start,stop
        # start
        assert (
            log_records[0].gprofiler_adapter_extra["ap_log"]  # type: ignore
            == "[WARN] Install JVM debug symbols to improve profile accuracy\n"
        )
        # stop
        assert log_records[1].gprofiler_adapter_extra["ap_log"] == ""  # type: ignore


@pytest.mark.parametrize(
    "change_argv0", [pytest.param(True, id="argv0 is java"), pytest.param(False, id="argv0 is not java")]
)
def test_java_different_basename(
    tmp_path: Path,
    docker_client: DockerClient,
    application_docker_image: Image,
    assert_collapsed: AssertInCollapsed,
    caplog: LogCaptureFixture,
    change_argv0: bool,
) -> None:
    """
    Tests that we can profile a Java app that runs with non-java "comm", by reading the argv0 instead.
    """
    java_notjava_basename = "java-notjava"

    with make_java_profiler(
        storage_dir=str(tmp_path),
        duration=1,
        java_safemode=JAVA_SAFEMODE_ALL,  # explicitly enable, for basename checks
    ) as profiler:
        with _application_docker_container(
            docker_client,
            application_docker_image,
            [],
            [],
            application_docker_command=[
                "bash",
                "-c",
                f"{'exec -a java ' if change_argv0 else ''}{java_notjava_basename} -jar Fibonacci.jar",
            ],
        ) as container:
            application_pid = container.attrs["State"]["Pid"]
            profile = snapshot_pid_profile(profiler, application_pid)
            if change_argv0:
                # we changed basename - we should have run the profiler
                assert profile.app_metadata is not None
                assert (
                    os.path.basename(profile.app_metadata["execfn"])
                    == os.path.basename(profile.app_metadata["exe"])
                    == java_notjava_basename
                )
                assert_function_in_collapsed(f"{java_notjava_basename};", profile.stacks)
                assert_collapsed(profile.stacks)
            else:
                # we didn't change basename - we should not have run the profiler due to a different basename.
                assert profile.stacks == Counter(
                    {f"{java_notjava_basename};[Profiling skipped: profiling this JVM is not supported]": 1}
                )
                log_records = list(
                    filter(
                        lambda r: r.message
                        == "Non-java basenamed process (cannot get Java version), skipping... (disable"
                        " --java-safemode=java-extended-version-checks to profile it anyway)",
                        caplog.records,
                    )
                )
                assert len(log_records) == 1
                assert (
                    os.path.basename(log_records[0].gprofiler_adapter_extra["exe"])  # type: ignore
                    == java_notjava_basename
                )


@pytest.mark.parametrize("in_container", [True])
@pytest.mark.parametrize("insert_dso_name", [False, True])
def test_dso_name_in_ap_profile(
    tmp_path: Path,
    application_pid: int,
    insert_dso_name: bool,
) -> None:
    with make_java_profiler(
        storage_dir=str(tmp_path),
        insert_dso_name=insert_dso_name,
        duration=3,
        frequency=999,
    ) as profiler:
        collapsed = snapshot_pid_profile(profiler, application_pid).stacks
        assert is_function_in_collapsed("jni_NewObject", collapsed)
        assert insert_dso_name == is_pattern_in_collapsed(r"jni_NewObject \(.+?/libjvm.so\)", collapsed)


# test that missing symbol and only DSO name is recognized and handled correctly by async profiler
@pytest.mark.parametrize("in_container", [True])
@pytest.mark.parametrize("insert_dso_name", [False, True])
@pytest.mark.parametrize("libc_pattern", [r"(^|;)\(/.*/libc-.*\.so\)($|;)"])
def test_handling_missing_symbol_in_profile(
    tmp_path: Path,
    application_pid: int,
    insert_dso_name: bool,
    libc_pattern: str,
) -> None:
    with make_java_profiler(
        storage_dir=str(tmp_path),
        insert_dso_name=insert_dso_name,
        duration=3,
        frequency=999,
    ) as profiler:
        collapsed = snapshot_pid_profile(profiler, application_pid).stacks
        assert is_pattern_in_collapsed(libc_pattern, collapsed)<|MERGE_RESOLUTION|>--- conflicted
+++ resolved
@@ -390,31 +390,6 @@
         assert_collapsed(process_collapsed)
 
 
-<<<<<<< HEAD
-# test only in a container so that we don't mess with the environment.
-@pytest.mark.parametrize("in_container", [True])
-def test_java_async_profiler_buildids(
-    tmp_path: Path, application_pid: int, assert_collapsed: AssertInCollapsed
-) -> None:
-    """
-    Tests that async-profiler's buildid feature works.
-    """
-    libc = get_lib_path(application_pid, "/libc-")
-    buildid = get_elf_buildid(libc)
-
-    with make_java_profiler(
-        storage_dir=str(tmp_path), duration=3, frequency=99, java_async_profiler_buildids=True
-    ) as profiler:
-        process_collapsed = snapshot_pid_collapsed(profiler, application_pid)
-        # path buildid+0xoffset_[bid]
-        # we check for libc because it has undefined symbols in all profiles :shrug:
-        libc_relative_path = remove_prefix(libc, f"/proc/{application_pid}/root/")
-        assert_function_in_collapsed(f"({libc_relative_path}) {buildid}+0x", process_collapsed)
-        assert_function_in_collapsed("_[bid]", process_collapsed)
-
-
-=======
->>>>>>> b38f0be8
 @pytest.mark.parametrize(
     "extra_application_docker_mounts",
     [
