--- conflicted
+++ resolved
@@ -265,20 +265,13 @@
         profiler.snapshot()
 
     assert "Found Hotspot error log" in caplog.text
-<<<<<<< HEAD
     log_record = next(filter(lambda r: r.message == "Found Hotspot error log", caplog.records))
     log_extras = log_record_extra(log_record)
     assert "OpenJDK" in log_extras["hs_err"]
     assert "SIGBUS" in log_extras["hs_err"]
-    assert "libpthread.so" in log_extras["hs_err"]
-    assert "memory_usage_in_bytes:" in log_extras["hs_err"]
-=======
-    assert "OpenJDK" in caplog.text
-    assert "SIGBUS" in caplog.text
     if not is_aarch64():
-        assert "libpthread.so" in caplog.text
-        assert "memory_usage_in_bytes:" in caplog.text
->>>>>>> 673d1dde
+        assert "libpthread.so" in log_extras["hs_err"]
+        assert "memory_usage_in_bytes:" in log_extras["hs_err"]
     assert "Java profiling has been disabled, will avoid profiling any new java process" in caplog.text
     assert profiler._safemode_disable_reason is not None
 
