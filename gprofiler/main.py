#
# Copyright (c) Granulate. All rights reserved.
# Licensed under the AGPL3 License. See LICENSE.md in the project root for license information.
#
import concurrent.futures
import datetime
import logging
import logging.config
import logging.handlers
import os
import signal
import sys
import time
from pathlib import Path
from threading import Event
from typing import Callable, Dict, Optional

import configargparse
from requests import RequestException, Timeout

from gprofiler import __version__, merge
from gprofiler.client import DEFAULT_UPLOAD_TIMEOUT, GRANULATE_SERVER_HOST, APIClient, APIError
from gprofiler.docker_client import DockerClient
from gprofiler.java import JavaProfiler
from gprofiler.log import RemoteLogsHandler, initial_root_logger_setup
from gprofiler.merge import ProcessToStackSampleCounters
from gprofiler.metadata.metadata_collector import get_current_metadata, get_static_metadata
from gprofiler.metadata.metadata_type import Metadata
from gprofiler.metadata.system_metadata import get_hostname
from gprofiler.perf import SystemProfiler
from gprofiler.php import PHPSpyProfiler
from gprofiler.profiler_base import NoopProfiler
from gprofiler.python import PythonProfiler
from gprofiler.ruby import RbSpyProfiler
from gprofiler.state import State, init_state
from gprofiler.system_metrics import NoopSystemMetricsMonitor, SystemMetricsMonitor, SystemMetricsMonitorBase
from gprofiler.utils import (
    TEMPORARY_STORAGE_PATH,
    CpuUsageLogger,
    TemporaryDirectoryWithMode,
    atomically_symlink,
    get_iso8601_format_time,
<<<<<<< HEAD
=======
    get_run_mode,
    get_system_info,
>>>>>>> 43adf214
    grab_gprofiler_mutex,
    is_root,
    is_running_in_init_pid,
    log_system_info,
    reset_umask,
    resource_path,
    run_process,
)

logger: logging.LoggerAdapter

DEFAULT_LOG_FILE = "/var/log/gprofiler/gprofiler.log"
DEFAULT_LOG_MAX_SIZE = 1024 * 1024 * 5
DEFAULT_LOG_BACKUP_COUNT = 1

DEFAULT_PROFILING_DURATION = datetime.timedelta(seconds=60).seconds
DEFAULT_SAMPLING_FREQUENCY = 11
# by default - these match
DEFAULT_CONTINUOUS_MODE_INTERVAL = DEFAULT_PROFILING_DURATION
# 1 KeyboardInterrupt raised per this many seconds, no matter how many SIGINTs we get.
SIGINT_RATELIMIT = 0.5

last_signal_ts: Optional[float] = None


def sigint_handler(sig, frame):
    global last_signal_ts
    ts = time.monotonic()
    # no need for atomicity here: we can't get another SIGINT before this one returns.
    # https://www.gnu.org/software/libc/manual/html_node/Signals-in-Handler.html#Signals-in-Handler
    if last_signal_ts is None or ts > last_signal_ts + SIGINT_RATELIMIT:
        last_signal_ts = ts
        raise KeyboardInterrupt


def create_profiler_or_noop(runtimes: Dict[str, bool], profiler_constructor_callback: Callable, runtime_name: str):
    # disabled?
    if not runtimes[runtime_name]:
        return NoopProfiler()

    try:
        return profiler_constructor_callback()
    except Exception:
        logger.exception(f"Couldn't create {runtime_name} profiler, continuing without this runtime profiler")
        return NoopProfiler()


class GProfiler:
    def __init__(
        self,
        frequency: int,
        duration: int,
        output_dir: str,
        flamegraph: bool,
        rotating_output: bool,
        perf_mode: str,
        dwarf_stack_size: int,
        python_mode: str,
        runtimes: Dict[str, bool],
        client: APIClient,
        collect_metrics: bool,
        collect_metadata: bool,
        state: State,
<<<<<<< HEAD
        run_args: Dict,
=======
        cpu_usage_logger: CpuUsageLogger,
>>>>>>> 43adf214
        include_container_names=True,
        remote_logs_handler: Optional[RemoteLogsHandler] = None,
        php_process_filter: str = PHPSpyProfiler.DEFAULT_PROCESS_FILTER,
    ):
        self._frequency = frequency
        self._duration = duration
        self._output_dir = output_dir
        self._flamegraph = flamegraph
        self._runtimes = runtimes
        self._rotating_output = rotating_output
        self._client = client
        self._state = state
        self._remote_logs_handler = remote_logs_handler
        self._collect_metrics = collect_metrics
        self._collect_metadata = collect_metadata
        self._stop_event = Event()
        self._static_metadata: Optional[Metadata] = None
        self._spawn_time = time.time()
        if collect_metadata:
            self._static_metadata = get_static_metadata(spawn_time=self._spawn_time, run_args=run_args)
        self._executor = concurrent.futures.ThreadPoolExecutor(max_workers=10)
        # TODO: we actually need 2 types of temporary directories.
        # 1. accessible by everyone - for profilers that run code in target processes, like async-profiler
        # 2. accessible only by us.
        # the latter can be root only. the former can not. we should do this separation so we don't expose
        # files unnecessarily.
        self._temp_storage_dir = TemporaryDirectoryWithMode(dir=TEMPORARY_STORAGE_PATH, mode=0o755)
        self.java_profiler = create_profiler_or_noop(
            self._runtimes,
            lambda: JavaProfiler(self._frequency, self._duration, self._stop_event, self._temp_storage_dir.name),
            "java",
        )
        self.system_profiler = create_profiler_or_noop(
            self._runtimes,
            lambda: SystemProfiler(
                self._frequency,
                self._duration,
                self._stop_event,
                self._temp_storage_dir.name,
                perf_mode,
                dwarf_stack_size,
            ),
            "system",
        )
        self.python_profiler = create_profiler_or_noop(
            self._runtimes,
            lambda: PythonProfiler(
                self._frequency,
                self._duration,
                self._stop_event,
                self._temp_storage_dir.name,
                python_mode,
            ),
            "python",
        )
        self.php_profiler = create_profiler_or_noop(
            self._runtimes,
            lambda: PHPSpyProfiler(
                self._frequency, self._duration, self._stop_event, self._temp_storage_dir.name, php_process_filter
            ),
            "php",
        )
        self.ruby_profiler = create_profiler_or_noop(
            self._runtimes,
            lambda: RbSpyProfiler(self._frequency, self._duration, self._stop_event, self._temp_storage_dir.name),
            "ruby",
        )
        if include_container_names:
            self._docker_client: Optional[DockerClient] = DockerClient()
        else:
            self._docker_client = None
        self._cpu_usage_logger = cpu_usage_logger
        if collect_metrics:
            self._system_metrics_monitor: SystemMetricsMonitorBase = SystemMetricsMonitor()
        else:
            self._system_metrics_monitor = NoopSystemMetricsMonitor()

    def __enter__(self):
        self.start()
        return self

    def __exit__(self, exc_type, exc_val, exc_tb):
        self.stop()

    def _update_last_output(self, last_output_name: str, output_path: str) -> None:
        last_output = os.path.join(self._output_dir, last_output_name)
        prev_output = Path(last_output).resolve()
        atomically_symlink(os.path.basename(output_path), last_output)
        # delete if rotating & there was a link target before.
        if self._rotating_output and os.path.basename(prev_output) != last_output_name:
            # can't use missing_ok=True, available only from 3.8 :/
            try:
                prev_output.unlink()
            except FileNotFoundError:
                pass

    def _generate_output_files(
        self,
        collapsed_data: str,
        local_start_time: datetime.datetime,
        local_end_time: datetime.datetime,
    ) -> None:
        start_ts = get_iso8601_format_time(local_start_time)
        end_ts = get_iso8601_format_time(local_end_time)
        base_filename = os.path.join(self._output_dir, "profile_{}".format(end_ts))

        collapsed_path = base_filename + ".col"
        collapsed_data = self._strip_container_data(collapsed_data)
        Path(collapsed_path).write_text(collapsed_data)

        # point last_profile.col at the new file; and possibly, delete the previous one.
        self._update_last_output("last_profile.col", collapsed_path)
        logger.info(f"Saved collapsed stacks to {collapsed_path}")

        if self._flamegraph:
            flamegraph_path = base_filename + ".html"
            flamegraph_data = (
                Path(resource_path("flamegraph/flamegraph_template.html"))
                .read_text()
                .replace(
                    "{{{JSON_DATA}}}",
                    run_process(
                        [resource_path("burn"), "convert", "--type=folded", collapsed_path], suppress_log=True
                    ).stdout.decode(),
                )
                .replace("{{{START_TIME}}}", start_ts)
                .replace("{{{END_TIME}}}", end_ts)
            )
            Path(flamegraph_path).write_text(flamegraph_data)

            # point last_flamegraph.html at the new file; and possibly, delete the previous one.
            self._update_last_output("last_flamegraph.html", flamegraph_path)

            logger.info(f"Saved flamegraph to {flamegraph_path}")

    @staticmethod
    def _strip_container_data(collapsed_data):
        lines = []
        for line in collapsed_data.splitlines():
            if line.startswith("#"):
                continue
            lines.append(line[line.find(';') + 1 :])
        return '\n'.join(lines)

    def start(self):
        self._stop_event.clear()
        self._system_metrics_monitor.start()

        for prof in (
            self.python_profiler,
            self.java_profiler,
            self.system_profiler,
            self.php_profiler,
            self.ruby_profiler,
        ):
            prof.start()

    def stop(self):
        logger.info("Stopping ...")
        self._stop_event.set()
        self._system_metrics_monitor.stop()

        for prof in (
            self.python_profiler,
            self.java_profiler,
            self.system_profiler,
            self.php_profiler,
            self.ruby_profiler,
        ):
            prof.stop()

    def _snapshot(self):
        local_start_time = datetime.datetime.utcnow()
        monotonic_start_time = time.monotonic()

        java_future = self._executor.submit(self.java_profiler.snapshot)
        java_future.name = "java"
        python_future = self._executor.submit(self.python_profiler.snapshot)
        python_future.name = "python"
        php_future = self._executor.submit(self.php_profiler.snapshot)
        php_future.name = "php"
        ruby_future = self._executor.submit(self.ruby_profiler.snapshot)
        ruby_future.name = "ruby"
        system_future = self._executor.submit(self.system_profiler.snapshot)
        system_future.name = "system"

        process_profiles: ProcessToStackSampleCounters = {}
        for future in concurrent.futures.as_completed([java_future, python_future, php_future, ruby_future]):
            # if either of these fail - log it, and continue.
            try:
                process_profiles.update(future.result())
            except Exception:
                logger.exception(f"{future.name} profiling failed")

        local_end_time = local_start_time + datetime.timedelta(seconds=(time.monotonic() - monotonic_start_time))

        try:
            system_result = system_future.result()
        except Exception:
            logger.error("Running perf failed; consider running gProfiler with '--perf-mode none' to avoid using perf")
            raise
        metadata = (
            get_current_metadata(self._static_metadata) if self._collect_metadata else {"hostname": get_hostname()}
        )
        if self._runtimes["system"]:
            merged_result, total_samples = merge.merge_profiles(
                system_result,
                process_profiles,
                self._docker_client,
                metadata,
            )
        else:
            assert system_result == {}, system_result  # should be empty!
            merged_result, total_samples = merge.concatenate_profiles(
                process_profiles,
                self._docker_client,
                metadata,
            )

        if self._output_dir:
            self._generate_output_files(merged_result, local_start_time, local_end_time)

        if self._client:
            cpu_avg = self._system_metrics_monitor.get_cpu_utilization()
            mem_avg = self._system_metrics_monitor.get_average_memory_utilization()
            try:
                self._client.submit_profile(
                    local_start_time,
                    local_end_time,
                    merged_result,
                    total_samples,
                    self._spawn_time,
                    cpu_avg,
                    mem_avg,
                )
            except Timeout:
                logger.error("Upload of profile to server timed out.")
            except APIError as e:
                logger.error(f"Error occurred sending profile to server: {e}")
            except RequestException:
                logger.exception("Error occurred sending profile to server")
            else:
                logger.info("Successfully uploaded profiling data to the server")

    def _send_remote_logs(self):
        """
        The function is safe to call without wrapping with try/except block, the function should does the exception
        handling by itself.
        """
        if self._remote_logs_handler is None:
            return

        try:
            self._remote_logs_handler.try_send_log_to_server()
        except Exception:
            logger.exception("Couldn't send logs to server")

    def run_single(self):
        with self:
            # In case of single run mode, use the same id for run_id and cycle_id
            self._state.set_cycle_id(self._state.run_id)
            try:
                self._snapshot()
            finally:
                self._send_remote_logs()  # function is safe, wrapped with try/except block inside

    def run_continuous(self, interval):
        with self:
            self._cpu_usage_logger.init_cycles()

            while not self._stop_event.is_set():
                start_time = time.monotonic()
                self._state.init_new_cycle()
                try:
                    self._snapshot()
                except Exception:
                    logger.exception("Profiling run failed!")
                finally:
                    self._send_remote_logs()  # function is safe, wrapped with try/except block inside
                time_spent = time.monotonic() - start_time
                self._stop_event.wait(max(interval - time_spent, 0))
                self._cpu_usage_logger.log_cycle()


def parse_cmd_args():
    parser = configargparse.ArgumentParser(
        description="gprofiler",
        auto_env_var_prefix="gprofiler_",
        add_config_file_help=True,
        add_env_var_help=False,
        default_config_files=["/etc/gprofiler/config.ini"],
    )
    parser.add_argument("--config", is_config_file=True, help="Config file path")
    parser.add_argument(
        "-f",
        "--profiling-frequency",
        type=int,
        dest="frequency",
        default=DEFAULT_SAMPLING_FREQUENCY,
        help="Profiler frequency in Hz (default: %(default)s)",
    )
    parser.add_argument(
        "-d",
        "--profiling-duration",
        type=int,
        dest="duration",
        default=DEFAULT_PROFILING_DURATION,
        help="Profiler duration per session in seconds (default: %(default)s)",
    )
    parser.add_argument("-o", "--output-dir", type=str, help="Path to output directory")
    parser.add_argument(
        "--flamegraph", dest="flamegraph", action="store_true", help="Generate local flamegraphs when -o is given"
    )
    parser.add_argument(
        "--no-flamegraph",
        dest="flamegraph",
        action="store_false",
        help="Do not generate local flamegraphs when -o is given (only collapsed stacks files)",
    )
    parser.set_defaults(flamegraph=True)

    parser.add_argument(
        "--rotating-output", action="store_true", default=False, help="Keep only the last profile result"
    )

    parser.add_argument(
        "--log-cpu-usage",
        action="store_true",
        default=False,
        help="Log CPU usage (per cgroup) on each profiling iteration. Works only when gProfiler runs as a container",
    )

    java_options = parser.add_argument_group("Java")
    java_options.add_argument(
        "--no-java",
        dest="java",
        action="store_false",
        default=True,
        help="Do not invoke runtime-specific profilers for Java processes",
    )

    python_options = parser.add_argument_group("Python")
    python_options.add_argument(
        "--python-mode",
        dest="python_mode",
        default="auto",
        choices=["auto", "pyspy", "pyperf", "none"],
        help="Select the Python profiling mode: auto (try PyPerf, resort to py-spy if it fails), pyspy (always use"
        " py-spy), pyperf (always use PyPerf, and avoid py-spy even if it fails) or none (no runtime profilers"
        " for Python).",
    )
    python_options.add_argument(
        "--no-python",
        dest="python_mode",
        action="store_const",
        const="none",
        help="Do not invoke runtime-specific profilers for Python processes (legacy option for '--python-mode none')",
    )

    php_options = parser.add_argument_group("PHP")
    php_options.add_argument(
        "--no-php",
        dest="php",
        action="store_false",
        default=True,
        help="Do not invoke runtime-specific profilers for PHP processes",
    )
    php_options.add_argument(
        "--php-proc-filter",
        dest="php_process_filter",
        default=PHPSpyProfiler.DEFAULT_PROCESS_FILTER,
        help="Process filter for php processes (default: %(default)s)",
    )

    ruby_options = parser.add_argument_group("Ruby")
    ruby_options.add_argument(
        "--no-ruby",
        dest="ruby",
        action="store_false",
        default=True,
        help="Do not invoke runtime-specific profilers for Ruby processes",
    )

    perf_options = parser.add_argument_group("perf")
    perf_options.add_argument(
        "--perf-mode",
        dest="perf_mode",
        default="fp",
        choices=["fp", "dwarf", "smart", "none"],
        help="Run perf with either FP (Frame Pointers), DWARF, or run both and intelligently merge them "
        "by choosing the best result per process. If 'none' is chosen, do not invoke 'perf' at all. The "
        "output, in that case, is the concatenation of the results from all of the runtime profilers.",
    )
    perf_options.add_argument(
        "--perf-dwarf-stack-size",
        dest="dwarf_stack_size",
        default=8192,
        type=int,
        help="The max stack size for the Dwarf perf, in bytes. Must be <=65528."
        " Relevant for --perf-mode dwarf|smart. Default: %(default)s",
    )

    parser.add_argument(
        "-u",
        "--upload-results",
        action="store_true",
        default=False,
        help="Whether to upload the profiling results to the server",
    )
    parser.add_argument("--server-host", default=GRANULATE_SERVER_HOST, help="Server host (default: %(default)s)")
    parser.add_argument(
        "--server-upload-timeout",
        type=int,
        default=DEFAULT_UPLOAD_TIMEOUT,
        help="Timeout for upload requests to the server in seconds (default: %(default)s)",
    )
    parser.add_argument("--token", dest="server_token", help="Server token")
    parser.add_argument("--service-name", help="Service name")

    parser.add_argument('--version', action='version', version=__version__)
    parser.add_argument("-v", "--verbose", action="store_true", default=False, dest="verbose")

    logging_options = parser.add_argument_group("logging")
    logging_options.add_argument("--log-file", action="store", type=str, dest="log_file", default=DEFAULT_LOG_FILE)
    logging_options.add_argument(
        "--log-rotate-max-size", action="store", type=int, dest="log_rotate_max_size", default=DEFAULT_LOG_MAX_SIZE
    )
    logging_options.add_argument(
        "--log-rotate-backup-count",
        action="store",
        type=int,
        dest="log_rotate_backup_count",
        default=DEFAULT_LOG_BACKUP_COUNT,
    )
    logging_options.add_argument(
        "--dont-send-logs",
        action="store_false",
        dest="log_to_server",
        default=(os.getenv("GPROFILER_DONT_SEND_LOGS", None) is None),
        help="Disable sending logs to server",
    )

    parser.add_argument(
        "--disable-container-names",
        action="store_true",
        dest="disable_container_names",
        default=False,
        help="gProfiler won't gather the container names of processes that run in containers",
    )

    continuous_command_parser = parser.add_argument_group("continuous")
    continuous_command_parser.add_argument(
        "--continuous", "-c", action="store_true", dest="continuous", help="Run in continuous mode"
    )
    continuous_command_parser.add_argument(
        "-i",
        "--profiling-interval",
        type=int,
        dest="continuous_profiling_interval",
        default=DEFAULT_CONTINUOUS_MODE_INTERVAL,
        help="Time between each profiling sessions in seconds (default: %(default)s). Note: this is the time between"
        " session starts, not between the end of one session to the beginning of the next one.",
    )

    parser.add_argument(
        "--disable-pidns-check",
        action="store_false",
        default=True,
        dest="pid_ns_check",
        help="Disable host PID NS check on startup",
    )

    parser.add_argument(
        "--disable-metrics-collection",
        action="store_false",
        default=True,
        dest="collect_metrics",
<<<<<<< HEAD
        help="Disable sending system metrics to the performance studio",
    )

    parser.add_argument(
        "--disable-metadata-collection",
        action="store_false",
        default=True,
        dest="collect_metadata",
        help="Disable sending system and cloud metadata to the performance studio",
    )

    parser.add_argument(
        "--disable-argument-uploading",
        action="store_false",
        default=True,
        dest="send_args",
        help="Disable sending the gProfiler arguments to the performance studio",
=======
        help="Disable sending metrics and cloud metadata to the Performance Studio",
>>>>>>> 43adf214
    )

    args = parser.parse_args()

    if args.upload_results:
        if not args.server_token:
            parser.error("Must provide --token when --upload-results is passed")
        if not args.service_name:
            parser.error("Must provide --service-name when --upload-results is passed")

    if args.continuous and args.duration > args.continuous_profiling_interval:
        parser.error(
            "--profiling-duration must be lower or equal to --profiling-interval when profiling in continuous mode"
        )

    if not args.upload_results and not args.output_dir:
        parser.error("Must pass at least one output method (--upload-results / --output-dir)")

    if args.dwarf_stack_size > 65528:
        parser.error("--perf-dwarf-stack-size maximum size is 65528")

    if args.perf_mode in ("dwarf", "smart") and args.frequency > 100:
        parser.error("--profiling-frequency|-f can't be larger than 100 when using --perf-mode smart|dwarf")

    return args


def verify_preconditions(args):
    if not is_root():
        print("Must run gprofiler as root, please re-run.", file=sys.stderr)
        sys.exit(1)

    if args.pid_ns_check and not is_running_in_init_pid():
        print(
            "Please run me in the init PID namespace! In Docker, make sure you pass '--pid=host'."
            " In Kubernetes, add 'hostPID: true' in the Pod spec.\n"
            "You can disable this check with --disable-pidns-check.",
            file=sys.stderr,
        )
        sys.exit(1)

    if not grab_gprofiler_mutex():
        print("Could not acquire gProfiler's lock. Is it already running?", file=sys.stderr)
        sys.exit(1)

    if args.log_cpu_usage and get_run_mode() not in ("k8s", "container"):
        # TODO: we *can* move into another cpuacct cgroup, to let this work also when run as a standalone
        # executable.
        print("--log-cpu-usage is available only when run as a container!")
        sys.exit(1)


def setup_signals() -> None:
    # When we run under staticx & PyInstaller, both of them forward (some of the) signals to gProfiler.
    # We catch SIGINTs and ratelimit them, to avoid being interrupted again during the handling of the
    # first INT.
    # See my commit message for more information.
    signal.signal(signal.SIGINT, sigint_handler)
    # handle SIGTERM in the same manner - gracefully stop gProfiler.
    # SIGTERM is also forwarded by staticx & PyInstaller, so we need to ratelimit it.
    signal.signal(signal.SIGTERM, sigint_handler)


def main():
    args = parse_cmd_args()
    verify_preconditions(args)
    state = init_state()

    remote_logs_handler = RemoteLogsHandler() if args.log_to_server and args.upload_results else None
    global logger
    logger = initial_root_logger_setup(
        logging.DEBUG if args.verbose else logging.INFO,
        args.log_file,
        args.log_rotate_max_size,
        args.log_rotate_backup_count,
        remote_logs_handler,
    )

    setup_signals()
    reset_umask()
    # assume we run in the root cgroup (when containerized, that's our view)
    cpu_usage_logger = CpuUsageLogger(logger, "/", args.log_cpu_usage)

    try:
        logger.info(f"Running gprofiler (version {__version__}), commandline: {' '.join(sys.argv[1:])!r}")
        try:
            log_system_info()
        except Exception:
            logger.exception("Encountered an exception while getting basic system info")

        if args.output_dir:
            try:
                os.makedirs(args.output_dir, exist_ok=True)
            except (FileExistsError, NotADirectoryError):
                logger.error(
                    "Output directory / a component in its path already exists as a non-directory!"
                    f"Please check the path {args.output_dir!r}"
                )
                sys.exit(1)

        if not os.path.exists(TEMPORARY_STORAGE_PATH):
            os.mkdir(TEMPORARY_STORAGE_PATH)

        try:
            client_kwargs = {}
            if "server_upload_timeout" in args:
                client_kwargs["upload_timeout"] = args.server_upload_timeout
            client = (
                APIClient(args.server_host, args.server_token, args.service_name, get_hostname(), **client_kwargs)
                if args.upload_results
                else None
            )
        except APIError as e:
            logger.error(f"Server error: {e}")
            return
        except RequestException as e:
            logger.error(f"Failed to connect to server: {e}")
            return

        if client is not None and remote_logs_handler is not None:
            remote_logs_handler.init_api_client(client)

        runtimes = {
            "system": args.perf_mode != "none",
            "java": args.java,
            "python": args.python_mode != "none",
            "php": args.php,
            "ruby": args.ruby,
        }
        gprofiler = GProfiler(
            args.frequency,
            args.duration,
            args.output_dir,
            args.flamegraph,
            args.rotating_output,
            args.perf_mode,
            args.dwarf_stack_size,
            args.python_mode,
            runtimes,
            client,
            args.collect_metrics,
            args.collect_metadata,
            state,
<<<<<<< HEAD
            args.__dict__ if args.send_args and args.collect_metadata else None,
=======
            cpu_usage_logger,
>>>>>>> 43adf214
            not args.disable_container_names,
            remote_logs_handler,
            args.php_process_filter,
        )
        logger.info("gProfiler initialized and ready to start profiling")
<<<<<<< HEAD
=======

        if args.collect_metrics and args.upload_results:
            gprofiler.send_metadata()
>>>>>>> 43adf214
        if args.continuous:
            gprofiler.run_continuous(args.continuous_profiling_interval)
        else:
            gprofiler.run_single()

    except KeyboardInterrupt:
        pass
    except Exception:
        logger.exception("Unexpected error occurred")

    cpu_usage_logger.log_run()


if __name__ == "__main__":
    main()<|MERGE_RESOLUTION|>--- conflicted
+++ resolved
@@ -26,7 +26,7 @@
 from gprofiler.merge import ProcessToStackSampleCounters
 from gprofiler.metadata.metadata_collector import get_current_metadata, get_static_metadata
 from gprofiler.metadata.metadata_type import Metadata
-from gprofiler.metadata.system_metadata import get_hostname
+from gprofiler.metadata.system_metadata import get_hostname, get_run_mode_and_deployment_type
 from gprofiler.perf import SystemProfiler
 from gprofiler.php import PHPSpyProfiler
 from gprofiler.profiler_base import NoopProfiler
@@ -40,11 +40,6 @@
     TemporaryDirectoryWithMode,
     atomically_symlink,
     get_iso8601_format_time,
-<<<<<<< HEAD
-=======
-    get_run_mode,
-    get_system_info,
->>>>>>> 43adf214
     grab_gprofiler_mutex,
     is_root,
     is_running_in_init_pid,
@@ -108,11 +103,8 @@
         collect_metrics: bool,
         collect_metadata: bool,
         state: State,
-<<<<<<< HEAD
+        cpu_usage_logger: CpuUsageLogger,
         run_args: Dict,
-=======
-        cpu_usage_logger: CpuUsageLogger,
->>>>>>> 43adf214
         include_container_names=True,
         remote_logs_handler: Optional[RemoteLogsHandler] = None,
         php_process_filter: str = PHPSpyProfiler.DEFAULT_PROCESS_FILTER,
@@ -590,7 +582,6 @@
         action="store_false",
         default=True,
         dest="collect_metrics",
-<<<<<<< HEAD
         help="Disable sending system metrics to the performance studio",
     )
 
@@ -599,7 +590,7 @@
         action="store_false",
         default=True,
         dest="collect_metadata",
-        help="Disable sending system and cloud metadata to the performance studio",
+        help="Disable sending system and cloud metadata to the Performance Studio",
     )
 
     parser.add_argument(
@@ -608,9 +599,6 @@
         default=True,
         dest="send_args",
         help="Disable sending the gProfiler arguments to the performance studio",
-=======
-        help="Disable sending metrics and cloud metadata to the Performance Studio",
->>>>>>> 43adf214
     )
 
     args = parser.parse_args()
@@ -656,7 +644,7 @@
         print("Could not acquire gProfiler's lock. Is it already running?", file=sys.stderr)
         sys.exit(1)
 
-    if args.log_cpu_usage and get_run_mode() not in ("k8s", "container"):
+    if args.log_cpu_usage and get_run_mode_and_deployment_type()[0] not in ("k8s", "container"):
         # TODO: we *can* move into another cpuacct cgroup, to let this work also when run as a standalone
         # executable.
         print("--log-cpu-usage is available only when run as a container!")
@@ -754,22 +742,13 @@
             args.collect_metrics,
             args.collect_metadata,
             state,
-<<<<<<< HEAD
+            cpu_usage_logger,
             args.__dict__ if args.send_args and args.collect_metadata else None,
-=======
-            cpu_usage_logger,
->>>>>>> 43adf214
             not args.disable_container_names,
             remote_logs_handler,
             args.php_process_filter,
         )
         logger.info("gProfiler initialized and ready to start profiling")
-<<<<<<< HEAD
-=======
-
-        if args.collect_metrics and args.upload_results:
-            gprofiler.send_metadata()
->>>>>>> 43adf214
         if args.continuous:
             gprofiler.run_continuous(args.continuous_profiling_interval)
         else:
