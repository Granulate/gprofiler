#
# Copyright (c) Granulate. All rights reserved.
# Licensed under the AGPL3 License. See LICENSE.md in the project root for license information.
#
import concurrent.futures
import datetime
import logging
import logging.config
import logging.handlers
import os
import signal
import sys
import time
from pathlib import Path
from threading import Event
from typing import Dict, Iterable, Optional, Tuple

import configargparse
from requests import RequestException, Timeout

from gprofiler import __version__, merge
from gprofiler.client import DEFAULT_UPLOAD_TIMEOUT, GRANULATE_SERVER_HOST, APIClient, APIError
from gprofiler.docker_client import DockerClient
from gprofiler.log import RemoteLogsHandler, initial_root_logger_setup
from gprofiler.merge import ProcessToStackSampleCounters
from gprofiler.profilers.factory import get_profilers
from gprofiler.profilers.perf import SystemProfiler
from gprofiler.profilers.profiler_base import ProfilerInterface
from gprofiler.profilers.registry import get_profilers_registry
from gprofiler.state import State, init_state
from gprofiler.utils import (
    TEMPORARY_STORAGE_PATH,
    CpuUsageLogger,
    TemporaryDirectoryWithMode,
    atomically_symlink,
    get_hostname,
    get_iso8601_format_time,
    get_run_mode,
    grab_gprofiler_mutex,
    is_root,
    is_running_in_init_pid,
    log_system_info,
    reset_umask,
    resource_path,
    run_process,
)

UserArgs = Dict[str, Tuple[int, bool, str]]

logger: logging.LoggerAdapter

DEFAULT_LOG_FILE = "/var/log/gprofiler/gprofiler.log"
DEFAULT_LOG_MAX_SIZE = 1024 * 1024 * 5
DEFAULT_LOG_BACKUP_COUNT = 1

DEFAULT_PROFILING_DURATION = datetime.timedelta(seconds=60).seconds
DEFAULT_SAMPLING_FREQUENCY = 11

# 1 KeyboardInterrupt raised per this many seconds, no matter how many SIGINTs we get.
SIGINT_RATELIMIT = 0.5

last_signal_ts: Optional[float] = None


def sigint_handler(sig, frame):
    global last_signal_ts
    ts = time.monotonic()
    # no need for atomicity here: we can't get another SIGINT before this one returns.
    # https://www.gnu.org/software/libc/manual/html_node/Signals-in-Handler.html#Signals-in-Handler
    if last_signal_ts is None or ts > last_signal_ts + SIGINT_RATELIMIT:
        last_signal_ts = ts
        raise KeyboardInterrupt


class GProfiler:
    def __init__(
        self,
        output_dir: str,
        flamegraph: bool,
        rotating_output: bool,
        client: APIClient,
        state: State,
        cpu_usage_logger: CpuUsageLogger,
        user_args: UserArgs,
        include_container_names=True,
        remote_logs_handler: Optional[RemoteLogsHandler] = None,
    ):
        self._output_dir = output_dir
        self._flamegraph = flamegraph
        self._rotating_output = rotating_output
        self._client = client
        self._state = state
        self._remote_logs_handler = remote_logs_handler
        self._stop_event = Event()
        self._executor = concurrent.futures.ThreadPoolExecutor(max_workers=10)
        # TODO: we actually need 2 types of temporary directories.
        # 1. accessible by everyone - for profilers that run code in target processes, like async-profiler
        # 2. accessible only by us.
        # the latter can be root only. the former can not. we should do this separation so we don't expose
        # files unnecessarily.
        self._temp_storage_dir = TemporaryDirectoryWithMode(dir=TEMPORARY_STORAGE_PATH, mode=0o755)
        self.system_profiler, self.process_profilers = get_profilers(
            user_args, storage_dir=self._temp_storage_dir.name, stop_event=self._stop_event
        )

        if include_container_names:
            self._docker_client: Optional[DockerClient] = DockerClient()
        else:
            self._docker_client = None
        self._cpu_usage_logger = cpu_usage_logger

    @property
    def all_profilers(self) -> Iterable[ProfilerInterface]:
        for process_profiler in self.process_profilers:
            yield process_profiler
        yield self.system_profiler

    def __enter__(self):
        self.start()
        return self

    def __exit__(self, exc_type, exc_val, exc_tb):
        self.stop()

    def _update_last_output(self, last_output_name: str, output_path: str) -> None:
        last_output = os.path.join(self._output_dir, last_output_name)
        prev_output = Path(last_output).resolve()
        atomically_symlink(os.path.basename(output_path), last_output)
        # delete if rotating & there was a link target before.
        if self._rotating_output and os.path.basename(prev_output) != last_output_name:
            # can't use missing_ok=True, available only from 3.8 :/
            try:
                prev_output.unlink()
            except FileNotFoundError:
                pass

    def _generate_output_files(
        self,
        collapsed_data: str,
        local_start_time: datetime.datetime,
        local_end_time: datetime.datetime,
    ) -> None:
        start_ts = get_iso8601_format_time(local_start_time)
        end_ts = get_iso8601_format_time(local_end_time)
        base_filename = os.path.join(self._output_dir, "profile_{}".format(end_ts))

        collapsed_path = base_filename + ".col"
        collapsed_data = self._strip_container_data(collapsed_data)
        Path(collapsed_path).write_text(collapsed_data)

        # point last_profile.col at the new file; and possibly, delete the previous one.
        self._update_last_output("last_profile.col", collapsed_path)
        logger.info(f"Saved collapsed stacks to {collapsed_path}")

        if self._flamegraph:
            flamegraph_path = base_filename + ".html"
            flamegraph_data = (
                Path(resource_path("flamegraph/flamegraph_template.html"))
                .read_text()
                .replace(
                    "{{{JSON_DATA}}}",
                    run_process(
                        [resource_path("burn"), "convert", "--type=folded", collapsed_path], suppress_log=True
                    ).stdout.decode(),
                )
                .replace("{{{START_TIME}}}", start_ts)
                .replace("{{{END_TIME}}}", end_ts)
            )
            Path(flamegraph_path).write_text(flamegraph_data)

            # point last_flamegraph.html at the new file; and possibly, delete the previous one.
            self._update_last_output("last_flamegraph.html", flamegraph_path)

            logger.info(f"Saved flamegraph to {flamegraph_path}")

    @staticmethod
    def _strip_container_data(collapsed_data):
        lines = []
        for line in collapsed_data.splitlines():
            if line.startswith("#"):
                continue
            lines.append(line[line.find(';') + 1 :])
        return '\n'.join(lines)

    def start(self):
        self._stop_event.clear()

        for prof in self.all_profilers:
            prof.start()

    def stop(self):
        logger.info("Stopping ...")
        self._stop_event.set()
        for prof in self.all_profilers:
            prof.stop()

    def _snapshot(self):
        local_start_time = datetime.datetime.utcnow()
        monotonic_start_time = time.monotonic()
        process_profilers_futures = []
        for prof in self.process_profilers:
            prof_future = self._executor.submit(prof.snapshot)
            prof_future.name = prof.name
            process_profilers_futures.append(prof_future)
        system_future = self._executor.submit(self.system_profiler.snapshot)
        system_future.name = "system"

        process_profiles: ProcessToStackSampleCounters = {}
        for future in concurrent.futures.as_completed(process_profilers_futures):
            # if either of these fail - log it, and continue.
            try:
                process_profiles.update(future.result())
            except Exception:
                logger.exception(f"{future.name} profiling failed")

        local_end_time = local_start_time + datetime.timedelta(seconds=(time.monotonic() - monotonic_start_time))

        try:
            system_result = system_future.result()
        except Exception:
            logger.exception(
                "Running perf failed; consider running gProfiler with '--perf-mode disabled' to avoid using perf"
            )
            raise

        if isinstance(self.system_profiler, SystemProfiler):
            merged_result, total_samples = merge.merge_profiles(
                system_result,
                process_profiles,
                self._docker_client,
            )
        else:
            assert system_result == {}, system_result  # should be empty!
            merged_result, total_samples = merge.concatenate_profiles(
                process_profiles,
                self._docker_client,
            )

        if self._output_dir:
            self._generate_output_files(merged_result, local_start_time, local_end_time)

        if self._client:
            try:
                self._client.submit_profile(local_start_time, local_end_time, merged_result, total_samples)
            except Timeout:
                logger.error("Upload of profile to server timed out.")
            except APIError as e:
                logger.error(f"Error occurred sending profile to server: {e}")
            except RequestException:
                logger.exception("Error occurred sending profile to server")
            else:
                logger.info("Successfully uploaded profiling data to the server")

    def _send_remote_logs(self):
        """
        The function is safe to call without wrapping with try/except block, the function should does the exception
        handling by itself.
        """
        if self._remote_logs_handler is None:
            return

        try:
            self._remote_logs_handler.try_send_log_to_server()
        except Exception:
            logger.exception("Couldn't send logs to server")

    def run_single(self):
        with self:
            # In case of single run mode, use the same id for run_id and cycle_id
            self._state.set_cycle_id(self._state.run_id)
            try:
                self._snapshot()
            finally:
                self._send_remote_logs()  # function is safe, wrapped with try/except block inside

    def run_continuous(self):
        with self:
            self._cpu_usage_logger.init_cycles()

            while not self._stop_event.is_set():
                self._state.init_new_cycle()

                try:
                    self._snapshot()
                except Exception:
                    logger.exception("Profiling run failed!")
                finally:
                    self._send_remote_logs()  # function is safe, wrapped with try/except block inside
                self._cpu_usage_logger.log_cycle()


def parse_cmd_args():
    parser = configargparse.ArgumentParser(
        description="gprofiler",
        auto_env_var_prefix="gprofiler_",
        add_config_file_help=True,
        add_env_var_help=False,
        default_config_files=["/etc/gprofiler/config.ini"],
        conflict_handler='resolve',
    )
    parser.add_argument("--config", is_config_file=True, help="Config file path")
    parser.add_argument(
        "-f",
        "--profiling-frequency",
        type=int,
        dest="frequency",
        default=DEFAULT_SAMPLING_FREQUENCY,
        help="Profiler frequency in Hz (default: %(default)s)",
    )
    parser.add_argument(
        "-d",
        "--profiling-duration",
        type=int,
        dest="duration",
        default=DEFAULT_PROFILING_DURATION,
        help="Profiler duration per session in seconds (default: %(default)s)",
    )
    parser.add_argument("-o", "--output-dir", type=str, help="Path to output directory")
    parser.add_argument(
        "--flamegraph", dest="flamegraph", action="store_true", help="Generate local flamegraphs when -o is given"
    )
    parser.add_argument(
        "--no-flamegraph",
        dest="flamegraph",
        action="store_false",
        help="Do not generate local flamegraphs when -o is given (only collapsed stacks files)",
    )
    parser.set_defaults(flamegraph=True)

    parser.add_argument(
        "--rotating-output", action="store_true", default=False, help="Keep only the last profile result"
    )

    _add_profilers_arguments(parser)

    parser.add_argument(
        "--log-cpu-usage",
        action="store_true",
        default=False,
        help="Log CPU usage (per cgroup) on each profiling iteration. Works only when gProfiler runs as a container",
    )

    parser.add_argument(
        "-u",
        "--upload-results",
        action="store_true",
        default=False,
        help="Whether to upload the profiling results to the server",
    )
    parser.add_argument("--server-host", default=GRANULATE_SERVER_HOST, help="Server host (default: %(default)s)")
    parser.add_argument(
        "--server-upload-timeout",
        type=int,
        default=DEFAULT_UPLOAD_TIMEOUT,
        help="Timeout for upload requests to the server in seconds (default: %(default)s)",
    )
    parser.add_argument("--token", dest="server_token", help="Server token")
    parser.add_argument("--service-name", help="Service name")

    parser.add_argument('--version', action='version', version=__version__)
    parser.add_argument("-v", "--verbose", action="store_true", default=False, dest="verbose")

    logging_options = parser.add_argument_group("logging")
    logging_options.add_argument("--log-file", action="store", type=str, dest="log_file", default=DEFAULT_LOG_FILE)
    logging_options.add_argument(
        "--log-rotate-max-size", action="store", type=int, dest="log_rotate_max_size", default=DEFAULT_LOG_MAX_SIZE
    )
    logging_options.add_argument(
        "--log-rotate-backup-count",
        action="store",
        type=int,
        dest="log_rotate_backup_count",
        default=DEFAULT_LOG_BACKUP_COUNT,
    )
    logging_options.add_argument(
        "--dont-send-logs",
        action="store_false",
        dest="log_to_server",
        default=(os.getenv("GPROFILER_DONT_SEND_LOGS", None) is None),
        help="Disable sending logs to server",
    )

    parser.add_argument(
        "--disable-container-names",
        action="store_true",
        dest="disable_container_names",
        default=False,
        help="gProfiler won't gather the container names of processes that run in containers",
    )

    continuous_command_parser = parser.add_argument_group("continuous")
    continuous_command_parser.add_argument(
        "--continuous", "-c", action="store_true", dest="continuous", help="Run in continuous mode"
    )

    parser.add_argument(
        "--disable-pidns-check",
        action="store_false",
        default=True,
        dest="pid_ns_check",
        help="Disable host PID NS check on startup",
    )

    args = parser.parse_args()

    if args.upload_results:
        if not args.server_token:
            parser.error("Must provide --token when --upload-results is passed")
        if not args.service_name:
            parser.error("Must provide --service-name when --upload-results is passed")

    if not args.upload_results and not args.output_dir:
        parser.error("Must pass at least one output method (--upload-results / --output-dir)")

    if args.dwarf_stack_size > 65528:
        parser.error("--perf-dwarf-stack-size maximum size is 65528")

    if args.perf_mode in ("dwarf", "smart") and args.frequency > 100:
        parser.error("--profiling-frequency|-f can't be larger than 100 when using --perf-mode smart|dwarf")

    return args


def _add_profilers_arguments(parser):
    registry = get_profilers_registry()
    for name, config in registry.items():
        arg_group = parser.add_argument_group(name)
        mode_var = f"{name.lower()}_mode"
        arg_group.add_argument(
            f"--{name.lower()}-mode",
            dest=mode_var,
            default=config.default_mode,
            help=config.profiler_mode_help,
            choices=config.possible_modes,
        )
        arg_group.add_argument(
            f"--no-{name.lower()}",
            action="store_const",
            const="disabled",
            dest=mode_var,
            default=True,
            help=config.disablement_help,
        )
        for arg in config.profiler_args:
            arg_group.add_argument(arg.name, **arg.get_dict())


def verify_preconditions(args):
    if not is_root():
        print("Must run gprofiler as root, please re-run.", file=sys.stderr)
        sys.exit(1)

    if args.pid_ns_check and not is_running_in_init_pid():
        print(
            "Please run me in the init PID namespace! In Docker, make sure you pass '--pid=host'."
            " In Kubernetes, add 'hostPID: true' in the Pod spec.\n"
            "You can disable this check with --disable-pidns-check.",
            file=sys.stderr,
        )
        sys.exit(1)

    if not grab_gprofiler_mutex():
        print("Could not acquire gProfiler's lock. Is it already running?", file=sys.stderr)
        sys.exit(1)

    if args.log_cpu_usage and get_run_mode() not in ("k8s", "container"):
        # TODO: we *can* move into another cpuacct cgroup, to let this work also when run as a standalone
        # executable.
        print("--log-cpu-usage is available only when run as a container!")
        sys.exit(1)


def setup_signals() -> None:
    # When we run under staticx & PyInstaller, both of them forward (some of the) signals to gProfiler.
    # We catch SIGINTs and ratelimit them, to avoid being interrupted again during the handling of the
    # first INT.
    # See my commit message for more information.
    signal.signal(signal.SIGINT, sigint_handler)
    # handle SIGTERM in the same manner - gracefully stop gProfiler.
    # SIGTERM is also forwarded by staticx & PyInstaller, so we need to ratelimit it.
    signal.signal(signal.SIGTERM, sigint_handler)


def main():
    args = parse_cmd_args()
    # verify_preconditions(args)
    state = init_state()

    remote_logs_handler = RemoteLogsHandler() if args.log_to_server and args.upload_results else None
    global logger
    logger = initial_root_logger_setup(
        logging.DEBUG if args.verbose else logging.INFO,
        args.log_file,
        args.log_rotate_max_size,
        args.log_rotate_backup_count,
        remote_logs_handler,
    )

    setup_signals()
    reset_umask()
    # assume we run in the root cgroup (when containerized, that's our view)
    cpu_usage_logger = CpuUsageLogger(logger, "/", args.log_cpu_usage)

    try:
        logger.info(f"Running gprofiler (version {__version__}), commandline: {' '.join(sys.argv[1:])!r}")
        try:
            log_system_info()
        except Exception:
            logger.exception("Encountered an exception while getting basic system info")

        if args.output_dir:
            try:
                os.makedirs(args.output_dir, exist_ok=True)
            except (FileExistsError, NotADirectoryError):
                logger.error(
                    "Output directory / a component in its path already exists as a non-directory!"
                    f"Please check the path {args.output_dir!r}"
                )
                sys.exit(1)

        if not os.path.exists(TEMPORARY_STORAGE_PATH):
            os.mkdir(TEMPORARY_STORAGE_PATH)

        try:
            client_kwargs = {}
            if "server_upload_timeout" in args:
                client_kwargs["upload_timeout"] = args.server_upload_timeout
            client = (
                APIClient(args.server_host, args.server_token, args.service_name, get_hostname(), **client_kwargs)
                if args.upload_results
                else None
            )
        except APIError as e:
            logger.error(f"Server error: {e}")
            return
        except RequestException as e:
            logger.error(f"Failed to connect to server: {e}")
            return

        if client is not None and remote_logs_handler is not None:
            remote_logs_handler.init_api_client(client)

<<<<<<< HEAD
=======
        runtimes = {
            profiler_name: getattr(args, f"{profiler_name.lower()}_mode") not in ["none", "disabled"]
            for profiler_name in get_profilers_registry()
        }
>>>>>>> b18e1cf3
        gprofiler = GProfiler(
            args.output_dir,
            args.flamegraph,
            args.rotating_output,
            client,
            state,
            cpu_usage_logger,
            args.__dict__,
            not args.disable_container_names,
            remote_logs_handler,
        )
        logger.info("gProfiler initialized and ready to start profiling")

        if args.continuous:
            gprofiler.run_continuous()
        else:
            gprofiler.run_single()

    except KeyboardInterrupt:
        pass
    except Exception:
        logger.exception("Unexpected error occurred")

    cpu_usage_logger.log_run()


if __name__ == "__main__":
    main()<|MERGE_RESOLUTION|>--- conflicted
+++ resolved
@@ -540,13 +540,6 @@
         if client is not None and remote_logs_handler is not None:
             remote_logs_handler.init_api_client(client)
 
-<<<<<<< HEAD
-=======
-        runtimes = {
-            profiler_name: getattr(args, f"{profiler_name.lower()}_mode") not in ["none", "disabled"]
-            for profiler_name in get_profilers_registry()
-        }
->>>>>>> b18e1cf3
         gprofiler = GProfiler(
             args.output_dir,
             args.flamegraph,
