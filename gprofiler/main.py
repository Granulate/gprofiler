#
# Copyright (c) Granulate. All rights reserved.
# Licensed under the AGPL3 License. See LICENSE.md in the project root for license information.
#
import concurrent.futures
import datetime
import logging
import logging.config
import logging.handlers
import os
import signal
import sys
import time
from pathlib import Path
from threading import Event
from typing import Dict, Iterable, Optional, Tuple

import configargparse
from requests import RequestException, Timeout

from gprofiler import __version__, merge
from gprofiler.client import DEFAULT_UPLOAD_TIMEOUT, GRANULATE_SERVER_HOST, APIClient, APIError
from gprofiler.docker_client import DockerClient
from gprofiler.log import RemoteLogsHandler, initial_root_logger_setup
from gprofiler.merge import ProcessToStackSampleCounters
from gprofiler.profilers.factory import get_profilers
from gprofiler.profilers.perf import SystemProfiler
from gprofiler.profilers.profiler_base import ProfilerInterface
from gprofiler.profilers.registry import get_profilers_registry
from gprofiler.state import State, init_state
from gprofiler.utils import (
    TEMPORARY_STORAGE_PATH,
    TemporaryDirectoryWithMode,
    atomically_symlink,
    get_hostname,
    get_iso8601_format_time,
    grab_gprofiler_mutex,
    is_root,
    is_running_in_init_pid,
    log_system_info,
    reset_umask,
    resource_path,
    run_process,
)

UserArgs = Dict[str, Tuple[int, bool, str]]

logger: logging.LoggerAdapter

DEFAULT_LOG_FILE = "/var/log/gprofiler/gprofiler.log"
DEFAULT_LOG_MAX_SIZE = 1024 * 1024 * 5
DEFAULT_LOG_BACKUP_COUNT = 1

DEFAULT_PROFILING_DURATION = datetime.timedelta(seconds=60).seconds
DEFAULT_SAMPLING_FREQUENCY = 11
# by default - these match
DEFAULT_CONTINUOUS_MODE_INTERVAL = DEFAULT_PROFILING_DURATION
# 1 KeyboardInterrupt raised per this many seconds, no matter how many SIGINTs we get.
SIGINT_RATELIMIT = 0.5

last_signal_ts: Optional[float] = None


def sigint_handler(sig, frame):
    global last_signal_ts
    ts = time.monotonic()
    # no need for atomicity here: we can't get another SIGINT before this one returns.
    # https://www.gnu.org/software/libc/manual/html_node/Signals-in-Handler.html#Signals-in-Handler
    if last_signal_ts is None or ts > last_signal_ts + SIGINT_RATELIMIT:
        last_signal_ts = ts
        raise KeyboardInterrupt


class GProfiler:
    def __init__(
        self,
        output_dir: str,
        flamegraph: bool,
        rotating_output: bool,
        client: APIClient,
        state: State,
        user_args: UserArgs,
        include_container_names=True,
        remote_logs_handler: Optional[RemoteLogsHandler] = None,
    ):
        self._output_dir = output_dir
        self._flamegraph = flamegraph
        self._rotating_output = rotating_output
        self._client = client
        self._state = state
        self._remote_logs_handler = remote_logs_handler
        self._stop_event = Event()
        self._executor = concurrent.futures.ThreadPoolExecutor(max_workers=10)
        # TODO: we actually need 2 types of temporary directories.
        # 1. accessible by everyone - for profilers that run code in target processes, like async-profiler
        # 2. accessible only by us.
        # the latter can be root only. the former can not. we should do this separation so we don't expose
        # files unnecessarily.
        self._temp_storage_dir = TemporaryDirectoryWithMode(dir=TEMPORARY_STORAGE_PATH, mode=0o755)
        self.system_profiler, self.process_profilers = get_profilers(
            user_args, storage_dir=self._temp_storage_dir.name, stop_event=self._stop_event
        )

        if include_container_names:
            self._docker_client: Optional[DockerClient] = DockerClient()
        else:
            self._docker_client = None

    @property
    def all_profilers(self) -> Iterable[ProfilerInterface]:
        for process_profiler in self.process_profilers:
            yield process_profiler
        yield self.system_profiler

    def __enter__(self):
        self.start()
        return self

    def __exit__(self, exc_type, exc_val, exc_tb):
        self.stop()

    def _update_last_output(self, last_output_name: str, output_path: str) -> None:
        last_output = os.path.join(self._output_dir, last_output_name)
        prev_output = Path(last_output).resolve()
        atomically_symlink(os.path.basename(output_path), last_output)
        # delete if rotating & there was a link target before.
        if self._rotating_output and os.path.basename(prev_output) != last_output_name:
            # can't use missing_ok=True, available only from 3.8 :/
            try:
                prev_output.unlink()
            except FileNotFoundError:
                pass

    def _generate_output_files(
        self,
        collapsed_data: str,
        local_start_time: datetime.datetime,
        local_end_time: datetime.datetime,
    ) -> None:
        start_ts = get_iso8601_format_time(local_start_time)
        end_ts = get_iso8601_format_time(local_end_time)
        base_filename = os.path.join(self._output_dir, "profile_{}".format(end_ts))

        collapsed_path = base_filename + ".col"
        collapsed_data = self._strip_container_data(collapsed_data)
        Path(collapsed_path).write_text(collapsed_data)

        # point last_profile.col at the new file; and possibly, delete the previous one.
        self._update_last_output("last_profile.col", collapsed_path)
        logger.info(f"Saved collapsed stacks to {collapsed_path}")

        if self._flamegraph:
            flamegraph_path = base_filename + ".html"
            flamegraph_data = (
                Path(resource_path("flamegraph/flamegraph_template.html"))
                .read_text()
                .replace(
                    "{{{JSON_DATA}}}",
                    run_process(
                        [resource_path("burn"), "convert", "--type=folded", collapsed_path], suppress_log=True
                    ).stdout.decode(),
                )
                .replace("{{{START_TIME}}}", start_ts)
                .replace("{{{END_TIME}}}", end_ts)
            )
            Path(flamegraph_path).write_text(flamegraph_data)

            # point last_flamegraph.html at the new file; and possibly, delete the previous one.
            self._update_last_output("last_flamegraph.html", flamegraph_path)

            logger.info(f"Saved flamegraph to {flamegraph_path}")

    @staticmethod
    def _strip_container_data(collapsed_data):
        lines = []
        for line in collapsed_data.splitlines():
            if line.startswith("#"):
                continue
            lines.append(line[line.find(';') + 1 :])
        return '\n'.join(lines)

    def start(self):
        self._stop_event.clear()

        for prof in self.all_profilers:
            prof.start()

    def stop(self):
        logger.info("Stopping ...")
        self._stop_event.set()
        for prof in self.all_profilers:
            prof.stop()

    def _snapshot(self):
        local_start_time = datetime.datetime.utcnow()
        monotonic_start_time = time.monotonic()
        process_profilers_futures = []
        for prof in self.process_profilers:
            prof_future = self._executor.submit(prof.snapshot)
            prof_future.name = prof.name
            process_profilers_futures.append(prof_future)
        system_future = self._executor.submit(self.system_profiler.snapshot)
        system_future.name = "system"

        process_profiles: ProcessToStackSampleCounters = {}
        for future in concurrent.futures.as_completed(process_profilers_futures):
            # if either of these fail - log it, and continue.
            try:
                process_profiles.update(future.result())
            except Exception:
                logger.exception(f"{future.name} profiling failed")

        local_end_time = local_start_time + datetime.timedelta(seconds=(time.monotonic() - monotonic_start_time))

        try:
            system_result = system_future.result()
        except Exception:
            logger.error("Running perf failed; consider running gProfiler with '--perf-mode none' to avoid using perf")
            raise

        if isinstance(self.system_profiler, SystemProfiler):
            merged_result, total_samples = merge.merge_profiles(
                system_result,
                process_profiles,
                self._docker_client,
            )
        else:
            assert system_result == {}, system_result  # should be empty!
            merged_result, total_samples = merge.concatenate_profiles(
                process_profiles,
                self._docker_client,
            )

        if self._output_dir:
            self._generate_output_files(merged_result, local_start_time, local_end_time)

        if self._client:
            try:
                self._client.submit_profile(local_start_time, local_end_time, merged_result, total_samples)
            except Timeout:
                logger.error("Upload of profile to server timed out.")
            except APIError as e:
                logger.error(f"Error occurred sending profile to server: {e}")
            except RequestException:
                logger.exception("Error occurred sending profile to server")
            else:
                logger.info("Successfully uploaded profiling data to the server")

    def _send_remote_logs(self):
        """
        The function is safe to call without wrapping with try/except block, the function should does the exception
        handling by itself.
        """
        if self._remote_logs_handler is None:
            return

        try:
            self._remote_logs_handler.try_send_log_to_server()
        except Exception:
            logger.exception("Couldn't send logs to server")

    def run_single(self):
        with self:
            # In case of single run mode, use the same id for run_id and cycle_id
            self._state.set_cycle_id(self._state.run_id)
            try:
                self._snapshot()
            finally:
                self._send_remote_logs()  # function is safe, wrapped with try/except block inside

    def run_continuous(self, interval):
        with self:
            while not self._stop_event.is_set():
                start_time = time.monotonic()
                self._state.init_new_cycle()
                try:
                    self._snapshot()
                except Exception:
                    logger.exception("Profiling run failed!")
                finally:
                    self._send_remote_logs()  # function is safe, wrapped with try/except block inside
                time_spent = time.monotonic() - start_time
                self._stop_event.wait(max(interval - time_spent, 0))


def parse_cmd_args():
    parser = configargparse.ArgumentParser(
        description="gprofiler",
        auto_env_var_prefix="gprofiler_",
        add_config_file_help=True,
        add_env_var_help=False,
        default_config_files=["/etc/gprofiler/config.ini"],
    )
    parser.add_argument("--config", is_config_file=True, help="Config file path")
    parser.add_argument(
        "-f",
        "--profiling-frequency",
        type=int,
        dest="frequency",
        default=DEFAULT_SAMPLING_FREQUENCY,
        help="Profiler frequency in Hz (default: %(default)s)",
    )
    parser.add_argument(
        "-d",
        "--profiling-duration",
        type=int,
        dest="duration",
        default=DEFAULT_PROFILING_DURATION,
        help="Profiler duration per session in seconds (default: %(default)s)",
    )
    parser.add_argument("-o", "--output-dir", type=str, help="Path to output directory")
    parser.add_argument(
        "--flamegraph", dest="flamegraph", action="store_true", help="Generate local flamegraphs when -o is given"
    )
    parser.add_argument(
        "--no-flamegraph",
        dest="flamegraph",
        action="store_false",
        help="Do not generate local flamegraphs when -o is given (only collapsed stacks files)",
    )
    parser.set_defaults(flamegraph=True)

    parser.add_argument(
        "--rotating-output", action="store_true", default=False, help="Keep only the last profile result"
    )

    _add_profilers_arguments(parser)

    parser.add_argument(
        "-u",
        "--upload-results",
        action="store_true",
        default=False,
        help="Whether to upload the profiling results to the server",
    )
    parser.add_argument("--server-host", default=GRANULATE_SERVER_HOST, help="Server host (default: %(default)s)")
    parser.add_argument(
        "--server-upload-timeout",
        type=int,
        default=DEFAULT_UPLOAD_TIMEOUT,
        help="Timeout for upload requests to the server in seconds (default: %(default)s)",
    )
    parser.add_argument("--token", dest="server_token", help="Server token")
    parser.add_argument("--service-name", help="Service name")

    parser.add_argument('--version', action='version', version=__version__)
    parser.add_argument("-v", "--verbose", action="store_true", default=False, dest="verbose")

    logging_options = parser.add_argument_group("logging")
    logging_options.add_argument("--log-file", action="store", type=str, dest="log_file", default=DEFAULT_LOG_FILE)
    logging_options.add_argument(
        "--log-rotate-max-size", action="store", type=int, dest="log_rotate_max_size", default=DEFAULT_LOG_MAX_SIZE
    )
    logging_options.add_argument(
        "--log-rotate-backup-count",
        action="store",
        type=int,
        dest="log_rotate_backup_count",
        default=DEFAULT_LOG_BACKUP_COUNT,
    )
    logging_options.add_argument(
        "--dont-send-logs",
        action="store_false",
        dest="log_to_server",
        default=(os.getenv("GPROFILER_DONT_SEND_LOGS", None) is None),
        help="Disable sending logs to server",
    )

    parser.add_argument(
        "--disable-container-names",
        action="store_true",
        dest="disable_container_names",
        default=False,
        help="gProfiler won't gather the container names of processes that run in containers",
    )

    continuous_command_parser = parser.add_argument_group("continuous")
    continuous_command_parser.add_argument(
        "--continuous", "-c", action="store_true", dest="continuous", help="Run in continuous mode"
    )
    continuous_command_parser.add_argument(
        "-i",
        "--profiling-interval",
        type=int,
        dest="continuous_profiling_interval",
        default=DEFAULT_CONTINUOUS_MODE_INTERVAL,
        help="Time between each profiling sessions in seconds (default: %(default)s). Note: this is the time between"
        " session starts, not between the end of one session to the beginning of the next one.",
    )

    parser.add_argument(
        "--disable-pidns-check",
        action="store_false",
        default=True,
        dest="pid_ns_check",
        help="Disable host PID NS check on startup",
    )

    args = parser.parse_args()

    if args.upload_results:
        if not args.server_token:
            parser.error("Must provide --token when --upload-results is passed")
        if not args.service_name:
            parser.error("Must provide --service-name when --upload-results is passed")

    if args.continuous and args.duration > args.continuous_profiling_interval:
        parser.error(
            "--profiling-duration must be lower or equal to --profiling-interval when profiling in continuous mode"
        )

    if not args.upload_results and not args.output_dir:
        parser.error("Must pass at least one output method (--upload-results / --output-dir)")

    if args.dwarf_stack_size > 65528:
        parser.error("--perf-dwarf-stack-size maximum size is 65528")

    if args.perf_mode in ("dwarf", "smart") and args.frequency > 100:
        parser.error("--profiling-frequency|-f can't be larger than 100 when using --perf-mode smart|dwarf")

    return args


def _add_profilers_arguments(parser):
    profilers_registry = get_profilers_registry()
    for profiler_name, profiler_config in profilers_registry.items():
        profiler_argument_group = parser.add_argument_group(profiler_name)
        profiler_argument_group.add_argument(
            f"--{profiler_name.lower()}-mode",
            dest=f"{profiler_name.lower()}_mode",
            default=profiler_config.default_mode,
            help=profiler_config.profiler_mode_help,
            choices=profiler_config.possible_modes,
        )
        profiler_argument_group.add_argument(
            f"--no-{profiler_name.lower()}",
            dest=profiler_name.lower(),
            action="store_false",
            default=True,
            help=f"Disable the profiling of {profiler_name} processes",
        )
        for profiler_argument in profiler_config.profiler_arguments:
            profiler_argument_group.add_argument(profiler_argument.name, **profiler_argument.get_dict())


def verify_preconditions(args):
    if not is_root():
        print("Must run gprofiler as root, please re-run.", file=sys.stderr)
        sys.exit(1)

    if args.pid_ns_check and not is_running_in_init_pid():
        print(
            "Please run me in the init PID namespace! In Docker, make sure you pass '--pid=host'."
            " In Kubernetes, add 'hostPID: true' in the Pod spec.\n"
            "You can disable this check with --disable-pidns-check.",
            file=sys.stderr,
        )
        sys.exit(1)

    if not grab_gprofiler_mutex():
        print("Could not acquire gProfiler's lock. Is it already running?", file=sys.stderr)
        sys.exit(1)


def setup_signals() -> None:
    # When we run under staticx & PyInstaller, both of them forward (some of the) signals to gProfiler.
    # We catch SIGINTs and ratelimit them, to avoid being interrupted again during the handling of the
    # first INT.
    # See my commit message for more information.
    signal.signal(signal.SIGINT, sigint_handler)
    # handle SIGTERM in the same manner - gracefully stop gProfiler.
    # SIGTERM is also forwarded by staticx & PyInstaller, so we need to ratelimit it.
    signal.signal(signal.SIGTERM, sigint_handler)


def main():
    args = parse_cmd_args()
    # verify_preconditions(args)
    state = init_state()

    remote_logs_handler = RemoteLogsHandler() if args.log_to_server and args.upload_results else None
    global logger
    logger = initial_root_logger_setup(
        logging.DEBUG if args.verbose else logging.INFO,
        args.log_file,
        args.log_rotate_max_size,
        args.log_rotate_backup_count,
        remote_logs_handler,
    )

    setup_signals()
    reset_umask()

    try:
        logger.info(f"Running gprofiler (version {__version__}), commandline: {' '.join(sys.argv[1:])!r}")
        try:
            log_system_info()
        except Exception:
            logger.exception("Encountered an exception while getting basic system info")

        if args.output_dir:
            try:
                os.makedirs(args.output_dir, exist_ok=True)
            except (FileExistsError, NotADirectoryError):
                logger.error(
                    "Output directory / a component in its path already exists as a non-directory!"
                    f"Please check the path {args.output_dir!r}"
                )
                sys.exit(1)

        if not os.path.exists(TEMPORARY_STORAGE_PATH):
            os.mkdir(TEMPORARY_STORAGE_PATH)

        try:
            client_kwargs = {}
            if "server_upload_timeout" in args:
                client_kwargs["upload_timeout"] = args.server_upload_timeout
            client = (
                APIClient(args.server_host, args.server_token, args.service_name, get_hostname(), **client_kwargs)
                if args.upload_results
                else None
            )
        except APIError as e:
            logger.error(f"Server error: {e}")
            return
        except RequestException as e:
            logger.error(f"Failed to connect to server: {e}")
            return

        if client is not None and remote_logs_handler is not None:
            remote_logs_handler.init_api_client(client)

<<<<<<< HEAD
=======
        runtimes = {
            "system": args.perf_mode not in ["none", "disabled"],
            "java": args.java and args.java_mode == "enabled",
            "python": args.python_mode not in ["none", "disabled"],
            "php": args.php and args.php_mode == "enabled",
            "ruby": args.ruby and args.ruby_mode == "enabled",
        }
>>>>>>> 9642be94
        gprofiler = GProfiler(
            args.output_dir,
            args.flamegraph,
            args.rotating_output,
            client,
            state,
            args.__dict__,
            not args.disable_container_names,
            remote_logs_handler,
        )
        logger.info("gProfiler initialized and ready to start profiling")

        if args.continuous:
            gprofiler.run_continuous(args.continuous_profiling_interval)
        else:
            gprofiler.run_single()

    except KeyboardInterrupt:
        pass
    except Exception:
        logger.exception("Unexpected error occurred")


if __name__ == "__main__":
    main()<|MERGE_RESOLUTION|>--- conflicted
+++ resolved
@@ -530,16 +530,6 @@
         if client is not None and remote_logs_handler is not None:
             remote_logs_handler.init_api_client(client)
 
-<<<<<<< HEAD
-=======
-        runtimes = {
-            "system": args.perf_mode not in ["none", "disabled"],
-            "java": args.java and args.java_mode == "enabled",
-            "python": args.python_mode not in ["none", "disabled"],
-            "php": args.php and args.php_mode == "enabled",
-            "ruby": args.ruby and args.ruby_mode == "enabled",
-        }
->>>>>>> 9642be94
         gprofiler = GProfiler(
             args.output_dir,
             args.flamegraph,
