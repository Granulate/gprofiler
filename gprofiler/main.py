#
# Copyright (c) Granulate. All rights reserved.
# Licensed under the AGPL3 License. See LICENSE.md in the project root for license information.
#
import concurrent.futures
import datetime
import logging
import logging.config
import logging.handlers
import os
import signal
import sys
import time
from logging import Logger
from pathlib import Path
from socket import gethostname
from threading import Event
from typing import Callable, Dict, Optional

import configargparse
from requests import RequestException, Timeout

from gprofiler import __version__, merge
from gprofiler.client import DEFAULT_UPLOAD_TIMEOUT, GRANULATE_SERVER_HOST, APIClient, APIError
from gprofiler.docker_client import DockerClient
from gprofiler.java import JavaProfiler
from gprofiler.perf import SystemProfiler
from gprofiler.php import PHPSpyProfiler
from gprofiler.profiler_base import NoopProfiler
from gprofiler.python import get_python_profiler
from gprofiler.utils import (
    TEMPORARY_STORAGE_PATH,
    TemporaryDirectoryWithMode,
    atomically_symlink,
    get_iso8061_format_time,
    grab_gprofiler_mutex,
    is_root,
    is_running_in_init_pid,
    log_system_info,
    reset_umask,
    resource_path,
    run_process,
)

logger: Logger

DEFAULT_LOG_FILE = "/var/log/gprofiler/gprofiler.log"
DEFAULT_LOG_MAX_SIZE = 1024 * 1024 * 5
DEFAULT_LOG_BACKUP_COUNT = 1

DEFAULT_PROFILING_DURATION = datetime.timedelta(seconds=60).seconds
DEFAULT_SAMPLING_FREQUENCY = 11
# by default - these match
DEFAULT_CONTINUOUS_MODE_INTERVAL = DEFAULT_PROFILING_DURATION
# 1 KeyboardInterrupt raised per this many seconds, no matter how many SIGINTs we get.
SIGINT_RATELIMIT = 0.5

last_signal_ts: Optional[float] = None


def sigint_handler(sig, frame):
    global last_signal_ts
    ts = time.monotonic()
    # no need for atomicity here: we can't get another SIGINT before this one returns.
    # https://www.gnu.org/software/libc/manual/html_node/Signals-in-Handler.html#Signals-in-Handler
    if last_signal_ts is None or ts > last_signal_ts + SIGINT_RATELIMIT:
        last_signal_ts = ts
        raise KeyboardInterrupt


def create_profiler_or_noop(runtimes: Dict[str, bool], profiler_constructor_callback: Callable, runtime_name: str):
    # disabled?
    if not runtimes[runtime_name]:
        return NoopProfiler()

    try:
        return profiler_constructor_callback()
    except Exception:
        logger.exception(f"Couldn't create {runtime_name} profiler, continuing without this runtime profiler")
        return NoopProfiler()


class GProfiler:
    def __init__(
        self,
        frequency: int,
        duration: int,
        output_dir: str,
        flamegraph: bool,
        rotating_output: bool,
        runtimes: Dict[str, bool],
        client: APIClient,
        include_container_names=True,
        php_process_filter: str = PHPSpyProfiler.DEFAULT_PROCESS_FILTER,
    ):
        self._frequency = frequency
        self._duration = duration
        self._output_dir = output_dir
        self._flamegraph = flamegraph
        self._runtimes = runtimes
        self._rotating_output = rotating_output
        self._client = client
        self._stop_event = Event()
        self._executor = concurrent.futures.ThreadPoolExecutor(max_workers=10)
        # TODO: we actually need 2 types of temporary directories.
        # 1. accessible by everyone - for profilers that run code in target processes, like async-profiler
        # 2. accessible only by us.
        # the latter can be root only. the former can not. we should do this separation so we don't expose
        # files unnecessarily.
        self._temp_storage_dir = TemporaryDirectoryWithMode(dir=TEMPORARY_STORAGE_PATH, mode=0o755)
        self.java_profiler = create_profiler_or_noop(
            self._runtimes,
            lambda: JavaProfiler(self._frequency, self._duration, True, self._stop_event, self._temp_storage_dir.name),
            "java",
        )
        self.system_profiler = create_profiler_or_noop(
            self._runtimes,
            lambda: SystemProfiler(self._frequency, self._duration, self._stop_event, self._temp_storage_dir.name),
            "system",
        )
        self.initialize_python_profiler()
        self.php_profiler = create_profiler_or_noop(
            self._runtimes,
            lambda: PHPSpyProfiler(
                self._frequency, self._duration, self._stop_event, self._temp_storage_dir.name, php_process_filter
            ),
            "php",
        )
        self._docker_client = DockerClient()
        self._include_container_names = include_container_names

    def __enter__(self):
        self.start()
        return self

    def __exit__(self, exc_type, exc_val, exc_tb):
        self.stop()

    def initialize_python_profiler(self) -> None:
        self.python_profiler = create_profiler_or_noop(
            self._runtimes,
            lambda: get_python_profiler(
                self._frequency,
                self._duration,
                self._stop_event,
                self._temp_storage_dir.name,
                self.initialize_python_profiler,
            ),
            "python",
        )

    def _update_last_output(self, last_output_name: str, output_path: str) -> None:
        last_output = os.path.join(self._output_dir, last_output_name)
        prev_output = Path(last_output).resolve()
        atomically_symlink(os.path.basename(output_path), last_output)
        # delete if rotating & there was a link target before.
        if self._rotating_output and os.path.basename(prev_output) != last_output_name:
            # can't use missing_ok=True, available only from 3.8 :/
            try:
                prev_output.unlink()
            except FileNotFoundError:
                pass

    def _generate_output_files(
        self,
        collapsed_data: str,
        local_start_time: datetime.datetime,
        local_end_time: datetime.datetime,
    ) -> None:
        start_ts = get_iso8061_format_time(local_start_time)
        end_ts = get_iso8061_format_time(local_end_time)
        base_filename = os.path.join(self._output_dir, "profile_{}".format(end_ts))

        collapsed_path = base_filename + ".col"
        collapsed_data = self._strip_container_data(collapsed_data)
        Path(collapsed_path).write_text(collapsed_data)

        # point last_profile.col at the new file; and possibly, delete the previous one.
        self._update_last_output("last_profile.col", collapsed_path)
        logger.info(f"Saved collapsed stacks to {collapsed_path}")

        if self._flamegraph:
            flamegraph_path = base_filename + ".html"
            flamegraph_data = (
                Path(resource_path("flamegraph/flamegraph_template.html"))
                .read_text()
                .replace(
                    "{{{JSON_DATA}}}",
                    run_process(
                        [resource_path("burn"), "convert", "--type=folded", collapsed_path], suppress_log=True
                    ).stdout.decode(),
                )
                .replace("{{{START_TIME}}}", start_ts)
                .replace("{{{END_TIME}}}", end_ts)
            )
            Path(flamegraph_path).write_text(flamegraph_data)

            # point last_flamegraph.html at the new file; and possibly, delete the previous one.
            self._update_last_output("last_flamegraph.html", flamegraph_path)

            logger.info(f"Saved flamegraph to {flamegraph_path}")

    @staticmethod
    def _strip_container_data(collapsed_data):
        lines = []
        for line in collapsed_data.splitlines():
            if line.startswith("#"):
                continue
            lines.append(line[line.find(';') + 1 :])
        return '\n'.join(lines)

    def start(self):
        self._stop_event.clear()

        for prof in (
            self.python_profiler,
            self.java_profiler,
            self.system_profiler,
            self.php_profiler,
        ):
            prof.start()

    def stop(self):
        logger.info("Stopping ...")
        self._stop_event.set()

        for prof in (
            self.python_profiler,
            self.java_profiler,
            self.system_profiler,
            self.php_profiler,
        ):
            prof.stop()

    def _snapshot(self):
        local_start_time = datetime.datetime.utcnow()
        monotonic_start_time = time.monotonic()

        java_future = self._executor.submit(self.java_profiler.snapshot)
        java_future.name = "java"
        python_future = self._executor.submit(self.python_profiler.snapshot)
        python_future.name = "python"
        php_future = self._executor.submit(self.php_profiler.snapshot)
        php_future.name = "php"
        system_future = self._executor.submit(self.system_profiler.snapshot)
        system_future.name = "system"

        process_perfs: Dict[int, Dict[str, int]] = {}
        for future in concurrent.futures.as_completed([java_future, python_future, php_future]):
            # if either of these fail - log it, and continue.
            try:
                process_perfs.update(future.result())
            except Exception:
                logger.exception(f"{future.name} profiling failed")

        local_end_time = local_start_time + datetime.timedelta(seconds=(time.monotonic() - monotonic_start_time))
<<<<<<< HEAD

        system_result = system_future.result()
        if self._runtimes["system"]:
            merged_result = merge.merge_perfs(system_result, process_perfs)
        else:
            assert system_result == {}  # should be empty!
            merged_result = merge.concatenate_perfs(process_perfs)
=======
        merged_result = merge.merge_perfs(
            system_future.result(), process_perfs, self._docker_client, self._include_container_names
        )
>>>>>>> 035b2482

        if self._output_dir:
            self._generate_output_files(merged_result, local_start_time, local_end_time)

        if self._client:
            try:
                self._client.submit_profile(local_start_time, local_end_time, gethostname(), merged_result)
            except Timeout:
                logger.error("Upload of profile to server timed out.")
            except APIError as e:
                logger.error(f"Error occurred sending profile to server: {e}")
            except RequestException:
                logger.exception("Error occurred sending profile to server")
            else:
                logger.info("Successfully uploaded profiling data to the server")

    def run_single(self):
        with self:
            self._snapshot()

    def run_continuous(self, interval):
        with self:
            while not self._stop_event.is_set():
                start_time = time.monotonic()
                try:
                    self._snapshot()
                except Exception:
                    logger.exception("Profiling run failed!")
                time_spent = time.monotonic() - start_time
                self._stop_event.wait(max(interval - time_spent, 0))


def setup_logger(stream_level: int, log_file_path: str, rotate_max_bytes: int, rotate_backup_count: int):
    global logger
    logger = logging.getLogger("gprofiler")
    logger.setLevel(logging.DEBUG)

    stream_handler = logging.StreamHandler(stream=sys.stdout)
    stream_handler.setLevel(stream_level)
    if stream_level < logging.INFO:
        stream_handler.setFormatter(logging.Formatter("[%(asctime)s] %(levelname)s: %(name)s: %(message)s"))
    else:
        stream_handler.setFormatter(logging.Formatter("[%(asctime)s] %(message)s", "%H:%M:%S"))
    logger.addHandler(stream_handler)

    os.makedirs(os.path.dirname(log_file_path), exist_ok=True)
    file_handler = logging.handlers.RotatingFileHandler(
        log_file_path,
        maxBytes=rotate_max_bytes,
        backupCount=rotate_backup_count,
    )
    file_handler.setLevel(logging.DEBUG)
    file_handler.setFormatter(logging.Formatter("[%(asctime)s] %(levelname)s: %(name)s: %(message)s"))
    logger.addHandler(file_handler)


def parse_cmd_args():
    parser = configargparse.ArgumentParser(
        description="gprofiler",
        auto_env_var_prefix="gprofiler_",
        add_config_file_help=True,
        add_env_var_help=False,
        default_config_files=["/etc/gprofiler/config.ini"],
    )
    parser.add_argument("--config", is_config_file=True, help="Config file path")
    parser.add_argument(
        "-f",
        "--profiling-frequency",
        type=int,
        dest="frequency",
        default=DEFAULT_SAMPLING_FREQUENCY,
        help="Profiler frequency in Hz (default: %(default)s)",
    )
    parser.add_argument(
        "-d",
        "--profiling-duration",
        type=int,
        dest="duration",
        default=DEFAULT_PROFILING_DURATION,
        help="Profiler duration per session in seconds (default: %(default)s)",
    )
    parser.add_argument("-o", "--output-dir", type=str, help="Path to output directory")
    parser.add_argument(
        "--flamegraph", dest="flamegraph", action="store_true", help="Generate local flamegraphs when -o is given"
    )
    parser.add_argument(
        "--no-flamegraph",
        dest="flamegraph",
        action="store_false",
        help="Do not generate local flamegraphs when -o is given (only collapsed stacks files)",
    )
    parser.set_defaults(flamegraph=True)

    parser.add_argument(
        "--rotating-output", action="store_true", default=False, help="Keep only the last profile result"
    )

    parser.add_argument(
        "--no-perf",
        dest="perf",
        action="store_false",
        default=True,
        help="Do not invoke the global, system-wide 'perf'. The output, in that case, is the concatenation"
        " of the results from all of the runtime profilers.",
    )
    parser.add_argument(
        "--no-java",
        dest="java",
        action="store_false",
        default=True,
        help="Do not invoke runtime-specific profilers for Java processes",
    )
    parser.add_argument(
        "--no-python",
        dest="python",
        action="store_false",
        default=True,
        help="Do not invoke runtime-specific profilers for Python processes",
    )
    parser.add_argument(
        "--no-php",
        dest="php",
        action="store_false",
        default=True,
        help="Do not invoke runtime-specific profilers for PHP processes",
    )
    parser.add_argument(
        "--php-proc-filter",
        dest="php_process_filter",
        default=PHPSpyProfiler.DEFAULT_PROCESS_FILTER,
        help="Process filter for php processes (default: %(default)s)",
    )

    parser.add_argument(
        "-u",
        "--upload-results",
        action="store_true",
        default=False,
        help="Whether to upload the profiling results to the server",
    )
    parser.add_argument("--server-host", default=GRANULATE_SERVER_HOST, help="Server host (default: %(default)s)")
    parser.add_argument(
        "--server-upload-timeout",
        type=int,
        default=DEFAULT_UPLOAD_TIMEOUT,
        help="Timeout for upload requests to the server in seconds (default: %(default)s)",
    )
    parser.add_argument("--token", dest="server_token", help="Server token")
    parser.add_argument("--service-name", help="Service name")

    parser.add_argument('--version', action='version', version=__version__)
    parser.add_argument("-v", "--verbose", action="store_true", default=False, dest="verbose")

    logging_options = parser.add_argument_group("logging")
    logging_options.add_argument("--log-file", action="store", type=str, dest="log_file", default=DEFAULT_LOG_FILE)
    logging_options.add_argument(
        "--log-rotate-max-size", action="store", type=int, dest="log_rotate_max_size", default=DEFAULT_LOG_MAX_SIZE
    )
    logging_options.add_argument(
        "--log-rotate-backup-count",
        action="store",
        type=int,
        dest="log_rotate_backup_count",
        default=DEFAULT_LOG_BACKUP_COUNT,
    )
    parser.add_argument(
        "--disable-container-names",
        action="store_true",
        dest="disable_container_names",
        default=False,
        help="gProfiler won't gather the container names of processes that run in containers",
    )

    continuous_command_parser = parser.add_argument_group("continuous")
    continuous_command_parser.add_argument(
        "--continuous", "-c", action="store_true", dest="continuous", help="Run in continuous mode"
    )
    continuous_command_parser.add_argument(
        "-i",
        "--profiling-interval",
        type=int,
        dest="continuous_profiling_interval",
        default=DEFAULT_CONTINUOUS_MODE_INTERVAL,
        help="Time between each profiling sessions in seconds (default: %(default)s). Note: this is the time between"
        " session starts, not between the end of one session to the beginning of the next one.",
    )

    args = parser.parse_args()

    if args.upload_results:
        if not args.server_token:
            parser.error("Must provide --token when --upload-results is passed")
        if not args.service_name:
            parser.error("Must provide --service-name when --upload-results is passed")

    if args.continuous and args.duration > args.continuous_profiling_interval:
        parser.error(
            "--profiling-duration must be lower or equal to --profiling-interval when profiling in continuous mode"
        )

    if not args.upload_results and not args.output_dir:
        parser.error("Must pass at least one output method (--upload-results / --output-dir)")

    return args


def verify_preconditions():
    if not is_root():
        print("Must run gprofiler as root, please re-run.", file=sys.stderr)
        sys.exit(1)

    if not is_running_in_init_pid():
        print(
            "Please run me in the init PID namespace! In Docker, make sure you pass '--pid=host'."
            " In Kubernetes, add 'hostPID: true' in the Pod spec.",
            file=sys.stderr,
        )
        sys.exit(1)

    if not grab_gprofiler_mutex():
        print("Could not acquire gProfiler's lock. Is it already running?", file=sys.stderr)
        sys.exit(1)


def setup_signals() -> None:
    # When we run under staticx & PyInstaller, both of them forward (some of the) signals to gProfiler.
    # We catch SIGINTs and ratelimit them, to avoid being interrupted again during the handling of the
    # first INT.
    # See my commit message for more information.
    signal.signal(signal.SIGINT, sigint_handler)
    # handle SIGTERM in the same manner - gracefully stop gProfiler.
    # SIGTERM is also forwarded by staticx & PyInstaller, so we need to ratelimit it.
    signal.signal(signal.SIGTERM, sigint_handler)


def main():
    args = parse_cmd_args()
    verify_preconditions()
    setup_logger(
        logging.DEBUG if args.verbose else logging.INFO,
        args.log_file,
        args.log_rotate_max_size,
        args.log_rotate_backup_count,
    )
    global logger  # silences flake8, who now knows that the "logger" global we refer to was initialized.

    setup_signals()
    reset_umask()

    try:
        logger.info(f"Running gprofiler (version {__version__})...")
        try:
            log_system_info()
        except Exception:
            logger.exception("Encountered an exception while getting basic system info")

        if args.output_dir:
            try:
                os.makedirs(args.output_dir, exist_ok=True)
            except (FileExistsError, NotADirectoryError):
                logger.error(
                    "Output directory / a component in its path already exists as a non-directory!"
                    f"Please check the path {args.output_dir!r}"
                )
                sys.exit(1)

        if not os.path.exists(TEMPORARY_STORAGE_PATH):
            os.mkdir(TEMPORARY_STORAGE_PATH)

        try:
            client_kwargs = {}
            if "server_upload_timeout" in args:
                client_kwargs["upload_timeout"] = args.server_upload_timeout
            client = (
                APIClient(args.server_host, args.server_token, args.service_name, **client_kwargs)
                if args.upload_results
                else None
            )
        except APIError as e:
            logger.error(f"Server error: {e}")
            return
        except RequestException as e:
            logger.error(f"Failed to connect to server: {e}")
            return

        runtimes = {"system": args.perf, "java": args.java, "python": args.python, "php": args.php}
        gprofiler = GProfiler(
            args.frequency,
            args.duration,
            args.output_dir,
            args.flamegraph,
            args.rotating_output,
            runtimes,
            client,
            not args.disable_container_names,
            args.php_process_filter,
        )
        logger.info("gProfiler initialized and ready to start profiling")

        if args.continuous:
            gprofiler.run_continuous(args.continuous_profiling_interval)
        else:
            gprofiler.run_single()

    except KeyboardInterrupt:
        pass
    except Exception:
        logger.exception("Unexpected error occurred")


if __name__ == "__main__":
    main()<|MERGE_RESOLUTION|>--- conflicted
+++ resolved
@@ -254,19 +254,15 @@
                 logger.exception(f"{future.name} profiling failed")
 
         local_end_time = local_start_time + datetime.timedelta(seconds=(time.monotonic() - monotonic_start_time))
-<<<<<<< HEAD
 
         system_result = system_future.result()
         if self._runtimes["system"]:
-            merged_result = merge.merge_perfs(system_result, process_perfs)
+            merged_result = merge.merge_perfs(
+                system_future.result(), process_perfs, self._docker_client, self._include_container_names
+            )
         else:
             assert system_result == {}  # should be empty!
             merged_result = merge.concatenate_perfs(process_perfs)
-=======
-        merged_result = merge.merge_perfs(
-            system_future.result(), process_perfs, self._docker_client, self._include_container_names
-        )
->>>>>>> 035b2482
 
         if self._output_dir:
             self._generate_output_files(merged_result, local_start_time, local_end_time)
