#
# Copyright (c) Granulate. All rights reserved.
# Licensed under the AGPL3 License. See LICENSE.md in the project root for license information.
#
import concurrent.futures
import datetime
import logging
import logging.config
import logging.handlers
import os
import signal
import sys
import time
from logging import Logger
from pathlib import Path
from threading import Event
from typing import Callable, Dict, Optional

import configargparse
from requests import RequestException, Timeout

from gprofiler import __version__, merge
from gprofiler.client import DEFAULT_UPLOAD_TIMEOUT, GRANULATE_SERVER_HOST, APIClient, APIError
from gprofiler.docker_client import DockerClient
from gprofiler.java import JavaProfiler
from gprofiler.merge import ProcessToStackSampleCounters
from gprofiler.perf import SystemProfiler
from gprofiler.php import PHPSpyProfiler
from gprofiler.profiler_base import NoopProfiler
from gprofiler.python import get_python_profiler
from gprofiler.utils import (
    TEMPORARY_STORAGE_PATH,
    TemporaryDirectoryWithMode,
    atomically_symlink,
    get_hostname,
    get_iso8601_format_time,
    grab_gprofiler_mutex,
    is_root,
    is_running_in_init_pid,
    log_system_info,
    reset_umask,
    resource_path,
    run_process,
)

logger: Logger

DEFAULT_LOG_FILE = "/var/log/gprofiler/gprofiler.log"
DEFAULT_LOG_MAX_SIZE = 1024 * 1024 * 5
DEFAULT_LOG_BACKUP_COUNT = 1

DEFAULT_PROFILING_DURATION = datetime.timedelta(seconds=60).seconds
DEFAULT_SAMPLING_FREQUENCY = 11
# by default - these match
DEFAULT_CONTINUOUS_MODE_INTERVAL = DEFAULT_PROFILING_DURATION
# 1 KeyboardInterrupt raised per this many seconds, no matter how many SIGINTs we get.
SIGINT_RATELIMIT = 0.5

last_signal_ts: Optional[float] = None


def sigint_handler(sig, frame):
    global last_signal_ts
    ts = time.monotonic()
    # no need for atomicity here: we can't get another SIGINT before this one returns.
    # https://www.gnu.org/software/libc/manual/html_node/Signals-in-Handler.html#Signals-in-Handler
    if last_signal_ts is None or ts > last_signal_ts + SIGINT_RATELIMIT:
        last_signal_ts = ts
        raise KeyboardInterrupt


def create_profiler_or_noop(runtimes: Dict[str, bool], profiler_constructor_callback: Callable, runtime_name: str):
    # disabled?
    if not runtimes[runtime_name]:
        return NoopProfiler()

    try:
        return profiler_constructor_callback()
    except Exception:
        logger.exception(f"Couldn't create {runtime_name} profiler, continuing without this runtime profiler")
        return NoopProfiler()


class GProfiler:
    def __init__(
        self,
        frequency: int,
        duration: int,
        output_dir: str,
        flamegraph: bool,
        rotating_output: bool,
        perf_mode: str,
        dwarf_stack_size: int,
        runtimes: Dict[str, bool],
        client: APIClient,
        include_container_names=True,
        php_process_filter: str = PHPSpyProfiler.DEFAULT_PROCESS_FILTER,
    ):
        self._frequency = frequency
        self._duration = duration
        self._output_dir = output_dir
        self._flamegraph = flamegraph
        self._runtimes = runtimes
        self._rotating_output = rotating_output
        self._client = client
        self._stop_event = Event()
        self._executor = concurrent.futures.ThreadPoolExecutor(max_workers=10)
        # TODO: we actually need 2 types of temporary directories.
        # 1. accessible by everyone - for profilers that run code in target processes, like async-profiler
        # 2. accessible only by us.
        # the latter can be root only. the former can not. we should do this separation so we don't expose
        # files unnecessarily.
        self._temp_storage_dir = TemporaryDirectoryWithMode(dir=TEMPORARY_STORAGE_PATH, mode=0o755)
        self.java_profiler = create_profiler_or_noop(
            self._runtimes,
            lambda: JavaProfiler(self._frequency, self._duration, True, self._stop_event, self._temp_storage_dir.name),
            "java",
        )
<<<<<<< HEAD
        self.system_profiler = create_profiler_or_noop(
            self._runtimes,
            lambda: SystemProfiler(self._frequency, self._duration, self._stop_event, self._temp_storage_dir.name),
            "system",
=======
        self.system_profiler = SystemProfiler(
            self._frequency, self._duration, self._stop_event, self._temp_storage_dir.name, perf_mode, dwarf_stack_size
>>>>>>> e871931d
        )
        self.initialize_python_profiler()
        self.php_profiler = create_profiler_or_noop(
            self._runtimes,
            lambda: PHPSpyProfiler(
                self._frequency, self._duration, self._stop_event, self._temp_storage_dir.name, php_process_filter
            ),
            "php",
        )
        self._docker_client = DockerClient()
        self._include_container_names = include_container_names

    def __enter__(self):
        self.start()
        return self

    def __exit__(self, exc_type, exc_val, exc_tb):
        self.stop()

    def initialize_python_profiler(self) -> None:
        self.python_profiler = create_profiler_or_noop(
            self._runtimes,
            lambda: get_python_profiler(
                self._frequency,
                self._duration,
                self._stop_event,
                self._temp_storage_dir.name,
                self.initialize_python_profiler,
            ),
            "python",
        )

    def _update_last_output(self, last_output_name: str, output_path: str) -> None:
        last_output = os.path.join(self._output_dir, last_output_name)
        prev_output = Path(last_output).resolve()
        atomically_symlink(os.path.basename(output_path), last_output)
        # delete if rotating & there was a link target before.
        if self._rotating_output and os.path.basename(prev_output) != last_output_name:
            # can't use missing_ok=True, available only from 3.8 :/
            try:
                prev_output.unlink()
            except FileNotFoundError:
                pass

    def _generate_output_files(
        self,
        collapsed_data: str,
        local_start_time: datetime.datetime,
        local_end_time: datetime.datetime,
    ) -> None:
        start_ts = get_iso8601_format_time(local_start_time)
        end_ts = get_iso8601_format_time(local_end_time)
        base_filename = os.path.join(self._output_dir, "profile_{}".format(end_ts))

        collapsed_path = base_filename + ".col"
        collapsed_data = self._strip_container_data(collapsed_data)
        Path(collapsed_path).write_text(collapsed_data)

        # point last_profile.col at the new file; and possibly, delete the previous one.
        self._update_last_output("last_profile.col", collapsed_path)
        logger.info(f"Saved collapsed stacks to {collapsed_path}")

        if self._flamegraph:
            flamegraph_path = base_filename + ".html"
            flamegraph_data = (
                Path(resource_path("flamegraph/flamegraph_template.html"))
                .read_text()
                .replace(
                    "{{{JSON_DATA}}}",
                    run_process(
                        [resource_path("burn"), "convert", "--type=folded", collapsed_path], suppress_log=True
                    ).stdout.decode(),
                )
                .replace("{{{START_TIME}}}", start_ts)
                .replace("{{{END_TIME}}}", end_ts)
            )
            Path(flamegraph_path).write_text(flamegraph_data)

            # point last_flamegraph.html at the new file; and possibly, delete the previous one.
            self._update_last_output("last_flamegraph.html", flamegraph_path)

            logger.info(f"Saved flamegraph to {flamegraph_path}")

    @staticmethod
    def _strip_container_data(collapsed_data):
        lines = []
        for line in collapsed_data.splitlines():
            if line.startswith("#"):
                continue
            lines.append(line[line.find(';') + 1 :])
        return '\n'.join(lines)

    def start(self):
        self._stop_event.clear()

        for prof in (
            self.python_profiler,
            self.java_profiler,
            self.system_profiler,
            self.php_profiler,
        ):
            prof.start()

    def stop(self):
        logger.info("Stopping ...")
        self._stop_event.set()

        for prof in (
            self.python_profiler,
            self.java_profiler,
            self.system_profiler,
            self.php_profiler,
        ):
            prof.stop()

    def _snapshot(self):
        local_start_time = datetime.datetime.utcnow()
        monotonic_start_time = time.monotonic()

        java_future = self._executor.submit(self.java_profiler.snapshot)
        java_future.name = "java"
        python_future = self._executor.submit(self.python_profiler.snapshot)
        python_future.name = "python"
        php_future = self._executor.submit(self.php_profiler.snapshot)
        php_future.name = "php"
        system_future = self._executor.submit(self.system_profiler.snapshot)
        system_future.name = "system"

        process_perfs: ProcessToStackSampleCounters = {}
        for future in concurrent.futures.as_completed([java_future, python_future, php_future]):
            # if either of these fail - log it, and continue.
            try:
                process_perfs.update(future.result())
            except Exception:
                logger.exception(f"{future.name} profiling failed")

        local_end_time = local_start_time + datetime.timedelta(seconds=(time.monotonic() - monotonic_start_time))
<<<<<<< HEAD

        system_result = system_future.result()
        if self._runtimes["system"]:
            merged_result = merge.merge_perfs(
                system_future.result(), process_perfs, self._docker_client, self._include_container_names
            )
        else:
            assert system_result == {}  # should be empty!
            merged_result = merge.concatenate_perfs(process_perfs)
=======
        system_perf_pid_to_stacks_counter, pid_to_name = system_future.result()
        merged_result, total_samples = merge.merge_perfs(
            system_perf_pid_to_stacks_counter,
            pid_to_name,
            process_perfs,
            self._docker_client,
            self._include_container_names,
        )
>>>>>>> e871931d

        if self._output_dir:
            self._generate_output_files(merged_result, local_start_time, local_end_time)

        if self._client:
            try:
                self._client.submit_profile(local_start_time, local_end_time, merged_result, total_samples)
            except Timeout:
                logger.error("Upload of profile to server timed out.")
            except APIError as e:
                logger.error(f"Error occurred sending profile to server: {e}")
            except RequestException:
                logger.exception("Error occurred sending profile to server")
            else:
                logger.info("Successfully uploaded profiling data to the server")

    def run_single(self):
        with self:
            self._snapshot()

    def run_continuous(self, interval):
        with self:
            while not self._stop_event.is_set():
                start_time = time.monotonic()
                try:
                    self._snapshot()
                except Exception:
                    logger.exception("Profiling run failed!")
                time_spent = time.monotonic() - start_time
                self._stop_event.wait(max(interval - time_spent, 0))


def setup_logger(stream_level: int, log_file_path: str, rotate_max_bytes: int, rotate_backup_count: int):
    global logger
    logger = logging.getLogger("gprofiler")
    logger.setLevel(logging.DEBUG)

    stream_handler = logging.StreamHandler(stream=sys.stdout)
    stream_handler.setLevel(stream_level)
    if stream_level < logging.INFO:
        stream_handler.setFormatter(logging.Formatter("[%(asctime)s] %(levelname)s: %(name)s: %(message)s"))
    else:
        stream_handler.setFormatter(logging.Formatter("[%(asctime)s] %(message)s", "%H:%M:%S"))
    logger.addHandler(stream_handler)

    os.makedirs(os.path.dirname(log_file_path), exist_ok=True)
    file_handler = logging.handlers.RotatingFileHandler(
        log_file_path,
        maxBytes=rotate_max_bytes,
        backupCount=rotate_backup_count,
    )
    file_handler.setLevel(logging.DEBUG)
    file_handler.setFormatter(logging.Formatter("[%(asctime)s] %(levelname)s: %(name)s: %(message)s"))
    logger.addHandler(file_handler)


def parse_cmd_args():
    parser = configargparse.ArgumentParser(
        description="gprofiler",
        auto_env_var_prefix="gprofiler_",
        add_config_file_help=True,
        add_env_var_help=False,
        default_config_files=["/etc/gprofiler/config.ini"],
    )
    parser.add_argument("--config", is_config_file=True, help="Config file path")
    parser.add_argument(
        "-f",
        "--profiling-frequency",
        type=int,
        dest="frequency",
        default=DEFAULT_SAMPLING_FREQUENCY,
        help="Profiler frequency in Hz (default: %(default)s)",
    )
    parser.add_argument(
        "-d",
        "--profiling-duration",
        type=int,
        dest="duration",
        default=DEFAULT_PROFILING_DURATION,
        help="Profiler duration per session in seconds (default: %(default)s)",
    )
    parser.add_argument("-o", "--output-dir", type=str, help="Path to output directory")
    parser.add_argument(
        "--flamegraph", dest="flamegraph", action="store_true", help="Generate local flamegraphs when -o is given"
    )
    parser.add_argument(
        "--no-flamegraph",
        dest="flamegraph",
        action="store_false",
        help="Do not generate local flamegraphs when -o is given (only collapsed stacks files)",
    )
    parser.set_defaults(flamegraph=True)

    parser.add_argument(
        "--rotating-output", action="store_true", default=False, help="Keep only the last profile result"
    )

    parser.add_argument(
        "--no-perf",
        dest="perf",
        action="store_false",
        default=True,
        help="Do not invoke the global, system-wide 'perf'. The output, in that case, is the concatenation"
        " of the results from all of the runtime profilers.",
    )
    parser.add_argument(
        "--no-java",
        dest="java",
        action="store_false",
        default=True,
        help="Do not invoke runtime-specific profilers for Java processes",
    )
    parser.add_argument(
        "--no-python",
        dest="python",
        action="store_false",
        default=True,
        help="Do not invoke runtime-specific profilers for Python processes",
    )
    parser.add_argument(
        "--no-php",
        dest="php",
        action="store_false",
        default=True,
        help="Do not invoke runtime-specific profilers for PHP processes",
    )
    parser.add_argument(
        "--php-proc-filter",
        dest="php_process_filter",
        default=PHPSpyProfiler.DEFAULT_PROCESS_FILTER,
        help="Process filter for php processes (default: %(default)s)",
    )

    parser.add_argument(
        "--perf-mode",
        dest="perf_mode",
        default="fp",
        choices=["fp", "dwarf", "smart"],
        help="Run perf with either FP (Frame Pointers), DWARF, or run both and intelligently merge them "
        "by choosing the best result per process",
    )

    parser.add_argument(
        "--perf-dwarf-stack-size",
        dest="dwarf_stack_size",
        default=8192,
        type=int,
        help="The max stack size for the Dwarf perf, in bytes. Must be <=65528."
        " Relevant for --perf-mode dwarf|smart. Default: %(default)s",
    )

    parser.add_argument(
        "-u",
        "--upload-results",
        action="store_true",
        default=False,
        help="Whether to upload the profiling results to the server",
    )
    parser.add_argument("--server-host", default=GRANULATE_SERVER_HOST, help="Server host (default: %(default)s)")
    parser.add_argument(
        "--server-upload-timeout",
        type=int,
        default=DEFAULT_UPLOAD_TIMEOUT,
        help="Timeout for upload requests to the server in seconds (default: %(default)s)",
    )
    parser.add_argument("--token", dest="server_token", help="Server token")
    parser.add_argument("--service-name", help="Service name")

    parser.add_argument('--version', action='version', version=__version__)
    parser.add_argument("-v", "--verbose", action="store_true", default=False, dest="verbose")

    logging_options = parser.add_argument_group("logging")
    logging_options.add_argument("--log-file", action="store", type=str, dest="log_file", default=DEFAULT_LOG_FILE)
    logging_options.add_argument(
        "--log-rotate-max-size", action="store", type=int, dest="log_rotate_max_size", default=DEFAULT_LOG_MAX_SIZE
    )
    logging_options.add_argument(
        "--log-rotate-backup-count",
        action="store",
        type=int,
        dest="log_rotate_backup_count",
        default=DEFAULT_LOG_BACKUP_COUNT,
    )
    parser.add_argument(
        "--disable-container-names",
        action="store_true",
        dest="disable_container_names",
        default=False,
        help="gProfiler won't gather the container names of processes that run in containers",
    )

    continuous_command_parser = parser.add_argument_group("continuous")
    continuous_command_parser.add_argument(
        "--continuous", "-c", action="store_true", dest="continuous", help="Run in continuous mode"
    )
    continuous_command_parser.add_argument(
        "-i",
        "--profiling-interval",
        type=int,
        dest="continuous_profiling_interval",
        default=DEFAULT_CONTINUOUS_MODE_INTERVAL,
        help="Time between each profiling sessions in seconds (default: %(default)s). Note: this is the time between"
        " session starts, not between the end of one session to the beginning of the next one.",
    )

    args = parser.parse_args()

    if args.upload_results:
        if not args.server_token:
            parser.error("Must provide --token when --upload-results is passed")
        if not args.service_name:
            parser.error("Must provide --service-name when --upload-results is passed")

    if args.continuous and args.duration > args.continuous_profiling_interval:
        parser.error(
            "--profiling-duration must be lower or equal to --profiling-interval when profiling in continuous mode"
        )

    if not args.upload_results and not args.output_dir:
        parser.error("Must pass at least one output method (--upload-results / --output-dir)")

    if args.dwarf_stack_size > 65528:
        parser.error("--perf-dwarf-stack-size maximum size is 65528")

    if args.perf_mode in ("dwarf", "smart") and args.frequency > 100:
        parser.error("--profiling-frequency|-f can't be larger than 100 when using --perf-mode smart|dwarf")

    return args


def verify_preconditions():
    if not is_root():
        print("Must run gprofiler as root, please re-run.", file=sys.stderr)
        sys.exit(1)

    if not is_running_in_init_pid():
        print(
            "Please run me in the init PID namespace! In Docker, make sure you pass '--pid=host'."
            " In Kubernetes, add 'hostPID: true' in the Pod spec.",
            file=sys.stderr,
        )
        sys.exit(1)

    if not grab_gprofiler_mutex():
        print("Could not acquire gProfiler's lock. Is it already running?", file=sys.stderr)
        sys.exit(1)


def setup_signals() -> None:
    # When we run under staticx & PyInstaller, both of them forward (some of the) signals to gProfiler.
    # We catch SIGINTs and ratelimit them, to avoid being interrupted again during the handling of the
    # first INT.
    # See my commit message for more information.
    signal.signal(signal.SIGINT, sigint_handler)
    # handle SIGTERM in the same manner - gracefully stop gProfiler.
    # SIGTERM is also forwarded by staticx & PyInstaller, so we need to ratelimit it.
    signal.signal(signal.SIGTERM, sigint_handler)


def main():
    args = parse_cmd_args()
    verify_preconditions()
    setup_logger(
        logging.DEBUG if args.verbose else logging.INFO,
        args.log_file,
        args.log_rotate_max_size,
        args.log_rotate_backup_count,
    )
    global logger  # silences flake8, who now knows that the "logger" global we refer to was initialized.

    setup_signals()
    reset_umask()

    try:
        logger.info(f"Running gprofiler (version {__version__}), commandline: {' '.join(sys.argv[1:])!r}")
        try:
            log_system_info()
        except Exception:
            logger.exception("Encountered an exception while getting basic system info")

        if args.output_dir:
            try:
                os.makedirs(args.output_dir, exist_ok=True)
            except (FileExistsError, NotADirectoryError):
                logger.error(
                    "Output directory / a component in its path already exists as a non-directory!"
                    f"Please check the path {args.output_dir!r}"
                )
                sys.exit(1)

        if not os.path.exists(TEMPORARY_STORAGE_PATH):
            os.mkdir(TEMPORARY_STORAGE_PATH)

        try:
            client_kwargs = {}
            if "server_upload_timeout" in args:
                client_kwargs["upload_timeout"] = args.server_upload_timeout
            client = (
                APIClient(args.server_host, args.server_token, args.service_name, get_hostname(), **client_kwargs)
                if args.upload_results
                else None
            )
        except APIError as e:
            logger.error(f"Server error: {e}")
            return
        except RequestException as e:
            logger.error(f"Failed to connect to server: {e}")
            return

        runtimes = {"system": args.perf, "java": args.java, "python": args.python, "php": args.php}
        gprofiler = GProfiler(
            args.frequency,
            args.duration,
            args.output_dir,
            args.flamegraph,
            args.rotating_output,
            args.perf_mode,
            args.dwarf_stack_size,
            runtimes,
            client,
            not args.disable_container_names,
            args.php_process_filter,
        )
        logger.info("gProfiler initialized and ready to start profiling")

        if args.continuous:
            gprofiler.run_continuous(args.continuous_profiling_interval)
        else:
            gprofiler.run_single()

    except KeyboardInterrupt:
        pass
    except Exception:
        logger.exception("Unexpected error occurred")


if __name__ == "__main__":
    main()<|MERGE_RESOLUTION|>--- conflicted
+++ resolved
@@ -116,15 +116,17 @@
             lambda: JavaProfiler(self._frequency, self._duration, True, self._stop_event, self._temp_storage_dir.name),
             "java",
         )
-<<<<<<< HEAD
         self.system_profiler = create_profiler_or_noop(
             self._runtimes,
-            lambda: SystemProfiler(self._frequency, self._duration, self._stop_event, self._temp_storage_dir.name),
+            lambda: SystemProfiler(
+                self._frequency,
+                self._duration,
+                self._stop_event,
+                self._temp_storage_dir.name,
+                perf_mode,
+                dwarf_stack_size,
+            ),
             "system",
-=======
-        self.system_profiler = SystemProfiler(
-            self._frequency, self._duration, self._stop_event, self._temp_storage_dir.name, perf_mode, dwarf_stack_size
->>>>>>> e871931d
         )
         self.initialize_python_profiler()
         self.php_profiler = create_profiler_or_noop(
@@ -262,26 +264,22 @@
                 logger.exception(f"{future.name} profiling failed")
 
         local_end_time = local_start_time + datetime.timedelta(seconds=(time.monotonic() - monotonic_start_time))
-<<<<<<< HEAD
 
         system_result = system_future.result()
         if self._runtimes["system"]:
-            merged_result = merge.merge_perfs(
-                system_future.result(), process_perfs, self._docker_client, self._include_container_names
+            system_perf_pid_to_stacks_counter, pid_to_name = system_future.result()
+            merged_result, total_samples = merge.merge_perfs(
+                system_perf_pid_to_stacks_counter,
+                pid_to_name,
+                process_perfs,
+                self._docker_client,
+                self._include_container_names,
             )
         else:
             assert system_result == {}  # should be empty!
-            merged_result = merge.concatenate_perfs(process_perfs)
-=======
-        system_perf_pid_to_stacks_counter, pid_to_name = system_future.result()
-        merged_result, total_samples = merge.merge_perfs(
-            system_perf_pid_to_stacks_counter,
-            pid_to_name,
-            process_perfs,
-            self._docker_client,
-            self._include_container_names,
-        )
->>>>>>> e871931d
+            merged_result, total_samples = merge.concatenate_perfs(
+                process_perfs, self._docker_client, self._include_container_names
+            )
 
         if self._output_dir:
             self._generate_output_files(merged_result, local_start_time, local_end_time)
@@ -380,20 +378,13 @@
     )
 
     parser.add_argument(
-        "--no-perf",
-        dest="perf",
-        action="store_false",
-        default=True,
-        help="Do not invoke the global, system-wide 'perf'. The output, in that case, is the concatenation"
-        " of the results from all of the runtime profilers.",
-    )
-    parser.add_argument(
         "--no-java",
         dest="java",
         action="store_false",
         default=True,
         help="Do not invoke runtime-specific profilers for Java processes",
     )
+
     parser.add_argument(
         "--no-python",
         dest="python",
@@ -401,6 +392,7 @@
         default=True,
         help="Do not invoke runtime-specific profilers for Python processes",
     )
+
     parser.add_argument(
         "--no-php",
         dest="php",
@@ -419,11 +411,11 @@
         "--perf-mode",
         dest="perf_mode",
         default="fp",
-        choices=["fp", "dwarf", "smart"],
+        choices=["fp", "dwarf", "smart", "none"],
         help="Run perf with either FP (Frame Pointers), DWARF, or run both and intelligently merge them "
-        "by choosing the best result per process",
-    )
-
+        "by choosing the best result per process. If 'none' is chosen, do not invoke 'perf' at all. The "
+        "output, in that case, is the concatenation of the results from all of the runtime profilers.",
+    )
     parser.add_argument(
         "--perf-dwarf-stack-size",
         dest="dwarf_stack_size",
@@ -591,7 +583,7 @@
             logger.error(f"Failed to connect to server: {e}")
             return
 
-        runtimes = {"system": args.perf, "java": args.java, "python": args.python, "php": args.php}
+        runtimes = {"system": args.perf_mode != "none", "java": args.java, "python": args.python, "php": args.php}
         gprofiler = GProfiler(
             args.frequency,
             args.duration,
