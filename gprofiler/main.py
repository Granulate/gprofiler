#
# Copyright (c) Granulate. All rights reserved.
# Licensed under the AGPL3 License. See LICENSE.md in the project root for license information.
#
import concurrent.futures
import datetime
import logging
import logging.config
import logging.handlers
import os
import signal
import sys
import time
from logging import Logger
from pathlib import Path
from socket import gethostname
from threading import Event
from typing import Dict, Optional

import configargparse
from requests import RequestException, Timeout

from gprofiler import __version__, merge
from gprofiler.client import DEFAULT_UPLOAD_TIMEOUT, GRANULATE_SERVER_HOST, APIClient, APIError
from gprofiler.docker_client import DockerClient
from gprofiler.java import JavaProfiler
from gprofiler.perf import SystemProfiler
from gprofiler.python import get_python_profiler
from gprofiler.utils import (
    TEMPORARY_STORAGE_PATH,
    TemporaryDirectoryWithMode,
    atomically_symlink,
    get_iso8061_format_time,
    grab_gprofiler_mutex,
    is_root,
    log_system_info,
    reset_umask,
    resource_path,
    run_process,
)

logger: Logger

DEFAULT_LOG_FILE = "/var/log/gprofiler/gprofiler.log"
DEFAULT_LOG_MAX_SIZE = 1024 * 1024 * 5
DEFAULT_LOG_BACKUP_COUNT = 1

DEFAULT_PROFILING_DURATION = datetime.timedelta(seconds=60).seconds
DEFAULT_SAMPLING_FREQUENCY = 10
# by default - these match
DEFAULT_CONTINUOUS_MODE_INTERVAL = DEFAULT_PROFILING_DURATION
# 1 KeyboardInterrupt raised per this many seconds, no matter how many SIGINTs we get.
SIGINT_RATELIMIT = 0.5


last_signal_ts: Optional[float] = None


def sigint_handler(sig, frame):
    global last_signal_ts
    ts = time.monotonic()
    # no need for atomicity here: we can't get another SIGINT before this one returns.
    # https://www.gnu.org/software/libc/manual/html_node/Signals-in-Handler.html#Signals-in-Handler
    if last_signal_ts is None or ts > last_signal_ts + SIGINT_RATELIMIT:
        last_signal_ts = ts
        raise KeyboardInterrupt


class GProfiler:
    def __init__(
<<<<<<< HEAD
        self,
        frequency: int,
        duration: int,
        output_dir: str,
        flamegraph: bool,
        client: APIClient,
        include_container_names=True,
=======
        self, frequency: int, duration: int, output_dir: str, flamegraph: bool, rotating_output: bool, client: APIClient
>>>>>>> 37be2bec
    ):
        self._frequency = frequency
        self._duration = duration
        self._output_dir = output_dir
        self._flamegraph = flamegraph
        self._rotating_output = rotating_output
        self._client = client
        self._stop_event = Event()
        self._executor = concurrent.futures.ThreadPoolExecutor(max_workers=10)
        # TODO: we actually need 2 types of temporary directories.
        # 1. accessible by everyone - for profilers that run code in target processes, like async-profiler
        # 2. accessible only by us.
        # the latter can be root only. the former can not. we should do this separation so we don't expose
        # files unnecessarily.
        self._temp_storage_dir = TemporaryDirectoryWithMode(dir=TEMPORARY_STORAGE_PATH, mode=0o755)
        self.java_profiler = JavaProfiler(
            self._frequency, self._duration, True, self._stop_event, self._temp_storage_dir.name
        )
        self.system_profiler = SystemProfiler(
            self._frequency, self._duration, self._stop_event, self._temp_storage_dir.name
        )
        self.initialize_python_profiler()
        self._docker_client = DockerClient()
        self._include_container_names = include_container_names

    def __enter__(self):
        self.start()
        return self

    def __exit__(self, exc_type, exc_val, exc_tb):
        self.stop()

    def initialize_python_profiler(self) -> None:
        self.python_profiler = get_python_profiler(
            self._frequency,
            self._duration,
            self._stop_event,
            self._temp_storage_dir.name,
            self.initialize_python_profiler,
        )

    def _update_last_output(self, last_output_name: str, output_path: str) -> None:
        last_output = os.path.join(self._output_dir, last_output_name)
        prev_output = Path(last_output).resolve()
        atomically_symlink(os.path.basename(output_path), last_output)
        # delete if rotating & there was a link target before.
        if self._rotating_output and os.path.basename(prev_output) != last_output_name:
            # can't use missing_ok=True, available only from 3.8 :/
            try:
                prev_output.unlink()
            except FileNotFoundError:
                pass

    def _generate_output_files(
        self,
        collapsed_data: str,
        local_start_time: datetime.datetime,
        local_end_time: datetime.datetime,
    ) -> None:
        start_ts = get_iso8061_format_time(local_start_time)
        end_ts = get_iso8061_format_time(local_end_time)
        base_filename = os.path.join(self._output_dir, "profile_{}".format(end_ts))

        collapsed_path = base_filename + ".col"
        collapsed_data = self._strip_container_data(collapsed_data)
        Path(collapsed_path).write_text(collapsed_data)

        # point last_profile.col at the new file; and possibly, delete the previous one.
        self._update_last_output("last_profile.col", collapsed_path)
        logger.info(f"Saved collapsed stacks to {collapsed_path}")

        if self._flamegraph:
            flamegraph_path = base_filename + ".html"
            flamegraph_data = (
                Path(resource_path("flamegraph/flamegraph_template.html"))
                .read_text()
                .replace(
                    "{{{JSON_DATA}}}",
                    run_process(
                        [resource_path("burn"), "convert", "--type=folded", collapsed_path], suppress_log=True
                    ).stdout.decode(),
                )
                .replace("{{{START_TIME}}}", start_ts)
                .replace("{{{END_TIME}}}", end_ts)
            )
            Path(flamegraph_path).write_text(flamegraph_data)

            # point last_flamegraph.html at the new file; and possibly, delete the previous one.
            self._update_last_output("last_flamegraph.html", flamegraph_path)

            logger.info(f"Saved flamegraph to {flamegraph_path}")

    @staticmethod
    def _strip_container_data(collapsed_data):
        lines = []
        for line in collapsed_data.splitlines():
            if line.startswith("#"):
                continue
            lines.append(line[line.find(';') + 1 :])
        return '\n'.join(lines)

    def start(self):
        self._stop_event.clear()

        for prof in (
            self.python_profiler,
            self.java_profiler,
            self.system_profiler,
        ):
            prof.start()

    def stop(self):
        logger.info("Stopping gprofiler...")
        self._stop_event.set()

        for prof in (
            self.python_profiler,
            self.java_profiler,
            self.system_profiler,
        ):
            prof.stop()

    def _snapshot(self):
        local_start_time = datetime.datetime.utcnow()
        monotonic_start_time = time.monotonic()

        java_future = self._executor.submit(self.java_profiler.snapshot)
        java_future.name = "java"
        python_future = self._executor.submit(self.python_profiler.snapshot)
        python_future.name = "python"
        system_future = self._executor.submit(self.system_profiler.snapshot)
        system_future.name = "system"

        process_perfs: Dict[int, Dict[str, int]] = {}
        for future in concurrent.futures.as_completed([java_future, python_future]):
            # if either of these fail - log it, and continue.
            try:
                process_perfs.update(future.result())
            except Exception:
                logger.exception(f"{future.name} profiling failed")

        local_end_time = local_start_time + datetime.timedelta(seconds=(time.monotonic() - monotonic_start_time))
        merged_result = merge.merge_perfs(
            system_future.result(), process_perfs, self._docker_client, self._include_container_names
        )

        if self._output_dir:
            self._generate_output_files(merged_result, local_start_time, local_end_time)

        if self._client:
            try:
                self._client.submit_profile(local_start_time, local_end_time, gethostname(), merged_result)
            except Timeout:
                logger.error("Upload of profile to server timed out.")
            except APIError as e:
                logger.error(f"Error occurred sending profile to server: {e}")
            except RequestException:
                logger.exception("Error occurred sending profile to server")
            else:
                logger.info("Successfully uploaded profiling data to the server")

    def run_single(self):
        with self:
            self._snapshot()

    def run_continuous(self, interval):
        with self:
            while not self._stop_event.is_set():
                start_time = time.monotonic()
                try:
                    self._snapshot()
                except Exception:
                    logger.exception("Profiling run failed!")
                time_spent = time.monotonic() - start_time
                self._stop_event.wait(max(interval - time_spent, 0))


def setup_logger(stream_level: int, log_file_path: str, rotate_max_bytes: int, rotate_backup_count: int):
    global logger
    logger = logging.getLogger("gprofiler")
    logger.setLevel(logging.DEBUG)

    stream_handler = logging.StreamHandler(stream=sys.stdout)
    stream_handler.setLevel(stream_level)
    if stream_level < logging.INFO:
        stream_handler.setFormatter(logging.Formatter("[%(asctime)s] %(levelname)s: %(name)s: %(message)s"))
    else:
        stream_handler.setFormatter(logging.Formatter("[%(asctime)s] %(message)s", "%H:%M:%S"))
    logger.addHandler(stream_handler)

    os.makedirs(os.path.dirname(log_file_path), exist_ok=True)
    file_handler = logging.handlers.RotatingFileHandler(
        log_file_path,
        maxBytes=rotate_max_bytes,
        backupCount=rotate_backup_count,
    )
    file_handler.setLevel(logging.DEBUG)
    file_handler.setFormatter(logging.Formatter("[%(asctime)s] %(levelname)s: %(name)s: %(message)s"))
    logger.addHandler(file_handler)


def parse_cmd_args():
    parser = configargparse.ArgumentParser(
        description="gprofiler",
        auto_env_var_prefix="gprofiler_",
        add_config_file_help=True,
        add_env_var_help=False,
        default_config_files=["/etc/gprofiler/config.ini"],
    )
    parser.add_argument("--config", is_config_file=True, help="Config file path")
    parser.add_argument(
        "-f",
        "--profiling-frequency",
        type=int,
        dest="frequency",
        default=DEFAULT_SAMPLING_FREQUENCY,
        help="Profiler frequency in Hz (default: %(default)s)",
    )
    parser.add_argument(
        "-d",
        "--profiling-duration",
        type=int,
        dest="duration",
        default=DEFAULT_PROFILING_DURATION,
        help="Profiler duration per session in seconds (default: %(default)s)",
    )
    parser.add_argument("-o", "--output-dir", type=str, help="Path to output directory")
    parser.add_argument(
        "--flamegraph", dest="flamegraph", action="store_true", help="Generate local flamegraphs when -o is given"
    )
    parser.add_argument(
        "--no-flamegraph",
        dest="flamegraph",
        action="store_false",
        help="Do not generate local flamegraphs when -o is given (only collapsed stacks files)",
    )
    parser.set_defaults(flamegraph=True)

    parser.add_argument(
        "--rotating-output", action="store_true", default=False, help="Keep only the last profile result"
    )

    parser.add_argument(
        "-u",
        "--upload-results",
        action="store_true",
        default=False,
        help="Whether to upload the profiling results to the server",
    )
    parser.add_argument("--server-host", default=GRANULATE_SERVER_HOST, help="Server host (default: %(default)s)")
    parser.add_argument(
        "--server-upload-timeout",
        type=int,
        default=DEFAULT_UPLOAD_TIMEOUT,
        help="Timeout for upload requests to the server in seconds (default: %(default)s)",
    )
    parser.add_argument("--token", dest="server_token", help="Server token")
    parser.add_argument("--service-name", help="Service name")

    parser.add_argument("-v", "--verbose", action="store_true", default=False, dest="verbose")
<<<<<<< HEAD
    parser.add_argument("--log-file", action="store", type=str, dest="log_file", default=DEFAULT_LOG_FILE)
    parser.add_argument(
        "--disable-container-names",
        action="store_true",
        dest="disable_container_names",
        default=False,
        help="gProfiler won't gather the container names of processes that run in " "containers",
=======

    logging_options = parser.add_argument_group("logging")
    logging_options.add_argument("--log-file", action="store", type=str, dest="log_file", default=DEFAULT_LOG_FILE)
    logging_options.add_argument(
        "--log-rotate-max-size", action="store", type=int, dest="log_rotate_max_size", default=DEFAULT_LOG_MAX_SIZE
    )
    logging_options.add_argument(
        "--log-rotate-backup-count",
        action="store",
        type=int,
        dest="log_rotate_backup_count",
        default=DEFAULT_LOG_BACKUP_COUNT,
>>>>>>> 37be2bec
    )

    continuous_command_parser = parser.add_argument_group("continuous")
    continuous_command_parser.add_argument(
        "--continuous", "-c", action="store_true", dest="continuous", help="Run in continuous mode"
    )
    continuous_command_parser.add_argument(
        "-i",
        "--profiling-interval",
        type=int,
        dest="continuous_profiling_interval",
        default=DEFAULT_CONTINUOUS_MODE_INTERVAL,
        help="Time between each profiling sessions in seconds (default: %(default)s). Note: this is the time between"
        " session starts, not between the end of one session to the beginning of the next one.",
    )

    args = parser.parse_args()

    if args.upload_results:
        if not args.server_token:
            parser.error("Must provide --token when --upload-results is passed")
        if not args.service_name:
            parser.error("Must provide --service-name when --upload-results is passed")

    if args.continuous and args.duration > args.continuous_profiling_interval:
        parser.error(
            "--profiling-duration must be lower or equal to --profiling-interval when profiling in continuous mode"
        )

    if not args.upload_results and not args.output_dir:
        parser.error("Must pass at least one output method (--upload-results / --output-dir)")

    return args


def verify_preconditions():
    if not is_root():
        print("Must run gprofiler as root, please re-run.", file=sys.stderr)
        sys.exit(1)

    if not grab_gprofiler_mutex():
        print("Could not acquire gProfiler's lock. Is it already running?", file=sys.stderr)
        sys.exit(1)


def setup_signals() -> None:
    # When we run under staticx & PyInstaller, both of them forward (some of the) signals to gProfiler.
    # We catch SIGINTs and ratelimit them, to avoid being interrupted again during the handling of the
    # first INT.
    # See my commit message for more information.
    signal.signal(signal.SIGINT, sigint_handler)
    # handle SIGTERM in the same manner - gracefully stop gProfiler.
    # SIGTERM is also forwarded by staticx & PyInstaller, so we need to ratelimit it.
    signal.signal(signal.SIGTERM, sigint_handler)


def main():
    args = parse_cmd_args()
    verify_preconditions()
    setup_logger(
        logging.DEBUG if args.verbose else logging.INFO,
        args.log_file,
        args.log_rotate_max_size,
        args.log_rotate_backup_count,
    )
    global logger  # silences flake8, who now knows that the "logger" global we refer to was initialized.

    setup_signals()
    reset_umask()

    try:
        logger.info(f"Running gprofiler (version {__version__})...")
        try:
            log_system_info()
        except Exception:
            logger.exception("Encountered an exception while getting basic system info")

        if args.output_dir:
            if not Path(args.output_dir).is_dir():
                logger.error("Output directory does not exist")
                sys.exit(1)

        if not os.path.exists(TEMPORARY_STORAGE_PATH):
            os.mkdir(TEMPORARY_STORAGE_PATH)

        try:
            client_kwargs = {}
            if "server_upload_timeout" in args:
                client_kwargs["upload_timeout"] = args.server_upload_timeout
            client = (
                APIClient(args.server_host, args.server_token, args.service_name, **client_kwargs)
                if args.upload_results
                else None
            )
        except APIError as e:
            logger.error(f"Server error: {e}")
            return
        except RequestException as e:
            logger.error(f"Failed to connect to server: {e}")
            return

        gprofiler = GProfiler(
<<<<<<< HEAD
            args.frequency, args.duration, args.output_dir, args.flamegraph, client, not args.disable_container_names
=======
            args.frequency, args.duration, args.output_dir, args.flamegraph, args.rotating_output, client
>>>>>>> 37be2bec
        )
        logger.info("gProfiler initialized and ready to start profiling")

        if args.continuous:
            gprofiler.run_continuous(args.continuous_profiling_interval)
        else:
            gprofiler.run_single()

    except KeyboardInterrupt:
        pass
    except Exception:
        logger.exception("Unexpected error occurred")


if __name__ == "__main__":
    main()<|MERGE_RESOLUTION|>--- conflicted
+++ resolved
@@ -68,17 +68,14 @@
 
 class GProfiler:
     def __init__(
-<<<<<<< HEAD
         self,
         frequency: int,
         duration: int,
         output_dir: str,
         flamegraph: bool,
+        rotating_output: bool,
         client: APIClient,
         include_container_names=True,
-=======
-        self, frequency: int, duration: int, output_dir: str, flamegraph: bool, rotating_output: bool, client: APIClient
->>>>>>> 37be2bec
     ):
         self._frequency = frequency
         self._duration = duration
@@ -339,15 +336,6 @@
     parser.add_argument("--service-name", help="Service name")
 
     parser.add_argument("-v", "--verbose", action="store_true", default=False, dest="verbose")
-<<<<<<< HEAD
-    parser.add_argument("--log-file", action="store", type=str, dest="log_file", default=DEFAULT_LOG_FILE)
-    parser.add_argument(
-        "--disable-container-names",
-        action="store_true",
-        dest="disable_container_names",
-        default=False,
-        help="gProfiler won't gather the container names of processes that run in " "containers",
-=======
 
     logging_options = parser.add_argument_group("logging")
     logging_options.add_argument("--log-file", action="store", type=str, dest="log_file", default=DEFAULT_LOG_FILE)
@@ -360,7 +348,14 @@
         type=int,
         dest="log_rotate_backup_count",
         default=DEFAULT_LOG_BACKUP_COUNT,
->>>>>>> 37be2bec
+    )
+    parser.add_argument("--log-file", action="store", type=str, dest="log_file", default=DEFAULT_LOG_FILE)
+    parser.add_argument(
+        "--disable-container-names",
+        action="store_true",
+        dest="disable_container_names",
+        default=False,
+        help="gProfiler won't gather the container names of processes that run in " "containers",
     )
 
     continuous_command_parser = parser.add_argument_group("continuous")
@@ -463,11 +458,13 @@
             return
 
         gprofiler = GProfiler(
-<<<<<<< HEAD
-            args.frequency, args.duration, args.output_dir, args.flamegraph, client, not args.disable_container_names
-=======
-            args.frequency, args.duration, args.output_dir, args.flamegraph, args.rotating_output, client
->>>>>>> 37be2bec
+            args.frequency,
+            args.duration,
+            args.output_dir,
+            args.flamegraph,
+            args.rotating_output,
+            client,
+            not args.disable_container_names,
         )
         logger.info("gProfiler initialized and ready to start profiling")
 
