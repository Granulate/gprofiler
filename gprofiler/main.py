#
# Copyright (c) Granulate. All rights reserved.
# Licensed under the AGPL3 License. See LICENSE.md in the project root for license information.
#
import concurrent.futures
import datetime
import logging
import logging.config
import logging.handlers
import os
import signal
import sys
import time
from pathlib import Path
from threading import Event
from types import FrameType, TracebackType
from typing import Iterable, Optional, Type, cast

import configargparse
from granulate_utils.linux.ns import is_running_in_init_pid
from granulate_utils.linux.process import is_process_running
from granulate_utils.metadata import Metadata
from psutil import NoSuchProcess, Process
from requests import RequestException, Timeout

from gprofiler import __version__
from gprofiler.client import DEFAULT_UPLOAD_TIMEOUT, GRANULATE_SERVER_HOST, APIClient
from gprofiler.containers_client import ContainerNamesClient
from gprofiler.databricks_client import DatabricksClient
from gprofiler.exceptions import APIError, NoProfilersEnabledError
from gprofiler.gprofiler_types import ProcessToProfileData, UserArgs, positive_integer
from gprofiler.log import RemoteLogsHandler, initial_root_logger_setup
from gprofiler.merge import concatenate_profiles, merge_profiles
from gprofiler.metadata.application_identifiers import set_enrichment_options
from gprofiler.metadata.enrichment import EnrichmentOptions
from gprofiler.metadata.metadata_collector import get_current_metadata, get_static_metadata
from gprofiler.metadata.system_metadata import get_hostname, get_run_mode, get_static_system_info
from gprofiler.profilers.factory import get_profilers
from gprofiler.profilers.profiler_base import NoopProfiler, ProcessProfilerBase, ProfilerInterface
from gprofiler.profilers.registry import get_profilers_registry
from gprofiler.state import State, init_state
from gprofiler.system_metrics import NoopSystemMetricsMonitor, SystemMetricsMonitor, SystemMetricsMonitorBase
from gprofiler.usage_loggers import CgroupsUsageLogger, NoopUsageLogger, UsageLoggerInterface
from gprofiler.utils import (
    TEMPORARY_STORAGE_PATH,
    TemporaryDirectoryWithMode,
    atomically_symlink,
    get_iso8601_format_time,
    grab_gprofiler_mutex,
    is_root,
    reset_umask,
    resource_path,
    run_process,
)

logger: logging.LoggerAdapter

DEFAULT_LOG_FILE = "/var/log/gprofiler/gprofiler.log"
DEFAULT_LOG_MAX_SIZE = 1024 * 1024 * 5
DEFAULT_LOG_BACKUP_COUNT = 1

DEFAULT_PROFILING_DURATION = datetime.timedelta(seconds=60).seconds
DEFAULT_SAMPLING_FREQUENCY = 11

# 1 KeyboardInterrupt raised per this many seconds, no matter how many SIGINTs we get.
SIGINT_RATELIMIT = 0.5

last_signal_ts: Optional[float] = None


def sigint_handler(sig: int, frame: Optional[FrameType]) -> None:
    global last_signal_ts
    ts = time.monotonic()
    # no need for atomicity here: we can't get another SIGINT before this one returns.
    # https://www.gnu.org/software/libc/manual/html_node/Signals-in-Handler.html#Signals-in-Handler
    if last_signal_ts is None or ts > last_signal_ts + SIGINT_RATELIMIT:
        last_signal_ts = ts
        raise KeyboardInterrupt


class GProfiler:
    def __init__(
        self,
        output_dir: str,
        flamegraph: bool,
        rotating_output: bool,
        client: Optional[APIClient],
        collect_metrics: bool,
        collect_metadata: bool,
        enrichment_options: EnrichmentOptions,
        state: State,
        usage_logger: UsageLoggerInterface,
        user_args: UserArgs,
        duration: int,
        profile_api_version: str,
        profile_spawned_processes: bool = True,
        remote_logs_handler: Optional[RemoteLogsHandler] = None,
        controller_process: Optional[Process] = None,
    ):
        self._output_dir = output_dir
        self._flamegraph = flamegraph
        self._rotating_output = rotating_output
        self._client = client
        self._state = state
        self._remote_logs_handler = remote_logs_handler
        self._profile_api_version = profile_api_version
        self._profile_spawned_processes = profile_spawned_processes
        self._collect_metrics = collect_metrics
        self._collect_metadata = collect_metadata
        self._enrichment_options = enrichment_options
        self._stop_event = Event()
        self._static_metadata: Optional[Metadata] = None
        self._spawn_time = time.time()
        self._gpid = ""
        self._controller_process = controller_process
        self._duration = duration
        if collect_metadata:
            self._static_metadata = get_static_metadata(spawn_time=self._spawn_time, run_args=user_args)
        self._executor = concurrent.futures.ThreadPoolExecutor(max_workers=10)
        # TODO: we actually need 2 types of temporary directories.
        # 1. accessible by everyone - for profilers that run code in target processes, like async-profiler
        # 2. accessible only by us.
        # the latter can be root only. the former can not. we should do this separation so we don't expose
        # files unnecessarily.
        self._temp_storage_dir = TemporaryDirectoryWithMode(dir=TEMPORARY_STORAGE_PATH, mode=0o755)
<<<<<<< HEAD
        try:
            self.system_profiler, self.process_profilers = get_profilers(
                user_args,
                storage_dir=self._temp_storage_dir.name,
                stop_event=self._stop_event,
                profile_spawned_processes=self._profile_spawned_processes,
            )
        except SystemProfilerInitFailure:
            logger.exception("System profiler initialization has failed, exiting...")
            sys.exit(1)
=======
        self.system_profiler, self.process_profilers = get_profilers(
            user_args,
            storage_dir=self._temp_storage_dir.name,
            stop_event=self._stop_event,
        )
>>>>>>> 78825047
        if self._enrichment_options.container_names:
            self._container_names_client: Optional[ContainerNamesClient] = ContainerNamesClient()
        else:
            self._container_names_client = None
        self._usage_logger = usage_logger
        if collect_metrics:
            self._system_metrics_monitor: SystemMetricsMonitorBase = SystemMetricsMonitor(self._stop_event)
        else:
            self._system_metrics_monitor = NoopSystemMetricsMonitor()

    @property
    def all_profilers(self) -> Iterable[ProfilerInterface]:
        yield from self.process_profilers
        yield self.system_profiler

    def __enter__(self) -> "GProfiler":
        self.start()
        return self

    def __exit__(
        self,
        exc_type: Optional[Type[BaseException]],
        exc_val: Optional[BaseException],
        exc_ctb: Optional[TracebackType],
    ) -> None:
        self.stop()

    def _update_last_output(self, last_output_name: str, output_path: str) -> None:
        last_output = os.path.join(self._output_dir, last_output_name)
        prev_output = Path(last_output).resolve()
        atomically_symlink(os.path.basename(output_path), last_output)
        # delete if rotating & there was a link target before.
        if self._rotating_output and os.path.basename(prev_output) != last_output_name:
            # can't use missing_ok=True, available only from 3.8 :/
            try:
                prev_output.unlink()
            except FileNotFoundError:
                pass

    def _generate_output_files(
        self,
        collapsed_data: str,
        local_start_time: datetime.datetime,
        local_end_time: datetime.datetime,
    ) -> None:
        start_ts = get_iso8601_format_time(local_start_time)
        end_ts = get_iso8601_format_time(local_end_time)
        base_filename = os.path.join(self._output_dir, "profile_{}".format(end_ts))

        collapsed_path = base_filename + ".col"
        Path(collapsed_path).write_text(collapsed_data, encoding="utf-8")
        stripped_collapsed_data = self._strip_extra_data(collapsed_data)

        # point last_profile.col at the new file; and possibly, delete the previous one.
        self._update_last_output("last_profile.col", collapsed_path)
        logger.info(f"Saved collapsed stacks to {collapsed_path}")

        if self._flamegraph:
            flamegraph_path = base_filename + ".html"
            flamegraph_data = (
                Path(resource_path("flamegraph/flamegraph_template.html"))
                .read_bytes()
                .replace(
                    b"{{{JSON_DATA}}}",
                    run_process(
                        [resource_path("burn"), "convert", "--type=folded"],
                        suppress_log=True,
                        stdin=stripped_collapsed_data.encode(),
                        stop_event=self._stop_event,
                        timeout=10,
                    ).stdout,
                )
                .replace(b"{{{START_TIME}}}", start_ts.encode())
                .replace(b"{{{END_TIME}}}", end_ts.encode())
            )
            Path(flamegraph_path).write_bytes(flamegraph_data)

            # point last_flamegraph.html at the new file; and possibly, delete the previous one.
            self._update_last_output("last_flamegraph.html", flamegraph_path)

            logger.info(f"Saved flamegraph to {flamegraph_path}")

    def _strip_extra_data(self, collapsed_data: str) -> str:
        """
        Strips the container names & application metadata index, if exists.
        """
        lines = []
        for line in collapsed_data.splitlines():
            if line.startswith("#"):
                continue
            if self._enrichment_options.application_metadata:
                line = line[line.find(";") + 1 :]
            lines.append(line[line.find(";") + 1 :])
        return "\n".join(lines)

    def start(self) -> None:
        self._stop_event.clear()
        self._system_metrics_monitor.start()

        for prof in list(self.all_profilers):
            try:
                prof.start()
            except Exception:
                # the SystemProfiler is handled separately - let the user run with '--perf-mode none' if they
                # wish so.
                if prof is self.system_profiler:
                    raise

                # others - are ignored, with a warning.
                logger.warning(f"Failed to start {prof.__class__.__name__}, continuing without it", exc_info=True)
                self.process_profilers.remove(cast(ProcessProfilerBase, prof))

    def stop(self) -> None:
        logger.info("Stopping ...")
        self._stop_event.set()
        self._system_metrics_monitor.stop()

        for prof in self.all_profilers:
            prof.stop()

    def _snapshot(self) -> None:
        local_start_time = datetime.datetime.utcnow()
        monotonic_start_time = time.monotonic()
        process_profilers_futures = []
        for prof in self.process_profilers:
            prof_future = self._executor.submit(prof.snapshot)
            prof_future.name = prof.name  # type: ignore # hack, add the profiler's name to the Future object
            process_profilers_futures.append(prof_future)
        system_future = self._executor.submit(self.system_profiler.snapshot)
        system_future.name = "system"  # type: ignore # hack, add the profiler's name to the Future object

        process_profiles: ProcessToProfileData = {}
        for future in concurrent.futures.as_completed(process_profilers_futures):
            # if either of these fail - log it, and continue.
            try:
                process_profiles.update(future.result())
            except Exception:
                future_name = future.name  # type: ignore # hack, add the profiler's name to the Future object
                logger.exception(f"{future_name} profiling failed")

        local_end_time = local_start_time + datetime.timedelta(seconds=(time.monotonic() - monotonic_start_time))

        try:
            system_result = system_future.result()
        except Exception:
            logger.critical(
                "Running perf failed; consider running gProfiler with '--perf-mode disabled' to avoid using perf",
                exc_info=True,
            )
            raise
        metadata = (
            get_current_metadata(cast(Metadata, self._static_metadata))
            if self._collect_metadata
            else {"hostname": get_hostname()}
        )
        metrics = self._system_metrics_monitor.get_metrics()
        if NoopProfiler.is_noop_profiler(self.system_profiler):
            assert system_result == {}, system_result  # should be empty!
            merged_result, total_samples = concatenate_profiles(
                process_profiles,
                self._container_names_client,
                self._enrichment_options,
                metadata,
                metrics,
            )

        else:
            merged_result, total_samples = merge_profiles(
                system_result,
                process_profiles,
                self._container_names_client,
                self._enrichment_options,
                metadata,
                metrics,
            )

        if self._output_dir:
            self._generate_output_files(merged_result, local_start_time, local_end_time)

        if self._client:
            try:
                response_dict = self._client.submit_profile(
                    local_start_time,
                    local_end_time,
                    merged_result,
                    total_samples,
                    self._profile_api_version,
                    self._spawn_time,
                    metrics,
                    self._gpid,
                )
                self._gpid = response_dict.get("gpid", "")
            except Timeout:
                logger.error("Upload of profile to server timed out.")
            except APIError as e:
                logger.error(f"Error occurred sending profile to server: {e}")
            except RequestException:
                logger.exception("Error occurred sending profile to server")
            else:
                logger.info("Successfully uploaded profiling data to the server")

    def _send_remote_logs(self) -> None:
        """
        The function is safe to call without wrapping with try/except block, the function should does the exception
        handling by itself.
        """
        if self._remote_logs_handler is None:
            return

        try:
            self._remote_logs_handler.try_send_log_to_server()
        except Exception:
            logger.exception("Couldn't send logs to server")
        else:
            logger.debug("Successfully uploaded logs to the server")

    def run_single(self) -> None:
        with self:
            # In case of single run mode, use the same id for run_id and cycle_id
            self._state.set_cycle_id(self._state.run_id)
            try:
                self._snapshot()
            finally:
                self._send_remote_logs()  # function is safe, wrapped with try/except block inside

    def run_continuous(self) -> None:
        with self:
            self._usage_logger.init_cycles()

            while not self._stop_event.is_set():
                self._state.init_new_cycle()

                snapshot_start = time.monotonic()
                try:
                    self._snapshot()
                except Exception:
                    logger.exception("Profiling run failed!")
                finally:
                    self._send_remote_logs()  # function is safe, wrapped with try/except block inside
                self._usage_logger.log_cycle()

                # wait for one duration
                self._stop_event.wait(max(self._duration - (time.monotonic() - snapshot_start), 0))

                if self._controller_process is not None and not is_process_running(self._controller_process):
                    logger.info(f"Controller process {self._controller_process.pid} has exited; gProfiler stopping...")
                    break


def parse_cmd_args() -> configargparse.Namespace:
    parser = configargparse.ArgumentParser(
        description="gprofiler",
        auto_env_var_prefix="gprofiler_",
        add_config_file_help=True,
        add_env_var_help=False,
        default_config_files=["/etc/gprofiler/config.ini"],
    )
    parser.add_argument("--config", is_config_file=True, help="Config file path")
    parser.add_argument(
        "-f",
        "--profiling-frequency",
        type=positive_integer,
        dest="frequency",
        default=DEFAULT_SAMPLING_FREQUENCY,
        help="Profiler frequency in Hz (default: %(default)s)",
    )
    parser.add_argument(
        "-d",
        "--profiling-duration",
        type=positive_integer,
        dest="duration",
        default=DEFAULT_PROFILING_DURATION,
        help="Profiler duration per session in seconds (default: %(default)s)",
    )
    parser.add_argument("-o", "--output-dir", type=str, help="Path to output directory")
    parser.add_argument(
        "--flamegraph", dest="flamegraph", action="store_true", help="Generate local flamegraphs when -o is given"
    )
    parser.add_argument(
        "--no-flamegraph",
        dest="flamegraph",
        action="store_false",
        help="Do not generate local flamegraphs when -o is given (only collapsed stacks files)",
    )
    parser.set_defaults(flamegraph=True)

    parser.add_argument(
        "--rotating-output", action="store_true", default=False, help="Keep only the last profile result"
    )

    _add_profilers_arguments(parser)

    nodejs_options = parser.add_argument_group("NodeJS")
    nodejs_options.add_argument(
        "--nodejs-mode",
        dest="nodejs_mode",
        default="disabled",
        choices=["perf", "disabled", "none"],
        help="Select the NodeJS profiling mode: perf (run 'perf inject --jit' on perf results, to augment them"
        " with jitdump files of NodeJS processes, if present) or disabled (no runtime-specific profilers for NodeJS)",
    )

    nodejs_options.add_argument(
        "--no-nodejs",
        dest="nodejs_mode",
        action="store_const",
        const="disabled",
        default=True,
        help="Disable the runtime-profiling of NodeJS processes",
    )

    parser.add_argument(
        "--log-usage",
        action="store_true",
        default=False,
        help="Log CPU & memory usage of gProfiler on each profiling iteration."
        " Currently works only if gProfiler runs as a container",
    )

    parser.add_argument(
        "-u",
        "--upload-results",
        action="store_true",
        default=False,
        help="Whether to upload the profiling results to the server",
    )
    parser.add_argument("--server-host", default=GRANULATE_SERVER_HOST, help="Server host (default: %(default)s)")
    parser.add_argument(
        "--server-upload-timeout",
        type=positive_integer,
        default=DEFAULT_UPLOAD_TIMEOUT,
        help="Timeout for upload requests to the server in seconds (default: %(default)s)",
    )
    parser.add_argument("--token", dest="server_token", help="Server token")
    parser.add_argument("--service-name", help="Service name")
    parser.add_argument(
        "--curlify-requests", help="Log cURL commands for HTTP requests (used for debugging)", action="store_true"
    )

    parser.add_argument("--version", action="version", version=__version__)
    parser.add_argument("-v", "--verbose", action="store_true", default=False, dest="verbose")

    logging_options = parser.add_argument_group("logging")
    logging_options.add_argument("--log-file", action="store", type=str, dest="log_file", default=DEFAULT_LOG_FILE)
    logging_options.add_argument(
        "--log-rotate-max-size",
        action="store",
        type=positive_integer,
        dest="log_rotate_max_size",
        default=DEFAULT_LOG_MAX_SIZE,
    )
    logging_options.add_argument(
        "--log-rotate-backup-count",
        action="store",
        type=positive_integer,
        dest="log_rotate_backup_count",
        default=DEFAULT_LOG_BACKUP_COUNT,
    )
    logging_options.add_argument(
        "--dont-send-logs",
        action="store_false",
        dest="log_to_server",
        default=(os.getenv("GPROFILER_DONT_SEND_LOGS", None) is None),
        help="Disable sending logs to server",
    )

    parser.add_argument(
        "--disable-container-names",
        action="store_false",
        dest="container_names",
        default=True,
        help="gProfiler won't gather the container names of processes that run in containers",
    )

    continuous_command_parser = parser.add_argument_group("continuous")
    continuous_command_parser.add_argument(
        "--continuous", "-c", action="store_true", dest="continuous", help="Run in continuous mode"
    )

    parser.add_argument(
        "--profile-api-version",
        action="store",
        dest="profile_api_version",
        default=None,
        choices=["v1"],
        help="Use a legacy API version to upload profiles to the Performance Studio. This might disable some features.",
    )

    parser.add_argument(
        "--disable-pidns-check",
        action="store_false",
        default=True,
        dest="pid_ns_check",
        help="Disable host PID NS check on startup",
    )

    parser.add_argument(
        "--disable-metrics-collection",
        action="store_false",
        default=True,
        dest="collect_metrics",
        help="Disable sending system metrics to the Performance Studio",
    )

    parser.add_argument(
        "--disable-metadata-collection",
        action="store_false",
        default=True,
        dest="collect_metadata",
        help="Disable sending system and cloud metadata to the Performance Studio",
    )

    parser.add_argument(
        "--disable-application-identification",
        action="store_false",
        default=True,
        dest="identify_applications",
        help="Disable identification of applications by heuristics",
    )

    parser.add_argument(
        "--app-id-args-filter",
        action="append",
        default=list(),
        dest="app_id_args_filters",
        help="A regex based filter for adding relevant arguments to the app id",
    )

    parser.add_argument(
        "--disable-application-metadata",
        action="store_false",
        default=True,
        dest="application_metadata",
        help="Disable collection of application metadata",
    )

    parser.add_argument(
        "--controller-pid",
        default=None,
        type=int,
        help="PID of the process that invoked gProfiler; if given and that process exits, gProfiler will exit"
        " as well",
    )

    parser.add_argument(
        "--databricks-job-name-as-service-name",
        action="store_true",
        dest="databricks_job_name_as_service_name",
        default=False,
        help="gProfiler will set service name to Databricks' job name on ephemeral clusters. It'll delay the beginning"
        " of the profiling due to repeated waiting for Spark's metrics server.",
    )

    parser.add_argument(
        "--profile-spawned-processes",
        action="store_true",
        dest="profile_spawned_processes",
        default=False,
        help="gProfiler will listen for process spawn events, and will profile new processes that are spawned after the"
        " beginning of a session.",
    )

    args = parser.parse_args()

    args.perf_inject = args.nodejs_mode == "perf"

    if args.upload_results:
        if not args.server_token:
            parser.error("Must provide --token when --upload-results is passed")
        if not args.service_name and not args.databricks_job_name_as_service_name:
            parser.error("Must provide --service-name when --upload-results is passed")

    if not args.upload_results and not args.output_dir:
        parser.error("Must pass at least one output method (--upload-results / --output-dir)")

    if args.perf_dwarf_stack_size > 65528:
        parser.error("--perf-dwarf-stack-size maximum size is 65528")

    if args.perf_mode in ("dwarf", "smart") and args.frequency > 100:
        parser.error("--profiling-frequency|-f can't be larger than 100 when using --perf-mode 'smart' or 'dwarf'")

    if args.nodejs_mode == "perf" and args.perf_mode not in ("fp", "smart"):
        parser.error("--nodejs-mode perf requires --perf-mode 'fp' or 'smart'")

    return args


def _add_profilers_arguments(parser: configargparse.ArgumentParser) -> None:
    registry = get_profilers_registry()
    for name, config in registry.items():
        arg_group = parser.add_argument_group(name)
        mode_var = f"{name.lower()}_mode"
        arg_group.add_argument(
            f"--{name.lower()}-mode",
            dest=mode_var,
            default=config.default_mode,
            help=config.profiler_mode_help,
            choices=config.possible_modes,
        )
        arg_group.add_argument(
            f"--no-{name.lower()}",
            action="store_const",
            const="disabled",
            dest=mode_var,
            default=True,
            help=config.disablement_help,
        )
        for arg in config.profiler_args:
            profiler_arg_kwargs = arg.get_dict()
            name = profiler_arg_kwargs.pop("name")
            arg_group.add_argument(name, **profiler_arg_kwargs)


def verify_preconditions(args: configargparse.Namespace) -> None:
    if not is_root():
        print("Must run gprofiler as root, please re-run.", file=sys.stderr)
        sys.exit(1)

    if args.pid_ns_check and not is_running_in_init_pid():
        print(
            "Please run me in the init PID namespace! In Docker, make sure you pass '--pid=host'."
            " In Kubernetes, add 'hostPID: true' in the Pod spec.\n"
            "You can disable this check with --disable-pidns-check.",
            file=sys.stderr,
        )
        sys.exit(1)

    if not grab_gprofiler_mutex():
        sys.exit(0)

    if args.log_usage and get_run_mode() not in ("k8s", "container"):
        # TODO: we *can* move into another cpuacct cgroup, to let this work also when run as a standalone
        # executable.
        print("--log-usage is available only when run as a container!", file=sys.stderr)
        sys.exit(1)


def setup_signals() -> None:
    # When we run under staticx & PyInstaller, both of them forward (some of the) signals to gProfiler.
    # We catch SIGINTs and ratelimit them, to avoid being interrupted again during the handling of the
    # first INT.
    # See my commit message for more information.
    signal.signal(signal.SIGINT, sigint_handler)
    # handle SIGTERM in the same manner - gracefully stop gProfiler.
    # SIGTERM is also forwarded by staticx & PyInstaller, so we need to ratelimit it.
    signal.signal(signal.SIGTERM, sigint_handler)


def log_system_info() -> None:
    system_info = get_static_system_info()
    logger.info(f"gProfiler Python version: {system_info.python_version}")
    logger.info(f"gProfiler deployment mode: {system_info.run_mode}")
    logger.info(f"Kernel uname release: {system_info.kernel_release}")
    logger.info(f"Kernel uname version: {system_info.kernel_version}")
    logger.info(f"Total CPUs: {system_info.processors}")
    logger.info(f"Total RAM: {system_info.memory_capacity_mb / 1024:.2f} GB")
    logger.info(f"Linux distribution: {system_info.os_name} | {system_info.os_release} | {system_info.os_codename}")
    logger.info(f"libc version: {system_info.libc_type}-{system_info.libc_version}")
    logger.info(f"Hostname: {system_info.hostname}")


def _should_send_logs(args: configargparse.Namespace) -> bool:
    # if:
    # * user didn't disable logs uploading, and
    # * we are uploading results, and
    # * protocol version is not v1 (v1 server does not have the logs endpoint)
    # then we should send logs!
    return bool(args.log_to_server and args.upload_results and args.profile_api_version != "v1")


def main() -> None:
    args = parse_cmd_args()
    verify_preconditions(args)
    state = init_state()

    remote_logs_handler = RemoteLogsHandler() if _should_send_logs(args) else None
    global logger
    logger = initial_root_logger_setup(
        logging.DEBUG if args.verbose else logging.INFO,
        args.log_file,
        args.log_rotate_max_size,
        args.log_rotate_backup_count,
        remote_logs_handler,
    )

    setup_signals()
    reset_umask()
    # assume we run in the root cgroup (when containerized, that's our view)
    usage_logger = CgroupsUsageLogger(logger, "/") if args.log_usage else NoopUsageLogger()

    if args.databricks_job_name_as_service_name:
        # "databricks" will be the default name in case of failure with --databricks-job-name-as-service-name flag
        args.service_name = "databricks"
        databricks_client = DatabricksClient()
        if databricks_client.job_name is not None:
            args.service_name = f"databricks-{databricks_client.job_name}"

    try:
        logger.info(f"Running gProfiler (version {__version__}), commandline: {' '.join(sys.argv[1:])!r}")
        logger.info(f"gProfiler arguments: {args!r}")

        if args.controller_pid is not None:
            try:
                controller_process: Optional[Process] = Process(args.controller_pid)
            except NoSuchProcess:
                logger.error("Give controller PID is not running!")
                sys.exit(1)
        else:
            controller_process = None

        try:
            log_system_info()
        except Exception:
            logger.exception("Encountered an exception while getting basic system info")

        if args.output_dir:
            try:
                os.makedirs(args.output_dir, exist_ok=True)
            except (FileExistsError, NotADirectoryError):
                logger.error(
                    "Output directory / a component in its path already exists as a non-directory!"
                    f"Please check the path {args.output_dir!r}"
                )
                sys.exit(1)

        if not os.path.exists(TEMPORARY_STORAGE_PATH):
            os.mkdir(TEMPORARY_STORAGE_PATH)

        try:
            client_kwargs = {}
            if "server_upload_timeout" in args:
                client_kwargs["upload_timeout"] = args.server_upload_timeout
            client = (
                APIClient(
                    args.server_host,
                    args.server_token,
                    args.service_name,
                    args.curlify_requests,
                    get_hostname(),
                    **client_kwargs,
                )
                if args.upload_results
                else None
            )
        except APIError as e:
            logger.error(f"Server error: {e}")
            sys.exit(1)
        except RequestException as e:
            logger.error(
                "Failed to connect to server. It might be blocked by your security rules / firewall,"
                f" or you might require a proxy to access it from your environment? {e}"
            )
            sys.exit(1)

        if client is not None and remote_logs_handler is not None:
            remote_logs_handler.init_api_client(client)

        enrichment_options = EnrichmentOptions(
            profile_api_version=args.profile_api_version,
            container_names=args.container_names,
            application_identifiers=args.identify_applications,
            application_identifier_args_filters=args.app_id_args_filters,
            application_metadata=args.application_metadata,
        )

        set_enrichment_options(enrichment_options)

        gprofiler = GProfiler(
            args.output_dir,
            args.flamegraph,
            args.rotating_output,
            client,
            args.collect_metrics,
            args.collect_metadata,
            enrichment_options,
            state,
            usage_logger,
            args.__dict__,
            args.duration,
            args.profile_api_version,
            args.profile_spawned_processes,
            remote_logs_handler,
            controller_process,
        )
        logger.info("gProfiler initialized and ready to start profiling")
        if args.continuous:
            gprofiler.run_continuous()
        else:
            gprofiler.run_single()

    except KeyboardInterrupt:
        pass
    except NoProfilersEnabledError:
        logger.error("All profilers are disabled! Please enable at least one of them!")
        sys.exit(1)
    except Exception:
        logger.exception("Unexpected error occurred")
        sys.exit(1)

    usage_logger.log_run()


if __name__ == "__main__":
    main()<|MERGE_RESOLUTION|>--- conflicted
+++ resolved
@@ -123,24 +123,12 @@
         # the latter can be root only. the former can not. we should do this separation so we don't expose
         # files unnecessarily.
         self._temp_storage_dir = TemporaryDirectoryWithMode(dir=TEMPORARY_STORAGE_PATH, mode=0o755)
-<<<<<<< HEAD
-        try:
-            self.system_profiler, self.process_profilers = get_profilers(
-                user_args,
-                storage_dir=self._temp_storage_dir.name,
-                stop_event=self._stop_event,
-                profile_spawned_processes=self._profile_spawned_processes,
-            )
-        except SystemProfilerInitFailure:
-            logger.exception("System profiler initialization has failed, exiting...")
-            sys.exit(1)
-=======
         self.system_profiler, self.process_profilers = get_profilers(
             user_args,
             storage_dir=self._temp_storage_dir.name,
             stop_event=self._stop_event,
+            profile_spawned_processes=self._profile_spawned_processes,
         )
->>>>>>> 78825047
         if self._enrichment_options.container_names:
             self._container_names_client: Optional[ContainerNamesClient] = ContainerNamesClient()
         else:
