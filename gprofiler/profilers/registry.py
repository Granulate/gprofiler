--- conflicted
+++ resolved
@@ -30,11 +30,8 @@
     def __init__(
         self,
         profiler_mode_help: str,
-<<<<<<< HEAD
+        disablement_help: str,
         profiler_class,
-=======
-        disablement_help: str,
->>>>>>> b18e1cf3
         possible_modes: List[str] = None,
         default_mode: str = "enabled",
         arguments: List[ProfilerArgument] = None,
@@ -42,13 +39,9 @@
         self.profiler_mode_help: str = profiler_mode_help
         self.possible_modes: Optional[List[str]] = possible_modes
         self.default_mode: str = default_mode
-<<<<<<< HEAD
-        self.profiler_arguments: List[ProfilerArgument] = arguments if arguments is not None else []
-        self.profiler_class = profiler_class
-=======
         self.profiler_args: List[ProfilerArgument] = arguments if arguments is not None else []
         self.disablement_help = disablement_help
->>>>>>> b18e1cf3
+        self.profiler_class = profiler_class
 
 
 profilers_config: Dict[str, ProfilerConfig] = {}
@@ -75,11 +68,7 @@
     def profiler_decorator(profiler_class):
         assert profiler_name not in profilers_config, f"{profiler_name} is already registered!"
         profilers_config[profiler_name] = ProfilerConfig(
-<<<<<<< HEAD
-            profiler_mode_argument_help, profiler_class, possible_modes, default_mode, profiler_arguments
-=======
-            profiler_mode_argument_help, disablement_help, possible_modes, default_mode, profiler_arguments
->>>>>>> b18e1cf3
+            profiler_mode_argument_help, disablement_help, profiler_class, possible_modes, default_mode, profiler_arguments
         )
         profiler_class.name = profiler_name
         return profiler_class
