#
# Copyright (c) Granulate. All rights reserved.
# Licensed under the AGPL3 License. See LICENSE.md in the project root for license information.
#
import glob
import os
import signal
from pathlib import Path
from subprocess import Popen
from threading import Event
from typing import List, Optional

from psutil import Process

from gprofiler.exceptions import CalledProcessError, ProcessStoppedException, StopEventSetException
from gprofiler.gprofiler_types import ProcessToStackSampleCounters, StackToSampleCount
from gprofiler.log import get_logger_adapter
from gprofiler.merge import parse_and_remove_one_collapsed, parse_many_collapsed
from gprofiler.profilers.profiler_base import ProcessProfilerBase, ProfilerBase, ProfilerInterface
<<<<<<< HEAD
from gprofiler.profilers.registry import register_profiler
=======
from gprofiler.profilers.registry import ProfilerArgument, register_profiler
from gprofiler.types import ProcessToStackSampleCounters, StackToSampleCount, positive_integer
>>>>>>> ba844652
from gprofiler.utils import (
    pgrep_maps,
    poll_process,
    random_prefix,
    resource_path,
    run_process,
    start_process,
    wait_event,
    wait_for_file_by_prefix,
)

logger = get_logger_adapter(__name__)


class PySpyProfiler(ProcessProfilerBase):
    MAX_FREQUENCY = 50
    BLACKLISTED_PYTHON_PROCS = ["unattended-upgrades", "networkd-dispatcher", "supervisord", "tuned"]

    def _make_command(self, pid: int, output_path: str):
        return [
            resource_path("python/py-spy"),
            "record",
            "-r",
            str(self._frequency),
            "-d",
            str(self._duration),
            "--nonblocking",
            "--format",
            "raw",
            "-F",
            "--gil",
            "--output",
            output_path,
            "-p",
            str(pid),
            "--full-filenames",
        ]

    def _profile_process(self, process: Process) -> StackToSampleCount:
        logger.info(f"Profiling process {process.pid}", cmdline=process.cmdline(), no_extra_to_server=True)
        comm = process.name()

        local_output_path = os.path.join(self._storage_dir, f"pyspy.{random_prefix()}.{process.pid}.col")
        try:
            run_process(self._make_command(process.pid, local_output_path), stop_event=self._stop_event)
        except ProcessStoppedException:
            raise StopEventSetException

        logger.info(f"Finished profiling process {process.pid} with py-spy")
        return parse_and_remove_one_collapsed(Path(local_output_path), comm)

    def _select_processes_to_profile(self) -> List[Process]:
        filtered_procs = []
        for process in pgrep_maps(
            r"(?:^.+/(?:lib)?python[^/]*$)|(?:^.+/site-packages/.+?$)|(?:^.+/dist-packages/.+?$)"
        ):
            try:
                if process.pid == os.getpid():
                    continue

                cmdline = process.cmdline()
                if any(item in cmdline for item in self.BLACKLISTED_PYTHON_PROCS):
                    continue

                # PyPy is called pypy3 or pypy (for 2)
                # py-spy is, of course, only for CPython, and will report a possibly not-so-nice error
                # when invoked on pypy.
                # I'm checking for "pypy" in the basename here. I'm not aware of libpypy being directly loaded
                # into non-pypy processes, if we ever encounter that - we can check the maps instead
                if os.path.basename(process.exe()).startswith("pypy"):
                    continue

                filtered_procs.append(process)
            except Exception:
                logger.exception(f"Couldn't add pid {process.pid} to list")

        return filtered_procs


class PythonEbpfError(CalledProcessError):
    """
    An error encountered while running PyPerf.
    """


class PythonEbpfProfiler(ProfilerBase):
    MAX_FREQUENCY = 1000
    PYPERF_RESOURCE = "python/pyperf/PyPerf"
    events_buffer_pages = 256  # 1mb and needs to be physically contiguous
    # 28mb (each symbol is 224 bytes), but needn't be physicall contiguous so don't care
    symbols_map_size = 131072
    dump_signal = signal.SIGUSR2
    dump_timeout = 5  # seconds
    poll_timeout = 10  # seconds

    def __init__(
        self,
        frequency: int,
        duration: int,
        stop_event: Optional[Event],
        storage_dir: str,
<<<<<<< HEAD
        **profiler_kwargs,
=======
        user_stacks_pages: Optional[int] = None,
>>>>>>> ba844652
    ):
        super().__init__(frequency, duration, stop_event, storage_dir, **profiler_kwargs)
        self.process = None
        self.output_path = Path(self._storage_dir) / f"pyperf.{random_prefix()}.col"
        self.user_stacks_pages = user_stacks_pages

    @classmethod
    def _check_missing_headers(cls, stdout) -> bool:
        if "Unable to find kernel headers." in stdout:
            print()
            print("Unable to find kernel headers. Make sure the package is installed for your distribution.")
            print("If you are using Ubuntu, you can install the required package using:")
            print()
            print("    apt install linux-headers-$(uname -r)")
            print()
            print("If you are still getting this error and you are running gProfiler as a docker container,")
            print("make sure /lib/modules and /usr/src are mapped into the container.")
            print("See the README for further details.")
            print()
            return True
        else:
            return False

    @classmethod
    def _pyperf_error(cls, process: Popen):
        # opened in pipe mode, so these aren't None.
        assert process.stdout is not None
        assert process.stderr is not None

        stdout = process.stdout.read().decode()
        stderr = process.stderr.read().decode()
        cls._check_missing_headers(stdout)
        raise PythonEbpfError(process.returncode, process.args, stdout, stderr)

    @classmethod
    def _check_output(cls, process: Popen, output_path: Path):
        if not glob.glob(f"{str(output_path)}.*"):
            cls._pyperf_error(process)

    @classmethod
    def test(cls, storage_dir: str, stop_event: Event):
        test_path = Path(storage_dir) / ".test"
        for f in glob.glob(f"{str(test_path)}.*"):
            os.unlink(f)

        # Run the process and check if the output file is properly created.
        # Wait up to 10sec for the process to terminate.
        # Allow cancellation via the stop_event.
        cmd = [resource_path(cls.PYPERF_RESOURCE), "--output", str(test_path), "-F", "1", "--duration", "1"]
        process = start_process(cmd, via_staticx=True)
        try:
            poll_process(process, cls.poll_timeout, stop_event)
        except TimeoutError:
            process.kill()
            raise
        else:
            cls._check_output(process, test_path)

    def start(self):
        logger.info("Starting profiling of Python processes with PyPerf")
        cmd = [
            resource_path(self.PYPERF_RESOURCE),
            "--output",
            str(self.output_path),
            "-F",
            str(self._frequency),
            "--events-buffer-pages",
            str(self.events_buffer_pages),
            "--symbols-map-size",
            str(self.symbols_map_size),
            # Duration is irrelevant here, we want to run continuously.
        ]

        if self.user_stacks_pages is not None:
            cmd.extend(["--user-stacks-pages", self.user_stacks_pages])

        process = start_process(cmd, via_staticx=True)
        # wait until the transient data file appears - because once returning from here, PyPerf may
        # be polled via snapshot() and we need it to finish installing its signal handler.
        try:
            wait_event(self.poll_timeout, self._stop_event, lambda: os.path.exists(self.output_path))
        except TimeoutError:
            process.kill()
            logger.error(f"PyPerf failed to start. stdout {process.stdout.read()!r} stderr {process.stderr.read()!r}")
            raise
        else:
            self.process = process

    def _dump(self) -> Path:
        assert self.process is not None, "profiling not started!"
        self.process.send_signal(self.dump_signal)

        try:
            # important to not grab the transient data file - hence the following '.'
            output = wait_for_file_by_prefix(f"{self.output_path}.", self.dump_timeout, self._stop_event)
            # PyPerf outputs sampling & error counters every interval (after writing the output file), print them.
            # also, makes sure its output pipe doesn't fill up.
            # using read1() which performs just a single read() call and doesn't read until EOF
            # (unlike Popen.communicate())
            assert self.process is not None
            # Python 3.6 doesn't have read1() without size argument :/
            logger.debug(f"PyPerf output: {self.process.stderr.read1(4096)}")
            return output
        except TimeoutError:
            # error flow :(
            logger.warning("PyPerf dead/not responding, killing it")
            process = self.process  # save it
            self._terminate()
            self._pyperf_error(process)

    def snapshot(self) -> ProcessToStackSampleCounters:
        if self._stop_event.wait(self._duration):
            raise StopEventSetException()
        collapsed_path = self._dump()
        collapsed_text = collapsed_path.read_text()
        collapsed_path.unlink()
        return parse_many_collapsed(collapsed_text)

    def _terminate(self) -> Optional[int]:
        code = None
        if self.process is not None:
            self.process.terminate()  # okay to call even if process is already dead
            code = self.process.wait()
            self.process = None
        return code

    def stop(self):
        code = self._terminate()
        if code is not None:
            logger.info("Finished profiling Python processes with PyPerf")


@register_profiler(
    "Python",
    possible_modes=["auto", "pyperf", "pyspy", "disabed"],
    default_mode="auto",
    profiler_mode_argument_help="Select the Python profiling mode: auto (try PyPerf, resort to py-spy if it fails), "
    "pyspy (always use py-spy), pyperf (always use PyPerf, and avoid py-spy even if it fails)"
    " or disabled (no runtime profilers for Python).",
    profiler_arguments=[
        ProfilerArgument(
            "--pyperf-user-stacks-pages", dest="pyperf_user_stacks_pages", default=None, type=positive_integer
        )
    ],
)
class PythonProfiler(ProfilerInterface):
    """
    Controls PySpyProfiler & PythonEbpfProfiler as needed, providing a clean interface
    to GProfiler.
    """

    def __init__(
        self,
        frequency: int,
        duration: int,
        stop_event: Event,
        storage_dir: str,
        python_mode: str,
<<<<<<< HEAD
        **profiler_kwargs,
=======
        pyperf_user_stacks_pages: Optional[int] = None,
>>>>>>> ba844652
    ):
        assert python_mode in ("auto", "pyperf", "pyspy"), f"unexpected mode: {python_mode}"
        if python_mode in ("auto", "pyperf"):
            self._ebpf_profiler = self._create_ebpf_profiler(
<<<<<<< HEAD
                frequency, duration, stop_event, storage_dir, **profiler_kwargs
=======
                frequency, duration, stop_event, storage_dir, pyperf_user_stacks_pages
>>>>>>> ba844652
            )
        else:
            self._ebpf_profiler = None

        if python_mode in ("auto", "pyspy"):
            self._pyspy_profiler: Optional[PySpyProfiler] = PySpyProfiler(
                frequency, duration, stop_event, storage_dir, **profiler_kwargs
            )
        else:
            self._pyspy_profiler = None

    def _create_ebpf_profiler(
<<<<<<< HEAD
        self, frequency: int, duration: int, stop_event: Event, storage_dir: str, **profiler_kwargs
    ) -> Optional[PythonEbpfProfiler]:
        try:
            PythonEbpfProfiler.test(storage_dir, stop_event)
            return PythonEbpfProfiler(frequency, duration, stop_event, storage_dir, **profiler_kwargs)
=======
        self, frequency: int, duration: int, stop_event: Event, storage_dir: str, user_stacks_pages: Optional[int]
    ) -> Optional[PythonEbpfProfiler]:
        try:
            PythonEbpfProfiler.test(storage_dir, stop_event)
            return PythonEbpfProfiler(frequency, duration, stop_event, storage_dir, user_stacks_pages)
>>>>>>> ba844652
        except Exception as e:
            logger.debug(f"eBPF profiler error: {str(e)}")
            logger.info("Python eBPF profiler initialization failed")
            return None

    def start(self) -> None:
        if self._ebpf_profiler is not None:
            self._ebpf_profiler.start()
        elif self._pyspy_profiler is not None:
            self._pyspy_profiler.start()

    def snapshot(self) -> ProcessToStackSampleCounters:
        if self._ebpf_profiler is not None:
            try:
                return self._ebpf_profiler.snapshot()
            except PythonEbpfError as e:
                pypspy_msg = ", falling back to py-spy" if self._pyspy_profiler is not None else ""
                logger.warning(f"Python eBPF profiler failed (exit code: {e.returncode}){pypspy_msg}")
                self._ebpf_profiler = None
                return {}  # empty this round
        elif self._pyspy_profiler is not None:
            return self._pyspy_profiler.snapshot()
        else:
            # this can happen python_mode was 'pyperf' and PyPerf has failed.
            # we won't resort to py-spy in this case.
            return {}

    def stop(self) -> None:
        if self._ebpf_profiler is not None:
            self._ebpf_profiler.stop()
        elif self._pyspy_profiler is not None:
            self._pyspy_profiler.stop()<|MERGE_RESOLUTION|>--- conflicted
+++ resolved
@@ -13,16 +13,11 @@
 from psutil import Process
 
 from gprofiler.exceptions import CalledProcessError, ProcessStoppedException, StopEventSetException
-from gprofiler.gprofiler_types import ProcessToStackSampleCounters, StackToSampleCount
+from gprofiler.gprofiler_types import ProcessToStackSampleCounters, StackToSampleCount, positive_integer
 from gprofiler.log import get_logger_adapter
 from gprofiler.merge import parse_and_remove_one_collapsed, parse_many_collapsed
 from gprofiler.profilers.profiler_base import ProcessProfilerBase, ProfilerBase, ProfilerInterface
-<<<<<<< HEAD
-from gprofiler.profilers.registry import register_profiler
-=======
-from gprofiler.profilers.registry import ProfilerArgument, register_profiler
-from gprofiler.types import ProcessToStackSampleCounters, StackToSampleCount, positive_integer
->>>>>>> ba844652
+from gprofiler.profilers.registry import register_profiler, ProfilerArgument
 from gprofiler.utils import (
     pgrep_maps,
     poll_process,
@@ -124,11 +119,8 @@
         duration: int,
         stop_event: Optional[Event],
         storage_dir: str,
-<<<<<<< HEAD
+        user_stacks_pages: Optional[int] = None,
         **profiler_kwargs,
-=======
-        user_stacks_pages: Optional[int] = None,
->>>>>>> ba844652
     ):
         super().__init__(frequency, duration, stop_event, storage_dir, **profiler_kwargs)
         self.process = None
@@ -287,20 +279,13 @@
         stop_event: Event,
         storage_dir: str,
         python_mode: str,
-<<<<<<< HEAD
+        pyperf_user_stacks_pages: Optional[int] = None,
         **profiler_kwargs,
-=======
-        pyperf_user_stacks_pages: Optional[int] = None,
->>>>>>> ba844652
     ):
         assert python_mode in ("auto", "pyperf", "pyspy"), f"unexpected mode: {python_mode}"
         if python_mode in ("auto", "pyperf"):
             self._ebpf_profiler = self._create_ebpf_profiler(
-<<<<<<< HEAD
-                frequency, duration, stop_event, storage_dir, **profiler_kwargs
-=======
-                frequency, duration, stop_event, storage_dir, pyperf_user_stacks_pages
->>>>>>> ba844652
+                frequency, duration, stop_event, storage_dir, pyperf_user_stacks_pages, **profiler_kwargs
             )
         else:
             self._ebpf_profiler = None
@@ -313,19 +298,11 @@
             self._pyspy_profiler = None
 
     def _create_ebpf_profiler(
-<<<<<<< HEAD
-        self, frequency: int, duration: int, stop_event: Event, storage_dir: str, **profiler_kwargs
+        self, frequency: int, duration: int, stop_event: Event, storage_dir: str, user_stacks_pages: Optional[int], **profiler_kwargs
     ) -> Optional[PythonEbpfProfiler]:
         try:
             PythonEbpfProfiler.test(storage_dir, stop_event)
-            return PythonEbpfProfiler(frequency, duration, stop_event, storage_dir, **profiler_kwargs)
-=======
-        self, frequency: int, duration: int, stop_event: Event, storage_dir: str, user_stacks_pages: Optional[int]
-    ) -> Optional[PythonEbpfProfiler]:
-        try:
-            PythonEbpfProfiler.test(storage_dir, stop_event)
-            return PythonEbpfProfiler(frequency, duration, stop_event, storage_dir, user_stacks_pages)
->>>>>>> ba844652
+            return PythonEbpfProfiler(frequency, duration, stop_event, storage_dir, user_stacks_pages, **profiler_kwargs)
         except Exception as e:
             logger.debug(f"eBPF profiler error: {str(e)}")
             logger.info("Python eBPF profiler initialization failed")
