--- conflicted
+++ resolved
@@ -40,13 +40,8 @@
 from gprofiler.metadata import application_identifiers
 from gprofiler.metadata.application_metadata import ApplicationMetadata
 from gprofiler.metadata.py_module_version import get_modules_versions
-<<<<<<< HEAD
-from gprofiler.profilers.profiler_base import ProcessProfilerBase, ProfilerBase, ProfilerInterface
-=======
-from gprofiler.metadata.system_metadata import get_arch
 from gprofiler.platform import is_windows
 from gprofiler.profilers.profiler_base import ProfilerInterface, SpawningProcessProfilerBase
->>>>>>> be2c8ab6
 from gprofiler.profilers.registry import ProfilerArgument, register_profiler
 
 if not is_windows():
@@ -264,46 +259,9 @@
         if process.pid == os.getpid():
             return True
 
-<<<<<<< HEAD
-    def start(self):
-        logger.info("Starting profiling of Python processes with PyPerf")
-        cmd = [
-            resource_path(self.PYPERF_RESOURCE),
-            "-v",
-            "999",
-            "--output",
-            str(self.output_path),
-            "-F",
-            str(self._frequency),
-            "--events-buffer-pages",
-            str(self._EVENTS_BUFFER_PAGES),
-            "--symbols-map-size",
-            str(self._SYMBOLS_MAP_SIZE),
-            # Duration is irrelevant here, we want to run continuously.
-        ] + self._offset_args()
-
-        if self.user_stacks_pages is not None:
-            cmd.extend(["--user-stacks-pages", str(self.user_stacks_pages)])
-
-        for f in glob.glob(f"{str(self.output_path)}.*"):
-            os.unlink(f)
-
-        process = start_process(cmd, via_staticx=True)
-        # wait until the transient data file appears - because once returning from here, PyPerf may
-        # be polled via snapshot() and we need it to finish installing its signal handler.
-        try:
-            wait_event(self._POLL_TIMEOUT, self._stop_event, lambda: os.path.exists(self.output_path))
-        except TimeoutError:
-            process.kill()
-            logger.error(f"PyPerf failed to start. stdout {process.stdout.read()!r} stderr {process.stderr.read()!r}")
-            raise
-        else:
-            self.process = process
-=======
         cmdline = " ".join(process.cmdline())
         if any(item in cmdline for item in _BLACKLISTED_PYTHON_PROCS):
             return True
->>>>>>> be2c8ab6
 
         # PyPy is called pypy3 or pypy (for 2)
         # py-spy is, of course, only for CPython, and will report a possibly not-so-nice error
@@ -367,14 +325,11 @@
 
         assert python_mode in ("auto", "pyperf", "pyspy"), f"unexpected mode: {python_mode}"
 
-<<<<<<< HEAD
-=======
-        if get_arch() != "x86_64" or is_windows():
+        if is_windows():
             if python_mode == "pyperf":
-                logger.warning("PyPerf is supported only on x86_64, falling back to py-spy")
+                logger.warning("PyPerf is supported only on Linux, falling back to py-spy")
             python_mode = "pyspy"
 
->>>>>>> be2c8ab6
         if python_mode in ("auto", "pyperf"):
             self._ebpf_profiler = self._create_ebpf_profiler(
                 frequency,
