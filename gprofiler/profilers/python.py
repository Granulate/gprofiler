--- conflicted
+++ resolved
@@ -198,21 +198,11 @@
             "--full-filenames",
         ]
 
-<<<<<<< HEAD
-    def _profile_process(self, process: Process, duration: int) -> Optional[StackToSampleCount]:
-        try:
-            logger.info(
-                f"Profiling process {process.pid} with py-spy", cmdline=process.cmdline(), no_extra_to_server=True
-            )
-        except NoSuchProcess:
-            return None
-=======
-    def _profile_process(self, process: Process) -> ProfileData:
+    def _profile_process(self, process: Process, duration: int) -> ProfileData:
         logger.info(f"Profiling process {process.pid} with py-spy", cmdline=process.cmdline(), no_extra_to_server=True)
         appid = application_identifiers.get_python_app_id(process)
         app_metadata = self._metadata.get_metadata(process)
         comm = process_comm(process)
->>>>>>> e9a39948
 
         local_output_path = os.path.join(self._storage_dir, f"pyspy.{random_prefix()}.{process.pid}.col")
         with removed_path(local_output_path):
