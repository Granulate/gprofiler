#
# Copyright (c) Granulate. All rights reserved.
# Licensed under the AGPL3 License. See LICENSE.md in the project root for license information.
#
import os
import re
import signal
from collections import Counter, defaultdict
from pathlib import Path
from subprocess import CompletedProcess
from threading import Event
<<<<<<< HEAD
from typing import Any, Dict, List, Match, Optional, Tuple, cast
=======
from typing import Any, Dict, List, Match, NoReturn, Optional, cast
>>>>>>> 43e1e160

from granulate_utils.linux.elf import get_elf_id
from granulate_utils.linux.ns import get_process_nspid, run_in_ns
from granulate_utils.linux.process import get_mapped_dso_elf_id, is_process_running, process_exe
from granulate_utils.python import _BLACKLISTED_PYTHON_PROCS, DETECTED_PYTHON_PROCESSES_REGEX
from psutil import NoSuchProcess, Process

from gprofiler import merge
from gprofiler.exceptions import (
    CalledProcessError,
    CalledProcessTimeoutError,
    ProcessStoppedException,
    StopEventSetException,
)
from gprofiler.gprofiler_types import (
    ProcessToProfileData,
    ProcessToStackSampleCounters,
    ProfileData,
    StackToSampleCount,
    nonnegative_integer,
)
from gprofiler.log import get_logger_adapter
from gprofiler.metadata import application_identifiers
from gprofiler.metadata.application_metadata import ApplicationMetadata
from gprofiler.metadata.py_module_version import get_modules_versions
from gprofiler.metadata.system_metadata import get_arch
from gprofiler.platform import is_windows
from gprofiler.profilers.profiler_base import ProfilerInterface, SpawningProcessProfilerBase
from gprofiler.profilers.registry import ProfilerArgument, register_profiler
<<<<<<< HEAD

if not is_windows():
    from gprofiler.profilers.python_ebpf import PythonEbpfProfiler, PythonEbpfError

from gprofiler.utils import pgrep_maps, random_prefix, removed_path, resource_path, run_process
from gprofiler.utils.process import is_process_basename_matching, process_comm, read_proc_file
=======
from gprofiler.utils import (
    pgrep_maps,
    poll_process,
    random_prefix,
    removed_path,
    resource_path,
    run_process,
    start_process,
    wait_event,
    wait_for_file_by_prefix,
)
from gprofiler.utils.process import is_process_basename_matching, process_comm, search_proc_maps
>>>>>>> 43e1e160

logger = get_logger_adapter(__name__)

_module_name_in_stack = re.compile(r"\((?P<module_info>(?P<filename>[^\)]+?\.py):\d+)\)")


def _add_versions_to_process_stacks(process: Process, stacks: StackToSampleCount) -> StackToSampleCount:
    new_stacks: StackToSampleCount = Counter()
    for stack in stacks:
        modules_paths = (match.group("filename") for match in _module_name_in_stack.finditer(stack))
        packages_versions = get_modules_versions(modules_paths, process)

        def _replace_module_name(module_name_match: Match) -> str:
            package_info = packages_versions.get(module_name_match.group("filename"))
            if package_info is not None:
                package_name, package_version = package_info
                return "({} [{}=={}])".format(module_name_match.group("module_info"), package_name, package_version)
            return cast(str, module_name_match.group())

        new_stack = _module_name_in_stack.sub(_replace_module_name, stack)
        new_stacks[new_stack] = stacks[stack]

    return new_stacks


def _add_versions_to_stacks(
    process_to_stack_sample_counters: ProcessToStackSampleCounters,
) -> ProcessToStackSampleCounters:
    result: ProcessToStackSampleCounters = defaultdict(Counter)

    for pid, stack_to_sample_count in process_to_stack_sample_counters.items():
        try:
            process = Process(pid)
        except NoSuchProcess:
            # The process doesn't exist anymore so we can't analyze versions
            continue
        result[pid] = _add_versions_to_process_stacks(process, stack_to_sample_count)

    return result


class PythonMetadata(ApplicationMetadata):
<<<<<<< HEAD
    _PYTHON_VERSION_TIMEOUT = 3

    def _run_process_python(self, process: Process, args: List[str]) -> Tuple[str, str]:
        if not is_process_basename_matching(process, application_identifiers._PYTHON_BIN_RE):
            # TODO: for dynamic executables, find the python binary that works with the loaded libpython, and
            # check it instead. For static executables embedding libpython - :shrug:
            raise NotImplementedError

        python_path = f"/proc/{get_process_nspid(process.pid)}/exe"

        def _run_python_process_in_ns() -> "CompletedProcess[bytes]":
            return run_process([python_path] + args, stop_event=self._stop_event, timeout=self._PYTHON_VERSION_TIMEOUT)

        cp = run_in_ns(["pid", "mnt"], _run_python_process_in_ns, process.pid)
        return cp.stdout.decode().strip(), cp.stderr.decode().strip()
=======
    _PYTHON_TIMEOUT = 3
>>>>>>> 43e1e160

    def _get_python_version(self, process: Process) -> Optional[str]:
        try:
            if is_process_basename_matching(process, application_identifiers._PYTHON_BIN_RE):
                version_arg = "-V"
                prefix = ""
            elif is_process_basename_matching(process, r"^uwsgi$"):
                version_arg = "--python-version"
                # for compatibility, we add this prefix (to match python -V)
                prefix = "Python "
            else:
                # TODO: for dynamic executables, find the python binary that works with the loaded libpython, and
                # check it instead. For static executables embedding libpython - :shrug:
                raise NotImplementedError

            # Python 2 prints -V to stderr, so try that as well.
            return prefix + self.get_exe_version_cached(process, version_arg=version_arg, try_stderr=True)
        except Exception:
            return None

    def _get_sys_maxunicode(self, process: Process) -> Optional[str]:
        try:
            if not is_process_basename_matching(process, application_identifiers._PYTHON_BIN_RE):
                # see same raise above
                raise NotImplementedError

            python_path = f"/proc/{get_process_nspid(process.pid)}/exe"

            def _run_python_process_in_ns() -> "CompletedProcess[bytes]":
                return run_process(
                    [python_path, "-S", "-c", "import sys; print(sys.maxunicode)"],
                    stop_event=self._stop_event,
                    timeout=self._PYTHON_TIMEOUT,
                )

            return run_in_ns(["pid", "mnt"], _run_python_process_in_ns, process.pid).stdout.decode().strip()
        except Exception:
            return None

    def make_application_metadata(self, process: Process) -> Dict[str, Any]:
        # python version
        version = self._get_python_version(process)

        # if python 2 - collect sys.maxunicode as well, to differentiate between ucs2 and ucs4
        if version is not None and version.startswith("Python 2."):
            maxunicode: Optional[str] = self._get_sys_maxunicode(process)
        else:
            maxunicode = None

        # python id & libpython id, if exists.
        # if libpython exists then the python binary itself is of less importance; however, to avoid confusion
        # we collect them both here (then we're able to know if either exist)
        exe_elfid = get_elf_id(f"/proc/{process.pid}/exe")
        libpython_elfid = get_mapped_dso_elf_id(process, "/libpython")

        metadata = {
            "python_version": version,
            "exe_elfid": exe_elfid,
            "libpython_elfid": libpython_elfid,
            "sys_maxunicode": maxunicode,
        }

        metadata.update(super().make_application_metadata(process))
        return metadata


class PySpyProfiler(SpawningProcessProfilerBase):
    MAX_FREQUENCY = 50
    _EXTRA_TIMEOUT = 10  # give py-spy some seconds to run (added to the duration)

    def __init__(
        self,
        frequency: int,
        duration: int,
        stop_event: Optional[Event],
        storage_dir: str,
        profile_spawned_processes: bool,
        *,
        add_versions: bool,
    ):
        super().__init__(frequency, duration, stop_event, storage_dir, profile_spawned_processes)
        self.add_versions = add_versions
        self._metadata = PythonMetadata(self._stop_event)

    def _make_command(self, pid: int, output_path: str, duration: int) -> List[str]:
        return [
            resource_path("python/py-spy"),
            "record",
            "-r",
            str(self._frequency),
            "-d",
            str(duration),
            "--nonblocking",
            "--format",
            "raw",
            "-F",
            "--gil",
            "--output",
            output_path,
            "-p",
            str(pid),
            "--full-filenames",
        ]

    def _profile_process(self, process: Process, duration: int, spawned: bool) -> ProfileData:
        logger.info(
            f"Profiling{' spawned' if spawned else ''} process {process.pid} with py-spy",
            cmdline=process.cmdline(),
            no_extra_to_server=True,
        )
        appid = application_identifiers.get_python_app_id(process)
        app_metadata = self._metadata.get_metadata(process)
        comm = process_comm(process)

        local_output_path = os.path.join(self._storage_dir, f"pyspy.{random_prefix()}.{process.pid}.col")
        with removed_path(local_output_path):
            try:
                run_process(
                    self._make_command(process.pid, local_output_path, duration),
                    stop_event=self._stop_event,
                    timeout=duration + self._EXTRA_TIMEOUT,
                    kill_signal=signal.SIGKILL,
                )
            except ProcessStoppedException:
                raise StopEventSetException
            except CalledProcessTimeoutError:
                logger.error(f"Profiling with py-spy timed out on process {process.pid}")
                raise
            except CalledProcessError as e:
                if (
                    b"Error: Failed to get process executable name. Check that the process is running.\n" in e.stderr
                    and not is_process_running(process)
                ):
                    logger.debug(f"Profiled process {process.pid} exited before py-spy could start")
                    return ProfileData(
                        self._profiling_error_stack("error", comm, "process exited before py-spy started"),
                        appid,
                        app_metadata,
                    )
                raise

            logger.info(f"Finished profiling process {process.pid} with py-spy")
            parsed = merge.parse_one_collapsed_file(Path(local_output_path), comm)
            if self.add_versions:
                parsed = _add_versions_to_process_stacks(process, parsed)
            return ProfileData(parsed, appid, app_metadata)

    def _select_processes_to_profile(self) -> List[Process]:
        filtered_procs = []
        for process in pgrep_maps(DETECTED_PYTHON_PROCESSES_REGEX):
            try:
                if not self._should_skip_process(process):
                    filtered_procs.append(process)
            except Exception:
                logger.exception(f"Couldn't add pid {process.pid} to list")

        return filtered_procs

    def _should_profile_process(self, process: Process) -> bool:
        return search_proc_maps(process, DETECTED_PYTHON_PROCESSES_REGEX) is not None and not self._should_skip_process(
            process
        )

    def _should_skip_process(self, process: Process) -> bool:
        if process.pid == os.getpid():
            return True

        cmdline = " ".join(process.cmdline())
        if any(item in cmdline for item in _BLACKLISTED_PYTHON_PROCS):
            return True

        # PyPy is called pypy3 or pypy (for 2)
        # py-spy is, of course, only for CPython, and will report a possibly not-so-nice error
        # when invoked on pypy.
        # I'm checking for "pypy" in the basename here. I'm not aware of libpypy being directly loaded
        # into non-pypy processes, if we ever encounter that - we can check the maps instead
        if os.path.basename(process_exe(process)).startswith("pypy"):
            return True

        return False


@register_profiler(
    "Python",
    # py-spy is like pyspy, it's confusing and I mix between them
    possible_modes=["auto", "pyperf", "pyspy", "py-spy", "disabled"],
    default_mode="auto",
    # we build pyspy for both, pyperf only for x86_64.
    # TODO: this inconsistency shows that py-spy and pyperf should have different Profiler classes,
    # we should split them in the future.
    supported_archs=["x86_64", "aarch64"],
    profiler_mode_argument_help="Select the Python profiling mode: auto (try PyPerf, resort to py-spy if it fails), "
    "pyspy (always use py-spy), pyperf (always use PyPerf, and avoid py-spy even if it fails)"
    " or disabled (no runtime profilers for Python).",
    profiler_arguments=[
        ProfilerArgument(
            "--no-python-versions",
            dest="python_add_versions",
            action="store_false",
            default=True,
            help="Don't add version information to Python frames. If not set, frames from packages are displayed with "
            "the name of the package and its version, and frames from Python built-in modules are displayed with "
            "Python's full version.",
        ),
        ProfilerArgument(
            "--pyperf-user-stacks-pages",
            dest="python_pyperf_user_stacks_pages",
            default=None,
            type=nonnegative_integer,
            help="Number of user stack-pages that PyPerf will collect, this controls the maximum stack depth of native "
            "user frames. Pass 0 to disable user native stacks altogether.",
        ),
    ],
)
class PythonProfiler(ProfilerInterface):
    """
    Controls PySpyProfiler & PythonEbpfProfiler as needed, providing a clean interface
    to GProfiler.
    """

    def __init__(
        self,
        frequency: int,
        duration: int,
        stop_event: Event,
        storage_dir: str,
        profile_spawned_processes: bool,
        python_mode: str,
        python_add_versions: bool,
        python_pyperf_user_stacks_pages: Optional[int],
    ):
        if python_mode == "py-spy":
            python_mode = "pyspy"

        assert python_mode in ("auto", "pyperf", "pyspy"), f"unexpected mode: {python_mode}"

        if get_arch() != "x86_64":
            if python_mode == "pyperf":
                logger.warning("PyPerf is supported only on x86_64, falling back to py-spy")
            python_mode = "pyspy"

        if python_mode in ("auto", "pyperf") and not is_windows():
            self._ebpf_profiler = self._create_ebpf_profiler(
                frequency,
                duration,
                stop_event,
                storage_dir,
                profile_spawned_processes,
                python_add_versions,
                python_pyperf_user_stacks_pages,
            )
        else:
            self._ebpf_profiler = None

        if python_mode == "pyspy" or (self._ebpf_profiler is None and python_mode == "auto"):
            self._pyspy_profiler: Optional[PySpyProfiler] = PySpyProfiler(
                frequency,
                duration,
                stop_event,
                storage_dir,
                profile_spawned_processes,
                add_versions=python_add_versions,
            )
        else:
            self._pyspy_profiler = None

    if not is_windows():

        def _create_ebpf_profiler(
            self,
            frequency: int,
            duration: int,
            stop_event: Event,
            storage_dir: str,
            profile_spawned_processes: bool,
            add_versions: bool,
            user_stacks_pages: Optional[int],
        ) -> Optional[PythonEbpfProfiler]:
            try:
                profiler = PythonEbpfProfiler(
                    frequency,
                    duration,
                    stop_event,
                    storage_dir,
                    profile_spawned_processes,
                    add_versions=add_versions,
                    user_stacks_pages=user_stacks_pages,
                )
                profiler.test()
                return profiler
            except Exception as e:
                logger.debug(f"eBPF profiler error: {str(e)}")
                logger.info("Python eBPF profiler initialization failed")
                return None

    def start(self) -> None:
        if self._ebpf_profiler is not None:
            self._ebpf_profiler.start()
        elif self._pyspy_profiler is not None:
            self._pyspy_profiler.start()

    def snapshot(self) -> ProcessToProfileData:
        if self._ebpf_profiler is not None:
            try:
                return self._ebpf_profiler.snapshot()
            except PythonEbpfError as e:
                logger.warning("Python eBPF profiler failed, restarting PyPerf...", exit_code=e.returncode)
                self._ebpf_profiler.start()
                return {}  # empty this round
        else:
            assert self._pyspy_profiler is not None
            return self._pyspy_profiler.snapshot()

    def stop(self) -> None:
        if self._ebpf_profiler is not None:
            self._ebpf_profiler.stop()
        elif self._pyspy_profiler is not None:
            self._pyspy_profiler.stop()<|MERGE_RESOLUTION|>--- conflicted
+++ resolved
@@ -9,11 +9,7 @@
 from pathlib import Path
 from subprocess import CompletedProcess
 from threading import Event
-<<<<<<< HEAD
-from typing import Any, Dict, List, Match, Optional, Tuple, cast
-=======
-from typing import Any, Dict, List, Match, NoReturn, Optional, cast
->>>>>>> 43e1e160
+from typing import Any, Dict, List, Match, Optional, cast
 
 from granulate_utils.linux.elf import get_elf_id
 from granulate_utils.linux.ns import get_process_nspid, run_in_ns
@@ -43,27 +39,12 @@
 from gprofiler.platform import is_windows
 from gprofiler.profilers.profiler_base import ProfilerInterface, SpawningProcessProfilerBase
 from gprofiler.profilers.registry import ProfilerArgument, register_profiler
-<<<<<<< HEAD
 
 if not is_windows():
     from gprofiler.profilers.python_ebpf import PythonEbpfProfiler, PythonEbpfError
 
 from gprofiler.utils import pgrep_maps, random_prefix, removed_path, resource_path, run_process
-from gprofiler.utils.process import is_process_basename_matching, process_comm, read_proc_file
-=======
-from gprofiler.utils import (
-    pgrep_maps,
-    poll_process,
-    random_prefix,
-    removed_path,
-    resource_path,
-    run_process,
-    start_process,
-    wait_event,
-    wait_for_file_by_prefix,
-)
 from gprofiler.utils.process import is_process_basename_matching, process_comm, search_proc_maps
->>>>>>> 43e1e160
 
 logger = get_logger_adapter(__name__)
 
@@ -106,25 +87,7 @@
 
 
 class PythonMetadata(ApplicationMetadata):
-<<<<<<< HEAD
-    _PYTHON_VERSION_TIMEOUT = 3
-
-    def _run_process_python(self, process: Process, args: List[str]) -> Tuple[str, str]:
-        if not is_process_basename_matching(process, application_identifiers._PYTHON_BIN_RE):
-            # TODO: for dynamic executables, find the python binary that works with the loaded libpython, and
-            # check it instead. For static executables embedding libpython - :shrug:
-            raise NotImplementedError
-
-        python_path = f"/proc/{get_process_nspid(process.pid)}/exe"
-
-        def _run_python_process_in_ns() -> "CompletedProcess[bytes]":
-            return run_process([python_path] + args, stop_event=self._stop_event, timeout=self._PYTHON_VERSION_TIMEOUT)
-
-        cp = run_in_ns(["pid", "mnt"], _run_python_process_in_ns, process.pid)
-        return cp.stdout.decode().strip(), cp.stderr.decode().strip()
-=======
     _PYTHON_TIMEOUT = 3
->>>>>>> 43e1e160
 
     def _get_python_version(self, process: Process) -> Optional[str]:
         try:
