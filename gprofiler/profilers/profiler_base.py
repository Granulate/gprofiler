--- conflicted
+++ resolved
@@ -3,24 +3,18 @@
 # Licensed under the AGPL3 License. See LICENSE.md in the project root for license information.
 #
 
-<<<<<<< HEAD
+import concurrent.futures
 import sched
 import time
-from concurrent.futures import ThreadPoolExecutor, as_completed
+from collections import Counter
+from concurrent.futures import ThreadPoolExecutor
 from concurrent.futures._base import Future
 from threading import Event, Lock, Thread
-from typing import Dict, List, Optional
+from types import TracebackType
+from typing import Dict, List, Optional, Tuple, Type, TypeVar
 
 from granulate_utils.linux.proc_events import register_exec_callback, unregister_exec_callback
 from granulate_utils.linux.process import is_process_running
-=======
-import concurrent.futures
-from collections import Counter
-from threading import Event
-from types import TracebackType
-from typing import List, Optional, Type, TypeVar
-
->>>>>>> e9a39948
 from psutil import NoSuchProcess, Process
 
 from gprofiler.exceptions import StopEventSetException
@@ -115,36 +109,51 @@
     def _select_processes_to_profile(self) -> List[Process]:
         raise NotImplementedError
 
-<<<<<<< HEAD
-    def _profile_process(self, process: Process, duration: int) -> Optional[StackToSampleCount]:
-        raise NotImplementedError
-
-    def _notify_selected_processes(self, processes: List[Process]) -> None:
-        pass
-
-    def _wait_for_profiles(self, futures: Dict[Future, int]) -> ProcessToStackSampleCounters:
+    def _wait_for_profiles(self, futures: Dict[Future, Tuple[int, str]]) -> ProcessToProfileData:
         results = {}
-        for future in as_completed(futures):
+        for future in concurrent.futures.as_completed(futures):
+            pid, comm = futures[future]
             try:
                 result = future.result()
-                if result is not None:
-                    results[futures[future]] = result
+                assert result is not None
             except StopEventSetException:
                 raise
             except NoSuchProcess:
                 logger.debug(
-                    f"{self.__class__.__name__}: process went down during profiling {futures[future]}",
+                    f"{self.__class__.__name__}: process went down during profiling {pid} ({comm})",
                     exc_info=True,
                 )
-            except Exception:
-                logger.exception(f"{self.__class__.__name__}: failed to profile process {futures[future]}")
+                result = ProfileData(
+                    self._profiling_error_stack("error", "process went down during profiling", comm), None, None
+                )
+            except Exception as e:
+                logger.exception(f"{self.__class__.__name__}: failed to profile process {pid} ({comm})")
+                result = ProfileData(
+                    self._profiling_error_stack("error", f"exception {type(e).__name__}", comm), None, None
+                )
+
+            results[pid] = result
+        try:
+            result = future.result()
+            if result is not None:
+                results[futures[future]] = result
+        except StopEventSetException:
+            raise
+        except NoSuchProcess:
+            logger.debug(
+                f"{self.__class__.__name__}: process went down during profiling {futures[future]}",
+                exc_info=True,
+            )
+        except Exception:
+            logger.exception(f"{self.__class__.__name__}: failed to profile process {futures[future]}")
 
         return results
 
-    def snapshot(self) -> ProcessToStackSampleCounters:
-=======
-    def _profile_process(self, process: Process) -> ProfileData:
-        raise NotImplementedError
+    def _profile_process(self, process: Process, duration: int) -> ProfileData:
+        raise NotImplementedError
+
+    def _notify_selected_processes(self, processes: List[Process]) -> None:
+        pass
 
     @staticmethod
     def _profiling_error_stack(
@@ -158,7 +167,6 @@
         return Counter({f"{comm};[Profiling {what}: {reason}]": 1})
 
     def snapshot(self) -> ProcessToProfileData:
->>>>>>> e9a39948
         processes_to_profile = self._select_processes_to_profile()
         self._notify_selected_processes(processes_to_profile)
 
@@ -168,8 +176,12 @@
         with ThreadPoolExecutor(max_workers=len(processes_to_profile)) as executor:
             futures: Dict[Future, int] = {}
             for process in processes_to_profile:
-<<<<<<< HEAD
-                futures[executor.submit(self._profile_process, process, self._duration)] = process.pid
+                try:
+                    comm = process_comm(process)
+                except NoSuchProcess:
+                    continue
+
+                futures[executor.submit(self._profile_process, process, self._duration)] = (process.pid, comm)
 
             return self._wait_for_profiles(futures)
 
@@ -244,7 +256,7 @@
         self._sched_stop = True
         self._sched_thread.join()
 
-    def snapshot(self) -> ProcessToStackSampleCounters:
+    def snapshot(self) -> ProcessToProfileData:
         results = super().snapshot()
 
         # wait for one duration, in case snapshot() found no processes
@@ -278,38 +290,4 @@
             else:
                 if interval < self._BACKOFF_MAX:
                     new_interval = interval * 2
-                    self._sched.enter(new_interval, 0, self._check_process, (process, new_interval))
-=======
-                try:
-                    comm = process_comm(process)
-                except NoSuchProcess:
-                    continue
-
-                futures[executor.submit(self._profile_process, process)] = (process.pid, comm)
-
-            results = {}
-            for future in concurrent.futures.as_completed(futures):
-                pid, comm = futures[future]
-                try:
-                    result = future.result()
-                    assert result is not None
-                except StopEventSetException:
-                    raise
-                except NoSuchProcess:
-                    logger.debug(
-                        f"{self.__class__.__name__}: process went down during profiling {pid} ({comm})",
-                        exc_info=True,
-                    )
-                    result = ProfileData(
-                        self._profiling_error_stack("error", "process went down during profiling", comm), None, None
-                    )
-                except Exception as e:
-                    logger.exception(f"{self.__class__.__name__}: failed to profile process {pid} ({comm})")
-                    result = ProfileData(
-                        self._profiling_error_stack("error", f"exception {type(e).__name__}", comm), None, None
-                    )
-
-                results[pid] = result
-
-        return results
->>>>>>> e9a39948
+                    self._sched.enter(new_interval, 0, self._check_process, (process, new_interval))