#
# Copyright (c) Granulate. All rights reserved.
# Licensed under the AGPL3 License. See LICENSE.md in the project root for license information.
#
import functools
import os
import signal
import struct
from pathlib import Path
from subprocess import Popen
from threading import Event
from typing import Any, Dict, List, Optional

from granulate_utils.linux.elf import is_statically_linked, read_elf_symbol, read_elf_va
from granulate_utils.linux.process import is_musl, is_process_running
from psutil import NoSuchProcess, Process

from gprofiler import merge
from gprofiler.exceptions import StopEventSetException
from gprofiler.gprofiler_types import AppMetadata, ProcessToProfileData, ProfileData
from gprofiler.log import get_logger_adapter
from gprofiler.metadata.application_metadata import ApplicationMetadata
from gprofiler.profilers.node import clean_up_node_maps, generate_map_for_node_processes, get_node_processes
from gprofiler.profilers.profiler_base import ProfilerBase
from gprofiler.profilers.registry import ProfilerArgument, register_profiler
from gprofiler.utils import run_process, start_process, wait_event, wait_for_file_by_prefix
from gprofiler.utils.perf import perf_path
from gprofiler.utils.process import is_process_basename_matching

logger = get_logger_adapter(__name__)

DEFAULT_PERF_DWARF_STACK_SIZE = 8192


# TODO: automatically disable this profiler if can_i_use_perf_events() returns False?
class PerfProcess:
    _dump_timeout_s = 5
    _poll_timeout_s = 5
    # default number of pages used by "perf record" when perf_event_mlock_kb=516
    # we use double for dwarf.
    _mmap_sizes = {"fp": 129, "dwarf": 257}

    def __init__(
        self,
        frequency: int,
        stop_event: Event,
        output_path: str,
        is_dwarf: bool,
        inject_jit: bool,
        extra_args: List[str],
    ):
        self._frequency = frequency
        self._stop_event = stop_event
        self._output_path = output_path
        self._type = "dwarf" if is_dwarf else "fp"
        self._inject_jit = inject_jit
        self._extra_args = extra_args + (["-k", "1"] if self._inject_jit else [])
        self._process: Optional[Popen] = None

    def _get_perf_cmd(self) -> List[str]:
        return [
            perf_path(),
            "record",
            "-F",
            str(self._frequency),
            "-a",
            "-g",
            "-o",
            self._output_path,
            "--switch-output=signal",
            # explicitly pass '-m', otherwise perf defaults to deriving this number from perf_event_mlock_kb,
            # and it ends up using it entirely (and we want to spare some for async-profiler)
            # this number scales linearly with the number of active cores (so we don't need to do this calculation
            # here)
            "-m",
            str(self._mmap_sizes[self._type]),
        ] + self._extra_args

    def start(self) -> None:
        logger.info(f"Starting perf ({self._type} mode)")
        process = start_process(self._get_perf_cmd(), via_staticx=False)
        try:
            wait_event(self._poll_timeout_s, self._stop_event, lambda: os.path.exists(self._output_path))
        except TimeoutError:
            process.kill()
            assert process.stdout is not None and process.stderr is not None
            logger.critical(f"perf failed to start. stdout {process.stdout.read()!r} stderr {process.stderr.read()!r}")
            raise
        else:
            self._process = process
            logger.info(f"Started perf ({self._type} mode)")

    def stop(self) -> None:
        if self._process is not None:
            self._process.terminate()  # okay to call even if process is already dead
            self._process.wait()
            self._process = None
            logger.info(f"Stopped perf ({self._type} mode)")

    def switch_output(self) -> None:
        assert self._process is not None, "profiling not started!"
        self._process.send_signal(signal.SIGUSR2)

    def wait_and_script(self) -> str:
        try:
            perf_data = wait_for_file_by_prefix(f"{self._output_path}.", self._dump_timeout_s, self._stop_event)
        except Exception:
            assert self._process is not None and self._process.stdout is not None and self._process.stderr is not None
            logger.critical(
                f"perf failed to dump output. stdout {self._process.stdout.read()!r}"
                f" stderr {self._process.stderr.read()!r}"
            )
            raise
        finally:
            # always read its stderr
            # using read1() which performs just a single read() call and doesn't read until EOF
            # (unlike Popen.communicate())
            assert self._process is not None and self._process.stderr is not None
            logger.debug(f"perf stderr: {self._process.stderr.read1(4096)}")  # type: ignore

        if self._inject_jit:
            inject_data = Path(f"{str(perf_data)}.inject")
            run_process(
                [perf_path(), "inject", "--jit", "-o", str(inject_data), "-i", str(perf_data)],
            )
            perf_data.unlink()
            perf_data = inject_data

        perf_script_proc = run_process(
            [perf_path(), "script", "-F", "+pid", "-i", str(perf_data)],
            suppress_log=True,
        )
        perf_data.unlink()
        return perf_script_proc.stdout.decode("utf8")


@register_profiler(
    "Perf",
    possible_modes=["fp", "dwarf", "smart", "disabled"],
    default_mode="smart",
    supported_archs=["x86_64", "aarch64"],
    profiler_mode_argument_help="Run perf with either FP (Frame Pointers), DWARF, or run both and intelligently merge"
    " them by choosing the best result per process. If 'disabled' is chosen, do not invoke"
    " 'perf' at all. The output, in that case, is the concatenation of the results from all"
    " of the runtime profilers. Defaults to 'smart'.",
    profiler_arguments=[
        ProfilerArgument(
            "--perf-dwarf-stack-size",
            help="The max stack size for the Dwarf perf, in bytes. Must be <=65528."
            " Relevant for --perf-mode dwarf|smart. Default: %(default)s",
            type=int,
            default=DEFAULT_PERF_DWARF_STACK_SIZE,
            dest="perf_dwarf_stack_size",
        )
    ],
    disablement_help="Disable the global perf of processes,"
    " and instead only concatenate runtime-specific profilers results",
)
class SystemProfiler(ProfilerBase):
    """
    We are running 2 perfs in parallel - one with DWARF and one with FP, and then we merge their results.
    This improves the results from software that is compiled without frame pointers,
    like some native software. DWARF by itself is not good enough, as it has issues with unwinding some
    versions of Go processes.
    """

    def __init__(
        self,
        frequency: int,
        duration: int,
        stop_event: Event,
        storage_dir: str,
        insert_dso_name: bool,
        profile_spawned_processes: bool,
        perf_mode: str,
        perf_dwarf_stack_size: int,
        perf_inject: bool,
        perf_node_attach: bool,
    ):
        super().__init__(frequency, duration, stop_event, storage_dir, insert_dso_name)
        _ = profile_spawned_processes  # Required for mypy unused argument warning
        self._perfs: List[PerfProcess] = []
        self._metadata_collectors: List[PerfMetadata] = [GolangPerfMetadata(stop_event), NodePerfMetadata(stop_event)]
<<<<<<< HEAD
        self._insert_dso_name = insert_dso_name
=======
        self._node_processes: List[Process] = []
>>>>>>> 3426d2f6

        if perf_mode in ("fp", "smart"):
            self._perf_fp: Optional[PerfProcess] = PerfProcess(
                self._frequency,
                self._stop_event,
                os.path.join(self._storage_dir, "perf.fp"),
                False,
                perf_inject,
                [],
            )
            self._perfs.append(self._perf_fp)
        else:
            self._perf_fp = None

        if perf_mode in ("dwarf", "smart"):
            self._perf_dwarf: Optional[PerfProcess] = PerfProcess(
                self._frequency,
                self._stop_event,
                os.path.join(self._storage_dir, "perf.dwarf"),
                True,
                False,  # no inject in dwarf mode, yet
                ["--call-graph", f"dwarf,{perf_dwarf_stack_size}"],
            )
            self._perfs.append(self._perf_dwarf)
        else:
            self._perf_dwarf = None

        self.perf_node_attach = perf_node_attach
        assert self._perf_fp is not None or self._perf_dwarf is not None

    def start(self) -> None:
        # we have to also generate maps here,
        # it might be too late for first round to generate it in snapshot()
        if self.perf_node_attach:
            self._node_processes = get_node_processes()
            generate_map_for_node_processes(self._node_processes)
        for perf in self._perfs:
            perf.start()

    def stop(self) -> None:
        if self.perf_node_attach:
            self._node_processes = [process for process in self._node_processes if is_process_running(process)]
            clean_up_node_maps(self._node_processes)
        for perf in reversed(self._perfs):
            perf.stop()

    def _get_metadata(self, pid: int) -> Optional[AppMetadata]:
        if pid in (0, -1):  # funny values retrieved by perf
            return None

        try:
            process = Process(pid)
            for collector in self._metadata_collectors:
                if collector.relevant_for_process(process):
                    return collector.get_metadata(process)
        except NoSuchProcess:
            pass
        return None

    def snapshot(self) -> ProcessToProfileData:
        if self.perf_node_attach:
            self._node_processes = [process for process in self._node_processes if is_process_running(process)]
            new_processes = [process for process in get_node_processes() if process not in self._node_processes]
            generate_map_for_node_processes(new_processes)
            self._node_processes.extend(new_processes)

        if self._stop_event.wait(self._duration):
            raise StopEventSetException

        for perf in self._perfs:
            perf.switch_output()

        return {
            # TODO generate appids for non runtime-profiler processes here
            k: ProfileData(v, None, self._get_metadata(k))
            for k, v in merge.merge_global_perfs(
                self._perf_fp.wait_and_script() if self._perf_fp is not None else None,
                self._perf_dwarf.wait_and_script() if self._perf_dwarf is not None else None,
                self._insert_dso_name,
            ).items()
        }


class PerfMetadata(ApplicationMetadata):
    def relevant_for_process(self, process: Process) -> bool:
        return False

    def add_exe_metadata(self, process: Process, metadata: Dict[str, Any]) -> None:
        try:
            static = is_statically_linked(f"/proc/{process.pid}/exe")
        except FileNotFoundError:
            raise NoSuchProcess(process.pid)

        exe_metadata: Dict[str, Any] = {"link": "static" if static else "dynamic"}
        if not static:
            exe_metadata["libc"] = "musl" if is_musl(process) else "glibc"
        else:
            exe_metadata["libc"] = None

        metadata.update(exe_metadata)


class GolangPerfMetadata(PerfMetadata):
    def relevant_for_process(self, process: Process) -> bool:
        version = self._get_golang_version(process)
        return version is not None

    @functools.lru_cache(maxsize=4096)
    def _get_golang_version(self, process: Process) -> Optional[str]:
        elf_path = f"/proc/{process.pid}/exe"
        try:
            symbol_data = read_elf_symbol(elf_path, "runtime.buildVersion", 16)
        except FileNotFoundError:
            raise NoSuchProcess(process.pid)
        if symbol_data is None:
            return None

        # Declaration of go string type:
        # type stringStruct struct {
        # 	str unsafe.Pointer
        # 	len int
        # }
        addr, length = struct.unpack("QQ", symbol_data)
        try:
            golang_version_bytes = read_elf_va(elf_path, addr, length)
        except FileNotFoundError:
            raise NoSuchProcess(process.pid)
        if golang_version_bytes is None:
            return None

        return golang_version_bytes.decode()

    def make_application_metadata(self, process: Process) -> Dict[str, Any]:
        metadata = {"golang_version": self._get_golang_version(process)}
        self.add_exe_metadata(process, metadata)
        metadata.update(super().make_application_metadata(process))
        return metadata


class NodePerfMetadata(PerfMetadata):
    def relevant_for_process(self, process: Process) -> bool:
        return is_process_basename_matching(process, r"^node$")

    def make_application_metadata(self, process: Process) -> Dict[str, Any]:
        metadata = {"node_version": self.get_exe_version_cached(process)}
        self.add_exe_metadata(process, metadata)
        metadata.update(super().make_application_metadata(process))
        return metadata<|MERGE_RESOLUTION|>--- conflicted
+++ resolved
@@ -181,11 +181,8 @@
         _ = profile_spawned_processes  # Required for mypy unused argument warning
         self._perfs: List[PerfProcess] = []
         self._metadata_collectors: List[PerfMetadata] = [GolangPerfMetadata(stop_event), NodePerfMetadata(stop_event)]
-<<<<<<< HEAD
         self._insert_dso_name = insert_dso_name
-=======
         self._node_processes: List[Process] = []
->>>>>>> 3426d2f6
 
         if perf_mode in ("fp", "smart"):
             self._perf_fp: Optional[PerfProcess] = PerfProcess(
