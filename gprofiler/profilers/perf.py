#
# Copyright (c) Granulate. All rights reserved.
# Licensed under the AGPL3 License. See LICENSE.md in the project root for license information.
#

import os
import re
import signal
import time
from collections import Counter, defaultdict
from pathlib import Path
from subprocess import Popen
from threading import Event
from typing import Any, Dict, Iterable, List, Optional

from granulate_utils.exceptions import MissingExePath
from granulate_utils.golang import get_process_golang_version, is_golang_process
from granulate_utils.linux.elf import elf_is_stripped, is_statically_linked
from granulate_utils.linux.process import is_musl, is_process_running
from granulate_utils.node import is_node_process
from psutil import NoSuchProcess, Process

from gprofiler import merge
from gprofiler.exceptions import StopEventSetException
from gprofiler.gprofiler_types import (
    AppMetadata,
    ProcessToProfileData,
    ProcessToStackSampleCounters,
    ProfileData,
    StackToSampleCount,
)
from gprofiler.log import get_logger_adapter
from gprofiler.metadata import application_identifiers
from gprofiler.metadata.application_metadata import ApplicationMetadata
from gprofiler.profiler_state import ProfilerState
from gprofiler.profilers.node import clean_up_node_maps, generate_map_for_node_processes, get_node_processes
from gprofiler.profilers.profiler_base import ProfilerBase
from gprofiler.profilers.registry import (
    InternalArgument,
    ProfilerArgument,
    ProfilingRuntime,
    register_profiler,
    register_runtime,
)
from gprofiler.utils import (
    reap_process,
    remove_files_by_prefix,
    remove_path,
    run_process,
    start_process,
    wait_event,
    wait_for_file_by_prefix,
)
from gprofiler.utils.perf import perf_path, valid_perf_pid

logger = get_logger_adapter(__name__)

DEFAULT_PERF_DWARF_STACK_SIZE = 8192
# ffffffff81082227 mmput+0x57 ([kernel.kallsyms])
# 0 [unknown] ([unknown])
# 7fe48f00faff __poll+0x4f (/lib/x86_64-linux-gnu/libc-2.31.so)
FRAME_REGEX = re.compile(
    r"""
    ^\s*[0-9a-f]+[ ]                                 # first a hexadecimal offset
    (?P<symbol>.*)[ ]                                # a symbol name followed by a space
    \( (?:                                           # dso name is either:
        \[ (?P<dso_brackets> [^]]+) \]               # - text enclosed in square brackets, e.g.: [vdso]
        | (?P<dso_plain> [^)]+(?:[ ]\(deleted\))? )  # - OR library name, optionally followed by " (deleted)" tag
    ) \)$""",
    re.VERBOSE,
)
SAMPLE_REGEX = re.compile(
    r"\s*(?P<comm>.+?)\s+(?P<pid>[\d-]+)/(?P<tid>[\d-]+)(?:\s+\[(?P<cpu>\d+)])?\s+(?P<time>\d+\.\d+):\s+"
    r"(?:(?P<freq>\d+)\s+)?(?P<event_family>[\w\-_/]+):(?:(?P<event>[\w-]+):)?(?P<suffix>[^\n]*)(?:\n(?P<stack>.*))?",
    re.MULTILINE | re.DOTALL,
)


def get_average_frame_count(samples: Iterable[str]) -> float:
    """
    Get the average frame count for all samples.
    Avoids counting kernel frames because this function is used to determine whether FP stacks
    or DWARF stacks are to be used. FP stacks are collected regardless of FP or DWARF, so we don't
    count them in this heuristic.
    """
    frame_count_per_samples = []
    for sample in samples:
        kernel_split = sample.split("_[k];", 1)
        if len(kernel_split) == 1:
            kernel_split = sample.split("_[k] ", 1)

        # Check if there are any "[unknown]" frames in this sample, if they are ignore it. This is helpful
        # in perf_mode="smart", because DWARF stack can be deep but some of the frames might be unknown. In
        # that situation we want to avoid counting unknown frames and then choose stacks that has better
        # sum(frame_count_per_samples)/len(frame_count_per_samples) ratio
        frame_count_in_sample = kernel_split[0].count(";") - kernel_split[0].count("[unknown]")
        # Do we have any kernel frames in this sample?
        if len(kernel_split) > 1:
            # example: "a;b;c;d_[k];e_[k] 1" should return the same value as "a;b;c 1", so we don't
            # add 1 to the frames count like we do in the other branch.
            frame_count_per_samples.append(frame_count_in_sample)
        else:
            # no kernel frames, so e.g "a;b;c 1" and frame count is one more than ";" count.
            frame_count_per_samples.append(frame_count_in_sample + 1)
    return sum(frame_count_per_samples) / len(frame_count_per_samples)


def add_highest_avg_depth_stacks_per_process(
    dwarf_perf: ProcessToStackSampleCounters,
    fp_perf: ProcessToStackSampleCounters,
    fp_to_dwarf_sample_ratio: float,
    merged_pid_to_stacks_counters: ProcessToStackSampleCounters,
) -> None:
    for pid, fp_collapsed_stacks_counters in fp_perf.items():
        if pid not in dwarf_perf:
            merged_pid_to_stacks_counters[pid] = fp_collapsed_stacks_counters
            continue

        fp_frame_count_average = get_average_frame_count(fp_collapsed_stacks_counters.keys())
        dwarf_collapsed_stacks_counters = dwarf_perf[pid]
        dwarf_frame_count_average = get_average_frame_count(dwarf_collapsed_stacks_counters.keys())
        if fp_frame_count_average > dwarf_frame_count_average:
            merged_pid_to_stacks_counters[pid] = fp_collapsed_stacks_counters
        else:
            dwarf_collapsed_stacks_counters = merge.scale_sample_counts(
                dwarf_collapsed_stacks_counters, fp_to_dwarf_sample_ratio
            )
            merged_pid_to_stacks_counters[pid] = dwarf_collapsed_stacks_counters


def _collapse_stack(comm: str, stack: str, insert_dso_name: bool = False) -> str:
    """
    Collapse a single stack from "perf".
    """
    funcs = [comm]
    for line in reversed(stack.splitlines()):
        m = FRAME_REGEX.match(line)
        assert m is not None, f"bad line: {line}"
        sym, dso = m.group("symbol"), m.group("dso_brackets") or m.group("dso_plain")
        sym = sym.split("+")[0]  # strip the offset part.
        if sym == "[unknown]" and dso != "unknown":
            sym = f"({dso})"
        # append kernel annotation
        elif "kernel" in dso or "vmlinux" in dso:
            sym += "_[k]"
        elif insert_dso_name:
            sym += f" ({dso})"
        funcs.append(sym)
    return ";".join(funcs)


def _parse_perf_script(script: Optional[str], insert_dso_name: bool = False) -> ProcessToStackSampleCounters:
    pid_to_collapsed_stacks_counters: ProcessToStackSampleCounters = defaultdict(Counter)

    if script is None:
        return pid_to_collapsed_stacks_counters

    for sample in script.split("\n\n"):
        try:
            if sample.strip() == "":
                continue
            if sample.startswith("#"):
                continue
            match = SAMPLE_REGEX.match(sample)
            if match is None:
                raise Exception("Failed to match sample")
            sample_dict = match.groupdict()

            pid = int(sample_dict["pid"])
            comm = sample_dict["comm"]
            stack = sample_dict["stack"]
            if stack is not None:
                pid_to_collapsed_stacks_counters[pid][_collapse_stack(comm, stack, insert_dso_name)] += 1
        except Exception:
            logger.exception(f"Error processing sample: {sample}")
    return pid_to_collapsed_stacks_counters


def merge_global_perfs(
    raw_fp_perf: Optional[str], raw_dwarf_perf: Optional[str], insert_dso_name: bool = False
) -> ProcessToStackSampleCounters:
    fp_perf = _parse_perf_script(raw_fp_perf, insert_dso_name)
    dwarf_perf = _parse_perf_script(raw_dwarf_perf, insert_dso_name)

    if raw_fp_perf is None:
        return dwarf_perf
    elif raw_dwarf_perf is None:
        return fp_perf

    total_fp_samples = sum([sum(stacks.values()) for stacks in fp_perf.values()])
    total_dwarf_samples = sum([sum(stacks.values()) for stacks in dwarf_perf.values()])
    if total_dwarf_samples == 0:
        fp_to_dwarf_sample_ratio = 0.0  # ratio can be 0 because if total_dwarf_samples is 0 then it will be never used
    else:
        fp_to_dwarf_sample_ratio = total_fp_samples / total_dwarf_samples

    # The FP perf is used here as the "main" perf, to which the DWARF perf is scaled.
    merged_pid_to_stacks_counters: ProcessToStackSampleCounters = defaultdict(Counter)
    add_highest_avg_depth_stacks_per_process(
        dwarf_perf, fp_perf, fp_to_dwarf_sample_ratio, merged_pid_to_stacks_counters
    )
    total_merged_samples = sum([sum(stacks.values()) for stacks in merged_pid_to_stacks_counters.values()])
    logger.debug(
        f"Total FP samples: {total_fp_samples}; Total DWARF samples: {total_dwarf_samples}; "
        f"FP to DWARF ratio: {fp_to_dwarf_sample_ratio}; Total merged samples: {total_merged_samples}"
    )
    return merged_pid_to_stacks_counters


# TODO: automatically disable this profiler if can_i_use_perf_events() returns False?
class PerfProcess:
    _DUMP_TIMEOUT_S = 5  # timeout for waiting perf to write outputs after signaling (or right after starting)
    _RESTART_AFTER_S = 3600
    _PERF_MEMORY_USAGE_THRESHOLD = 512 * 1024 * 1024
    # default number of pages used by "perf record" when perf_event_mlock_kb=516
    # we use double for dwarf.
    _MMAP_SIZES = {"fp": 129, "dwarf": 257}

    def __init__(
        self,
        frequency: int,
        stop_event: Event,
        output_path: str,
        is_dwarf: bool,
        inject_jit: bool,
        extra_args: List[str],
        processes_to_profile: Optional[List[Process]],
        switch_timeout_s: int,
    ):
        self._start_time = 0.0
        self._frequency = frequency
        self._stop_event = stop_event
        self._output_path = output_path
        self._type = "dwarf" if is_dwarf else "fp"
        self._inject_jit = inject_jit
        self._pid_args = []
        if processes_to_profile is not None:
            self._pid_args.append("--pid")
            self._pid_args.append(",".join([str(process.pid) for process in processes_to_profile]))
        else:
            self._pid_args.append("-a")
        self._extra_args = extra_args + (["-k", "1"] if self._inject_jit else [])
        self._switch_timeout_s = switch_timeout_s
        self._process: Optional[Popen] = None

    @property
    def _log_name(self) -> str:
        return f"perf ({self._type} mode)"

    def _get_perf_cmd(self) -> List[str]:
        return (
            [
                perf_path(),
                "record",
                "-F",
                str(self._frequency),
                "-g",
                "-o",
                self._output_path,
                f"--switch-output={self._switch_timeout_s}s,signal",
                "--switch-max-files=1",
                # explicitly pass '-m', otherwise perf defaults to deriving this number from perf_event_mlock_kb,
                # and it ends up using it entirely (and we want to spare some for async-profiler)
                # this number scales linearly with the number of active cores (so we don't need to do this calculation
                # here)
                "-m",
                str(self._MMAP_SIZES[self._type]),
            ]
            + self._pid_args
            + self._extra_args
        )

    def start(self) -> None:
        logger.info(f"Starting {self._log_name}")
        # remove old files, should they exist from previous runs
        remove_path(self._output_path, missing_ok=True)
        process = start_process(self._get_perf_cmd())
        try:
            wait_event(self._DUMP_TIMEOUT_S, self._stop_event, lambda: os.path.exists(self._output_path))
            self.start_time = time.monotonic()
        except TimeoutError:
            process.kill()
            assert process.stdout is not None and process.stderr is not None
            logger.critical(
                f"{self._log_name} failed to start", stdout=process.stdout.read(), stderr=process.stderr.read()
            )
            raise
        else:
            self._process = process
            os.set_blocking(self._process.stdout.fileno(), False)  # type: ignore
            os.set_blocking(self._process.stderr.fileno(), False)  # type: ignore
            logger.info(f"Started {self._log_name}")

    def stop(self) -> None:
        if self._process is not None:
            self._process.terminate()  # okay to call even if process is already dead
            exit_code, stdout, stderr = reap_process(self._process)
            self._process = None
            logger.info(f"Stopped {self._log_name}", exit_code=exit_code, stderr=stderr, stdout=stdout)

    def is_running(self) -> bool:
        """
        Is perf running? returns False if perf is stopped OR if process exited since last check
        """
        return self._process is not None and self._process.poll() is None

    def restart(self) -> None:
        self.stop()
        self.start()

    def restart_if_not_running(self) -> None:
        """
        Restarts perf if it was stopped for whatever reason.
        """
        if not self.is_running():
            logger.warning(f"{self._log_name} not running (unexpectedly), restarting...")
            self.restart()

    def restart_if_rss_exceeded(self) -> None:
        """Checks if perf used memory exceeds threshold, and if it does, restarts perf"""
        assert self._process is not None
        perf_rss = Process(self._process.pid).memory_info().rss
        if (
            time.monotonic() - self._start_time >= self._RESTART_AFTER_S
            and perf_rss >= self._PERF_MEMORY_USAGE_THRESHOLD
        ):
            logger.debug(
                f"Restarting {self._log_name} due to memory exceeding limit",
                limit_rss=self._PERF_MEMORY_USAGE_THRESHOLD,
                perf_rss=perf_rss,
            )
            self.restart()

    def switch_output(self) -> None:
        assert self._process is not None, "profiling not started!"
        # clean stale files (can be emitted by perf timing out and switching output file).
        # we clean them here before sending the signal, to be able to tell between the file generated by the signal
        # to files generated by timeouts.
        remove_files_by_prefix(f"{self._output_path}.")
        self._process.send_signal(signal.SIGUSR2)

    def wait_and_script(self) -> str:
        try:
            perf_data = wait_for_file_by_prefix(f"{self._output_path}.", self._DUMP_TIMEOUT_S, self._stop_event)
        except Exception:
            assert self._process is not None and self._process.stdout is not None and self._process.stderr is not None
            logger.critical(
                f"{self._log_name} failed to dump output",
                perf_stdout=self._process.stdout.read(),
                perf_stderr=self._process.stderr.read(),
                perf_running=self.is_running(),
            )
            raise
        finally:
            # always read its stderr
            # using read1() which performs just a single read() call and doesn't read until EOF
            # (unlike Popen.communicate())
            assert self._process is not None and self._process.stderr is not None
            logger.debug(f"{self._log_name} run output", perf_stderr=self._process.stderr.read1())  # type: ignore

        try:
            inject_data = Path(f"{str(perf_data)}.inject")
            if self._inject_jit:
                run_process(
                    [perf_path(), "inject", "--jit", "-o", str(inject_data), "-i", str(perf_data)],
                )
                perf_data.unlink()
                perf_data = inject_data

            perf_script_proc = run_process(
                [perf_path(), "script", "-F", "+pid", "-i", str(perf_data)],
                suppress_log=True,
            )
            return perf_script_proc.stdout.decode("utf8")
        finally:
            perf_data.unlink()
            if self._inject_jit:
                # might be missing if it's already removed.
                # might be existing if "perf inject" itself fails
                remove_path(inject_data, missing_ok=True)


@register_runtime(
    "Perf",
<<<<<<< HEAD
    default_mode="smart",
    mode_help="Run perf with either FP (Frame Pointers), DWARF, or run both and intelligently merge"
=======
    possible_modes=["fp", "dwarf", "smart", "disabled"],
    default_mode="fp",
    supported_archs=["x86_64", "aarch64"],
    profiler_mode_argument_help="Run perf with either FP (Frame Pointers), DWARF, or run both and intelligently merge"
>>>>>>> 1e91e30d
    " them by choosing the best result per process. If 'disabled' is chosen, do not invoke"
    " 'perf' at all. The output, in that case, is the concatenation of the results from all"
    " of the runtime profilers. Defaults to 'smart'.",
    common_arguments=[
        ProfilerArgument(
            "--perf-no-memory-restart",
            help="Disable checking if perf used memory exceeds threshold and restarting perf",
            action="store_false",
            dest="perf_memory_restart",
        ),
    ],
    disablement_help="Disable the global perf of processes,"
    " and instead only concatenate runtime-specific profilers results",
)
class PerfRuntime(ProfilingRuntime):
    pass


@register_profiler(
    "Perf",
    runtime_class=PerfRuntime,
    possible_modes=["fp", "dwarf", "smart", "disabled"],
    supported_archs=["x86_64", "aarch64"],
    profiler_arguments=[
        ProfilerArgument(
            "--perf-dwarf-stack-size",
            help="The max stack size for the Dwarf perf, in bytes. Must be <=65528."
            " Relevant for --perf-mode dwarf|smart. Default: %(default)s",
            type=int,
            default=DEFAULT_PERF_DWARF_STACK_SIZE,
            dest="perf_dwarf_stack_size",
        ),
        InternalArgument(dest="perf_inject"),
        InternalArgument(dest="perf_node_attach"),
    ],
    supported_profiling_modes=["cpu"],
)
class SystemProfiler(ProfilerBase):
    """
    We are running 2 perfs in parallel - one with DWARF and one with FP, and then we merge their results.
    This improves the results from software that is compiled without frame pointers,
    like some native software. DWARF by itself is not good enough, as it has issues with unwinding some
    versions of Go processes.
    """

    def __init__(
        self,
        frequency: int,
        duration: int,
        profiler_state: ProfilerState,
        perf_mode: str,
        perf_dwarf_stack_size: int,
        perf_inject: bool,
        perf_node_attach: bool,
        perf_memory_restart: bool,
    ):
        super().__init__(frequency, duration, profiler_state)
        self._perfs: List[PerfProcess] = []
        self._metadata_collectors: List[PerfMetadata] = [
            GolangPerfMetadata(self._profiler_state.stop_event),
            NodePerfMetadata(self._profiler_state.stop_event),
        ]
        self._node_processes: List[Process] = []
        self._node_processes_attached: List[Process] = []
        self._perf_memory_restart = perf_memory_restart
        switch_timeout_s = duration * 3  # allow gprofiler to be delayed up to 3 intervals before timing out.

        if perf_mode in ("fp", "smart"):
            self._perf_fp: Optional[PerfProcess] = PerfProcess(
                self._frequency,
                self._profiler_state.stop_event,
                os.path.join(self._profiler_state.storage_dir, "perf.fp"),
                False,
                perf_inject,
                [],
                self._profiler_state.processes_to_profile,
                switch_timeout_s,
            )
            self._perfs.append(self._perf_fp)
        else:
            self._perf_fp = None

        if perf_mode in ("dwarf", "smart"):
            self._perf_dwarf: Optional[PerfProcess] = PerfProcess(
                self._frequency,
                self._profiler_state.stop_event,
                os.path.join(self._profiler_state.storage_dir, "perf.dwarf"),
                True,
                False,  # no inject in dwarf mode, yet
                ["--call-graph", f"dwarf,{perf_dwarf_stack_size}"],
                self._profiler_state.processes_to_profile,
                switch_timeout_s,
            )
            self._perfs.append(self._perf_dwarf)
        else:
            self._perf_dwarf = None

        self.perf_node_attach = perf_node_attach
        assert self._perf_fp is not None or self._perf_dwarf is not None

    def start(self) -> None:
        # we have to also generate maps here,
        # it might be too late for first round to generate it in snapshot()
        if self.perf_node_attach:
            self._node_processes = get_node_processes()
            self._node_processes_attached.extend(generate_map_for_node_processes(self._node_processes))
        for perf in self._perfs:
            perf.start()

    def stop(self) -> None:
        if self.perf_node_attach:
            self._node_processes = [process for process in self._node_processes if is_process_running(process)]
            clean_up_node_maps(self._node_processes_attached)
        for perf in reversed(self._perfs):
            perf.stop()

    def _get_metadata(self, pid: int) -> Optional[AppMetadata]:
        if not valid_perf_pid(pid):
            return None

        try:
            process = Process(pid)
            for collector in self._metadata_collectors:
                if collector.relevant_for_process(process):
                    return collector.get_metadata(process)
        except NoSuchProcess:
            pass
        except MissingExePath:
            pass
        return None

    def _get_appid(self, pid: int) -> Optional[str]:
        try:
            process = Process(pid)
            return application_identifiers.get_node_app_id(process)
        except NoSuchProcess:
            pass
        return None

    def snapshot(self) -> ProcessToProfileData:
        if self.perf_node_attach:
            self._node_processes = [process for process in self._node_processes if is_process_running(process)]
            new_processes = [process for process in get_node_processes() if process not in self._node_processes]
            self._node_processes_attached.extend(generate_map_for_node_processes(new_processes))
            self._node_processes.extend(new_processes)

        # if process is stopped for whatever reason - restart
        for perf in self._perfs:
            perf.restart_if_not_running()

        if self._perf_memory_restart:
            for perf in self._perfs:
                perf.restart_if_rss_exceeded()

        if self._profiler_state.stop_event.wait(self._duration):
            raise StopEventSetException

        for perf in self._perfs:
            perf.switch_output()

        data = {
            k: self._generate_profile_data(v, k)
            for k, v in merge_global_perfs(
                self._perf_fp.wait_and_script() if self._perf_fp is not None else None,
                self._perf_dwarf.wait_and_script() if self._perf_dwarf is not None else None,
                self._profiler_state.insert_dso_name,
            ).items()
        }

        return data

    def _generate_profile_data(self, stacks: StackToSampleCount, pid: int) -> ProfileData:
        metadata = self._get_metadata(pid)
        if metadata is not None and "node_version" in metadata:
            appid = self._get_appid(pid)
        else:
            appid = None
        return ProfileData(stacks, appid, metadata, self._profiler_state.get_container_name(pid))


class PerfMetadata(ApplicationMetadata):
    def relevant_for_process(self, process: Process) -> bool:
        return False

    def add_exe_metadata(self, process: Process, metadata: Dict[str, Any]) -> None:
        static = is_statically_linked(f"/proc/{process.pid}/exe")
        exe_metadata: Dict[str, Any] = {"link": "static" if static else "dynamic"}
        if not static:
            exe_metadata["libc"] = "musl" if is_musl(process) else "glibc"
        else:
            exe_metadata["libc"] = None

        metadata.update(exe_metadata)


class GolangPerfMetadata(PerfMetadata):
    def relevant_for_process(self, process: Process) -> bool:
        return is_golang_process(process)

    def make_application_metadata(self, process: Process) -> Dict[str, Any]:
        metadata = {
            "golang_version": get_process_golang_version(process),
            "stripped": elf_is_stripped(f"/proc/{process.pid}/exe"),
        }
        self.add_exe_metadata(process, metadata)
        metadata.update(super().make_application_metadata(process))
        return metadata


class NodePerfMetadata(PerfMetadata):
    def relevant_for_process(self, process: Process) -> bool:
        return is_node_process(process)

    def make_application_metadata(self, process: Process) -> Dict[str, Any]:
        metadata = {"node_version": self.get_exe_version_cached(process)}
        self.add_exe_metadata(process, metadata)
        metadata.update(super().make_application_metadata(process))
        return metadata<|MERGE_RESOLUTION|>--- conflicted
+++ resolved
@@ -382,18 +382,11 @@
 
 @register_runtime(
     "Perf",
-<<<<<<< HEAD
-    default_mode="smart",
+    default_mode="fp",
     mode_help="Run perf with either FP (Frame Pointers), DWARF, or run both and intelligently merge"
-=======
-    possible_modes=["fp", "dwarf", "smart", "disabled"],
-    default_mode="fp",
-    supported_archs=["x86_64", "aarch64"],
-    profiler_mode_argument_help="Run perf with either FP (Frame Pointers), DWARF, or run both and intelligently merge"
->>>>>>> 1e91e30d
     " them by choosing the best result per process. If 'disabled' is chosen, do not invoke"
     " 'perf' at all. The output, in that case, is the concatenation of the results from all"
-    " of the runtime profilers. Defaults to 'smart'.",
+    " of the runtime profilers. Defaults to 'fp'.",
     common_arguments=[
         ProfilerArgument(
             "--perf-no-memory-restart",
