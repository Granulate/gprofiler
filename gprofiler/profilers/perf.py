#
# Copyright (c) Granulate. All rights reserved.
# Licensed under the AGPL3 License. See LICENSE.md in the project root for license information.
#
import os
import signal
from pathlib import Path
from threading import Event
from typing import List, Optional

import psutil

from gprofiler.exceptions import StopEventSetException
from gprofiler.log import get_logger_adapter
from gprofiler.merge import ProcessToStackSampleCounters, merge_global_perfs
from gprofiler.profilers.profiler_base import ProfilerBase
from gprofiler.profilers.registry import ProfilerArgument, register_profiler
from gprofiler.utils import resource_path, run_process, start_process, wait_event, wait_for_file_by_prefix

logger = get_logger_adapter(__name__)


def perf_path() -> str:
    return resource_path("perf")


class PerfProcess:
    _dump_timeout_s = 5
    _poll_timeout_s = 5

    def __init__(
        self,
        frequency: int,
        stop_event: Event,
        output_path: str,
        is_dwarf: bool,
        inject_jit: bool,
        extra_args: List[str],
    ):
        self._frequency = frequency
        self._stop_event = stop_event
        self._output_path = output_path
        self._type = "dwarf" if is_dwarf else "fp"
        self._inject_jit = inject_jit
        self._extra_args = extra_args + (["-k", "1"] if self._inject_jit else [])
        self._process: Optional[psutil.Process] = None

    def _get_perf_cmd(self) -> List[str]:
        return [
            perf_path(),
            "record",
            "-F",
            str(self._frequency),
            "-a",
            "-g",
            "-o",
            self._output_path,
            "--switch-output=signal",
        ] + self._extra_args

    def start(self) -> None:
        logger.info(f"Starting perf ({self._type} mode)")
        process = start_process(self._get_perf_cmd(), via_staticx=False)
        try:
            wait_event(self._poll_timeout_s, self._stop_event, lambda: os.path.exists(self._output_path))
        except TimeoutError:
            process.kill()
            assert process.stdout is not None and process.stderr is not None
            logger.error(f"perf failed to start. stdout {process.stdout.read()!r} stderr {process.stderr.read()!r}")
            raise
        else:
            self._process = process
            logger.info(f"Started perf ({self._type} mode)")

    def stop(self) -> None:
        if self._process is not None:
            self._process.terminate()  # okay to call even if process is already dead
            self._process.wait()
            self._process = None
            logger.info(f"Stopped perf ({self._type} mode)")

    def switch_output(self) -> None:
        assert self._process is not None, "profiling not started!"
        self._process.send_signal(signal.SIGUSR2)

    def wait_and_script(self) -> str:
        perf_data = wait_for_file_by_prefix(f"{self._output_path}.", self._dump_timeout_s, self._stop_event)

        # using read1() which performs just a single read() call and doesn't read until EOF
        # (unlike Popen.communicate())
        assert self._process is not None
        logger.debug(f"perf stderr: {self._process.stderr.read1(4096)}")

        if self._inject_jit:
            inject_data = Path(f"{str(perf_data)}.inject")
            run_process(
                [perf_path(), "inject", "--jit", "-o", str(inject_data), "-i", str(perf_data)],
            )
            perf_data.unlink()
            perf_data = inject_data

        perf_script_proc = run_process(
            [perf_path(), "script", "-F", "+pid", "-i", str(perf_data)],
            suppress_log=True,
        )
        perf_data.unlink()
        return perf_script_proc.stdout.decode('utf8')


@register_profiler(
    "Perf",
    possible_modes=["fp", "dwarf", "smart", "disabled"],
    default_mode="fp",
    profiler_mode_argument_help="Run perf with either FP (Frame Pointers), DWARF, or run both and intelligently merge"
    " them by choosing the best result per process. If 'disabled' is chosen, do not invoke"
    " 'perf' at all. The output, in that case, is the concatenation of the results from all"
    " of the runtime profilers.",
    profiler_arguments=[
        ProfilerArgument(
            "--perf-dwarf-stack-size",
            help="The max stack size for the Dwarf perf, in bytes. Must be <=65528."
            " Relevant for --perf-mode dwarf|smart. Default: %(default)s",
            type=int,
            default=8192,
            dest="dwarf_stack_size",
        )
    ],
    disablement_help="Disable the global perf of processes,"
    " and instead only concatenate runtime-specific profilers results",
)
class SystemProfiler(ProfilerBase):
    """
    We are running 2 perfs in parallel - one with DWARF and one with FP, and then we merge their results.
    This improves the results from software that is compiled without frame pointers,
    like some native software. DWARF by itself is not good enough, as it has issues with unwinding some
    versions of Go processes.
    """

    def __init__(
        self,
        frequency: int,
        duration: int,
        stop_event: Event,
        storage_dir: str,
        perf_mode: str,
<<<<<<< HEAD
        dwarf_stack_size,
        **profiler_kwargs,
=======
        inject_jit: bool,
        dwarf_stack_size: int,
>>>>>>> ba844652
    ):
        super().__init__(frequency, duration, stop_event, storage_dir, **profiler_kwargs)
        self._perfs: List[PerfProcess] = []

        if perf_mode in ("fp", "smart"):
            self._perf_fp: Optional[PerfProcess] = PerfProcess(
                self._frequency,
                self._stop_event,
                os.path.join(self._storage_dir, "perf.fp"),
                False,
                inject_jit,
                [],
            )
            self._perfs.append(self._perf_fp)
        else:
            self._perf_fp = None

        if perf_mode in ("dwarf", "smart"):
            self._perf_dwarf: Optional[PerfProcess] = PerfProcess(
                self._frequency,
                self._stop_event,
                os.path.join(self._storage_dir, "perf.dwarf"),
                True,
                False,  # no inject in dwarf mode, yet
                ["--call-graph", f"dwarf,{dwarf_stack_size}"],
            )
            self._perfs.append(self._perf_dwarf)
        else:
            self._perf_dwarf = None

        assert self._perf_fp is not None or self._perf_dwarf is not None

    def start(self) -> None:
        for perf in self._perfs:
            perf.start()

    def stop(self) -> None:
        for perf in reversed(self._perfs):
            perf.stop()

    def snapshot(self) -> ProcessToStackSampleCounters:
        if self._stop_event.wait(self._duration):
            raise StopEventSetException

        for perf in self._perfs:
            perf.switch_output()

        return merge_global_perfs(
            self._perf_fp.wait_and_script() if self._perf_fp is not None else None,
            self._perf_dwarf.wait_and_script() if self._perf_dwarf is not None else None,
        )<|MERGE_RESOLUTION|>--- conflicted
+++ resolved
@@ -143,13 +143,9 @@
         stop_event: Event,
         storage_dir: str,
         perf_mode: str,
-<<<<<<< HEAD
-        dwarf_stack_size,
+        dwarf_stack_size: int,
+        inject_jit: bool,
         **profiler_kwargs,
-=======
-        inject_jit: bool,
-        dwarf_stack_size: int,
->>>>>>> ba844652
     ):
         super().__init__(frequency, duration, stop_event, storage_dir, **profiler_kwargs)
         self._perfs: List[PerfProcess] = []
