#
# Copyright (c) Granulate. All rights reserved.
# Licensed under the AGPL3 License. See LICENSE.md in the project root for license information.
#
import errno
import functools
import json
import os
import re
import shutil
from pathlib import Path
from threading import Event
from typing import List, Optional, Set

import psutil
<<<<<<< HEAD
from granulate_utils.linux import proc_events
=======
from granulate_utils.linux.oom import get_oom_entry
from granulate_utils.linux.signals import get_signal_entry
>>>>>>> 831d1af0
from packaging.version import Version
from psutil import Process

from gprofiler.exceptions import CalledProcessError
from gprofiler.gprofiler_types import StackToSampleCount
from gprofiler.kernel_messages import DefaultMessagesProvider
from gprofiler.log import get_logger_adapter
from gprofiler.merge import parse_one_collapsed
from gprofiler.profilers.profiler_base import ProcessProfilerBase
from gprofiler.profilers.registry import ProfilerArgument, register_profiler
from gprofiler.utils import (
    TEMPORARY_STORAGE_PATH,
    get_mnt_ns_ancestor,
    get_process_nspid,
    is_process_running,
    pgrep_maps,
    process_comm,
    read_perf_event_mlock_kb,
    remove_path,
    remove_prefix,
    resolve_proc_root_links,
    resource_path,
    run_in_ns,
    run_process,
    touch_path,
    wait_event,
    write_perf_event_mlock_kb,
)

NATIVE_FRAMES_REGEX = re.compile(r"^Native frames:[^\n]*\n(.*?)\n\n", re.MULTILINE | re.DOTALL)
"""
See VMError::print_native_stack.
Example:
    Native frames: (J=compiled Java code, j=interpreted, Vv=VM code, C=native code)
    C  [libc.so.6+0x18e4e1]
    C  [libasyncProfiler.so+0x1bb4e]  Profiler::dump(std::ostream&, Arguments&)+0xce
    C  [libasyncProfiler.so+0x1bcae]  Profiler::runInternal(Arguments&, std::ostream&)+0x9e
    C  [libasyncProfiler.so+0x1c242]  Profiler::run(Arguments&)+0x212
    C  [libasyncProfiler.so+0x48d81]  Agent_OnAttach+0x1e1
    V  [libjvm.so+0x7ea65b]
    V  [libjvm.so+0x2f5e62]
    V  [libjvm.so+0xb08d2f]
    V  [libjvm.so+0xb0a0fa]
    V  [libjvm.so+0x990552]
    C  [libpthread.so.0+0x76db]  start_thread+0xdb
"""

SIGINFO_REGEX = re.compile(r"^siginfo: ([^\n]*)", re.MULTILINE | re.DOTALL)
"""
See os::print_siginfo
Example:
    siginfo: si_signo: 11 (SIGSEGV), si_code: 0 (SI_USER), si_pid: 537787, si_uid: 0
"""

CONTAINER_INFO_REGEX = re.compile(r"^container \(cgroup\) information:\n(.*?)\n\n", re.MULTILINE | re.DOTALL)
"""
See os::Linux::print_container_info
Example:
    container (cgroup) information:
    container_type: cgroupv1
    cpu_cpuset_cpus: 0-15
    cpu_memory_nodes: 0
    active_processor_count: 16
    cpu_quota: -1
    cpu_period: 100000
    cpu_shares: -1
    memory_limit_in_bytes: -1
    memory_and_swap_limit_in_bytes: -2
    memory_soft_limit_in_bytes: -1
    memory_usage_in_bytes: 26905034752
    memory_max_usage_in_bytes: 27891224576
"""

VM_INFO_REGEX = re.compile(r"^vm_info: ([^\n]*)", re.MULTILINE | re.DOTALL)
"""
This is the last line printed in VMError::report.
Example:
    vm_info: OpenJDK 64-Bit Server VM (25.292-b10) for linux-amd64 JRE (1.8.0_292-8u292-b10-0ubuntu1~18.04-b10), ...
"""

logger = get_logger_adapter(__name__)


class JattachException(CalledProcessError):
    def __init__(self, returncode, cmd, stdout, stderr, target_pid: int, ap_log: str):
        super().__init__(returncode, cmd, stdout, stderr)
        self._target_pid = target_pid
        self._ap_log = ap_log

    def __str__(self):
        ap_log = self._ap_log.strip()
        if not ap_log:
            ap_log = "(empty)"
        return super().__str__() + f"\nJava PID: {self._target_pid}\nasync-profiler log:\n{ap_log}"

    def get_ap_log(self) -> str:
        return self._ap_log


class AsyncProfiledProcessMonitor:
    def __init__(self):
        self._attached_processes: List[int] = []
        proc_events.register_exit_callback(self._proc_exit_callback)

    def _proc_exit_callback(self, tid: int, pid: int, exit_code: int):
        # Notice that we only check the exit code of the main thread here.
        # It's assumed that an error in any of the Java threads will be reflected in the exit code of the main thread.
        if tid in self._attached_processes:
            if exit_code != 0:
                logger.warning(f"Async-profiled Java process {tid} exited with error code: {hex(exit_code)}")
            self._attached_processes.remove(tid)

    def register_process(self, pid: int):
        self._attached_processes.append(pid)


@functools.lru_cache(maxsize=1)
def jattach_path() -> str:
    return resource_path("java/jattach")


@functools.lru_cache(maxsize=1)
def fdtransfer_path() -> str:
    return resource_path("java/fdtransfer")


@functools.lru_cache(maxsize=1)
def get_ap_version() -> str:
    return Path(resource_path("java/async-profiler-version")).read_text()


class AsyncProfiledProcess:
    """
    Represents a process profiled with async-profiler.
    """

    FORMAT_PARAMS = "ann,sig"
    OUTPUT_FORMAT = "collapsed"
    OUTPUTS_MODE = 0o622  # readable by root, writable by all

    def __init__(
        self, process: Process, storage_dir: str, buildids: bool, mode: str, safemode: int, java_safemode: bool
    ):
        self.process = process
        # access the process' root via its topmost parent/ancestor which uses the same mount namespace.
        # this allows us to access the files after the process exits:
        # * for processes that run in host mount NS - their ancestor is always available (it's going to be PID 1)
        # * for processes that run in a container, and the container remains running after they exit - hence, the
        #   ancestor is still alive.
        # there is a hidden assumption here that neither the ancestor nor the process will change their mount
        # namespace. I think it's okay to assume that.
        self._process_root = f"/proc/{get_mnt_ns_ancestor(process)}/root"
        self._cmdline = process.cmdline()
        self._cwd = process.cwd()
        self._nspid = get_process_nspid(self.process.pid)

        # not using storage_dir for AP itself on purpose: this path should remain constant for the lifetime
        # of the target process, so AP is loaded exactly once (if we have multiple paths, AP can be loaded
        # multiple times into the process)
        # without depending on storage_dir here, we maintain the same path even if gProfiler is re-run,
        # because storage_dir changes between runs.
        # we embed the async-profiler version in the path, so future gprofiler versions which use another version
        # of AP case use it (will be loaded as a different DSO)
        self._ap_dir = os.path.join(
            TEMPORARY_STORAGE_PATH,
            f"async-profiler-{get_ap_version()}",
            "musl" if self._is_musl() else "glibc",
        )
        self._ap_dir_host = resolve_proc_root_links(self._process_root, self._ap_dir)

        self._libap_path_host = os.path.join(self._ap_dir_host, "libasyncProfiler.so")
        self._libap_path_process = remove_prefix(self._libap_path_host, self._process_root)

        # for other purposes - we can use storage_dir.
        self._storage_dir = storage_dir
        self._storage_dir_host = resolve_proc_root_links(self._process_root, self._storage_dir)

        self._output_path_host = os.path.join(self._storage_dir_host, f"async-profiler-{self.process.pid}.output")
        self._output_path_process = remove_prefix(self._output_path_host, self._process_root)
        self._log_path_host = os.path.join(self._storage_dir_host, f"async-profiler-{self.process.pid}.log")
        self._log_path_process = remove_prefix(self._log_path_host, self._process_root)

        self._buildids = buildids
        assert mode in ("cpu", "itimer"), f"unexpected mode: {mode}"
        self._mode = mode
        self._safemode = safemode
        self._java_safemode = java_safemode

    def __enter__(self):
        os.makedirs(self._ap_dir_host, 0o755, exist_ok=True)
        os.makedirs(self._storage_dir_host, 0o755, exist_ok=True)

        self._check_disk_requirements()
        self._check_async_profiler_not_loaded()

        # make out & log paths writable for all, so target process can write to them.
        # see comment on TemporaryDirectoryWithMode in GProfiler.__init__.
        touch_path(self._output_path_host, self.OUTPUTS_MODE)
        self._recreate_log()
        # copy libasyncProfiler.so if needed
        if not os.path.exists(self._libap_path_host):
            self._copy_libap()

        return self

    def __exit__(self, exc_type, exc_val, exc_tb):
        # ignore_errors because we are deleting paths via /proc/pid/root - and the pid
        # we're using might have gone down already.
        # remove them as best effort.
        remove_path(self._output_path_host, missing_ok=True)
        remove_path(self._log_path_host, missing_ok=True)

    def _existing_realpath(self, path):
        """
        Return path relative to process working directory if it exists. Otherwise return None.
        """
        if not path.startswith("/"):
            # relative path
            path = f"{self._cwd}/{path}"
        path = resolve_proc_root_links(self._process_root, path)
        return path if os.path.exists(path) else None

    def locate_hotspot_error_file(self) -> Optional[str]:
        """
        Locate a fatal error log written by the Hotspot JVM, if one exists.
        See https://docs.oracle.com/javase/8/docs/technotes/guides/troubleshoot/felog001.html.
        """
        default_error_file = f"hs_err_pid{self._nspid}.log"
        locations = [f"{default_error_file}", f"/tmp/{default_error_file}"]
        for arg in self._cmdline:
            if arg.startswith("-XX:ErrorFile="):
                _, error_file = arg.split("=", maxsplit=1)
                locations.insert(0, error_file.replace("%p", str(self._nspid)))
                break

        for path in locations:
            path = self._existing_realpath(path)
            if path:
                return path
        return None

    @functools.lru_cache(maxsize=1)
    def _is_musl(self) -> bool:
        # Is target process musl-based?
        return any("ld-musl" in m.path for m in self.process.memory_maps())

    def _copy_libap(self) -> None:
        # copy *is* racy with respect to other processes running in the same namespace, because they all use
        # the same directory for libasyncProfiler.so, as we don't want to create too many copies of it that
        # will waste disk space.
        # my attempt here is to produce a race-free way of ensuring libasyncProfiler.so was fully copied
        # to a *single* path, per namespace.
        # newer kernels (>3.15 for ext4) have the renameat2 syscall, with RENAME_NOREPLACE, which lets you
        # atomically move a file without replacing if the target already exists.
        # this function operates similarly on directories. if you rename(dir_a, dir_b) then dir_b is replaced
        # with dir_a iff it's empty. this gives us the same semantics.
        # so, we create a temporary directory on the same filesystem (so move is atomic) in a race-free way
        # by including the PID in its name; then we move it.
        # TODO: if we ever move away from the multithreaded model, we can get rid of this complexity
        # by ensuring a known order of execution.
        ap_dir_host_tmp = f"{self._ap_dir_host}.{self.process.pid}"
        os.makedirs(ap_dir_host_tmp)
        libap_tmp = os.path.join(ap_dir_host_tmp, "libasyncProfiler.so")
        shutil.copy(
            resource_path(os.path.join("java", "musl" if self._is_musl() else "glibc", "libasyncProfiler.so")),
            libap_tmp,
        )
        os.chmod(libap_tmp, 0o755)  # make it accessible for all; needed with PyInstaller, which extracts files as 0700
        try:
            os.rename(ap_dir_host_tmp, self._ap_dir_host)
        except OSError as e:
            if e.errno == errno.ENOTEMPTY:
                # remove our copy
                shutil.rmtree(ap_dir_host_tmp)
                # it should have been created by somene else.
                assert os.path.exists(self._libap_path_host)
            else:
                raise

    def _recreate_log(self) -> None:
        touch_path(self._log_path_host, self.OUTPUTS_MODE)

    def _check_disk_requirements(self) -> None:
        """
        Avoid running if disk space is low, so we don't reach out-of-disk space situation because of profiling data.
        """
        free_disk = psutil.disk_usage(self._storage_dir_host).free
        required = 250 * 1024
        if free_disk < required:
            raise Exception(
                f"Not enough free disk space: {free_disk}kb left, {250 * 1024}kb"
                f" required (on path: {self._output_path_host!r}"
            )

    def _check_async_profiler_not_loaded(self) -> None:
        if not self._java_safemode:
            return
        for mmap in self.process.memory_maps():
            if "libasyncProfiler.so" in mmap.path and not mmap.path.startswith(TEMPORARY_STORAGE_PATH):
                raise Exception(
                    f"Non-gProfiler Async-profiler is already loaded to the target process: {mmap.path!r}. "
                    f"Disable --java-safemode to bypass"
                )

    def _get_base_cmd(self) -> List[str]:
        return [
            jattach_path(),
            str(self.process.pid),
            "load",
            self._libap_path_process,
            "true",
        ]

    def _get_start_cmd(self, interval: int) -> List[str]:
        return self._get_base_cmd() + [
            f"start,event={self._mode},file={self._output_path_process},"
            f"{self.OUTPUT_FORMAT},{self.FORMAT_PARAMS},interval={interval},"
            f"log={self._log_path_process}{',buildids' if self._buildids else ''}"
            f"{',fdtransfer' if self._mode == 'cpu' else ''}"
            f",safemode={self._safemode}"
        ]

    def _get_stop_cmd(self, with_output: bool) -> List[str]:
        ap_params = ["stop"]
        if with_output:
            ap_params.append(f"file={self._output_path_process}")
            ap_params.append(self.OUTPUT_FORMAT)
            ap_params.append(self.FORMAT_PARAMS)
        ap_params.append(f"log={self._log_path_process}")
        return self._get_base_cmd() + [",".join(ap_params)]

    def _run_async_profiler(self, cmd: List[str]) -> None:
        try:
            run_process(cmd)
        except CalledProcessError as e:
            if os.path.exists(self._log_path_host):
                log = Path(self._log_path_host)
                ap_log = log.read_text()
                # clean immediately so we don't mix log messages from multiple invocations.
                # this is also what AP's profiler.sh does.
                log.unlink()
                self._recreate_log()
            else:
                ap_log = "(log file doesn't exist)"

            raise JattachException(e.returncode, e.cmd, e.stdout, e.stderr, self.process.pid, ap_log) from None

    def _run_fdtransfer(self) -> None:
        """
        Start fdtransfer; it will fork & exit once ready, so we can continue with jattach.
        """
        run_process([fdtransfer_path(), str(self.process.pid)], communicate=False)

    def start_async_profiler(self, interval: int, second_try: bool = False) -> bool:
        """
        Returns True if profiling was started; False if it was already started.
        """
        if self._mode == "cpu" and not second_try:
            self._run_fdtransfer()

        start_cmd = self._get_start_cmd(interval)
        try:
            self._run_async_profiler(start_cmd)
            return True
        except JattachException as e:
            is_loaded = f" {self._libap_path_process}\n" in Path(f"/proc/{self.process.pid}/maps").read_text()
            if is_loaded:
                if (
                    e.returncode == 200  # 200 == AP's COMMAND_ERROR
                    and e.get_ap_log() == "[ERROR] Profiler already started\n"
                ):
                    # profiler was already running
                    return False

            logger.warning(f"async-profiler DSO was{'' if is_loaded else ' not'} loaded into {self.process.pid}")
            raise

    def stop_async_profiler(self, with_output: bool) -> None:
        self._run_async_profiler(self._get_stop_cmd(with_output))

    def read_output(self) -> Optional[str]:
        try:
            return Path(self._output_path_host).read_text()
        except FileNotFoundError:
            # perhaps it has exited?
            if not is_process_running(self.process):
                return None
            raise


class JvmVersion:
    def __init__(self, version: Version, build: int, name: str):
        self.version = version
        self.build = build
        self.name = name

    def __repr__(self):
        return f"JvmVersion({self.version}, {self.build!r}, {self.name!r})"


# Parse java version information from "java -version" output
def parse_jvm_version(version_string: str) -> JvmVersion:
    # Example java -version output:
    #   openjdk version "1.8.0_265"
    #   OpenJDK Runtime Environment (AdoptOpenJDK)(build 1.8.0_265-b01)
    #   OpenJDK 64-Bit Server VM (AdoptOpenJDK)(build 25.265-b01, mixed mode)
    # We are taking the version from the first line, and the build number and vm name from the last line

    lines = version_string.splitlines()
    # version is always in quotes
    _, version_str, _ = lines[0].split('"')
    build_str = lines[2].split("(build ")[1]
    assert "," in build_str, f"Didn't find comma in build information: {build_str!r}"
    # Extra information we don't care about is placed after a comma
    build_str = build_str[: build_str.find(",")]

    if version_str.endswith("-internal"):
        # Not sure what this means, ignore
        version_str = version_str[: -len("-internal")]

    version_list = version_str.split(".")
    if version_list[0] == "1":
        # For java 8 and prior, versioning looks like
        # 1.<major>.0_<minor>-b<build_number>
        # For example 1.8.0_242-b12 means 8.242 with build number 12
        assert len(version_list) == 3, f"Unexpected number of elements for old-style java version: {version_list!r}"
        assert "_" in version_list[-1], f"Did not find expected underscore in old-style java version: {version_list!r}"
        major = version_list[1]
        minor = version_list[-1].split("_")[-1]
        version = Version(f"{major}.{minor}")
        assert (
            build_str[-4:-2] == "-b"
        ), f"Did not find expected build number prefix in old-style java version: {build_str!r}"
        build = int(build_str[-2:])
    else:
        # Since java 9 versioning became more normal, and looks like
        # <version>+<build_number>
        # For example, 11.0.11+9
        version = Version(version_str)
        assert "+" in build_str, f"Did not find expected build number prefix in new-style java version: {build_str!r}"
        # The goal of the regex here is to read the build number until a non-digit character is encountered,
        # since additional information can be appended after it, such as the platform name
        matched = re.match(r"\d+", build_str[build_str.find("+") + 1 :])
        assert matched, f"Unexpected build number format in new-style java version: {build_str!r}"
        build = int(matched[0])

    # There is no real format here, just use the entire description string
    vm_name = lines[2].split("(build")[0].strip()
    return JvmVersion(version, build, vm_name)


@register_profiler(
    "Java",
    possible_modes=["ap", "disabled"],
    default_mode="ap",
    supported_archs=["x86_64", "aarch64"],
    profiler_arguments=[
        ProfilerArgument(
            "--java-async-profiler-buildids",
            dest="java_async_profiler_buildids",
            action="store_true",
            help="Embed buildid+offset in async-profiler native frames."
            " The added buildid+offset can be resolved & symbolicated in the Performance Studio."
            " This is useful if debug symbols are unavailable for the relevant DSOs (libjvm, libc, ...).",
        ),
        ProfilerArgument(
            "--java-no-version-check",
            dest="java_version_check",
            action="store_false",
            help="Skip the JDK version check (that is done before invoking async-profiler)",
        ),
        ProfilerArgument(
            "--java-async-profiler-mode",
            dest="java_async_profiler_mode",
            choices=["cpu", "itimer"],
            default="itimer",
            help="Select async-profiler's mode: 'cpu' (based on perf_events & fdtransfer) or 'itimer' (no perf_events)."
            " Defaults to '%(default)s'.",
        ),
        ProfilerArgument(
            "--java-async-profiler-safemode",
            dest="java_async_profiler_safemode",
            type=int,
            default=127,
            choices=range(0, 128),
            metavar="[0-127]",
            help="Controls the 'safemode' parameter passed to async-profiler. This is parameter denotes multiple"
            " bits that describe different stack recovery techniques which async-profiler uses (see StackRecovery"
            " enum in async-profiler's code, in profiler.cpp)."
            " Defaults to '%(default)s').",
        ),
        ProfilerArgument(
            "--java-safemode", dest="java_safemode", action="store_true", help="Sets the java profiler to a safe mode"
        ),
    ],
)
class JavaProfiler(ProcessProfilerBase):
    JDK_EXCLUSIONS = ["OpenJ9", "Zing"]
    # Major -> (min version, min build number of version)
    MINIMAL_SUPPORTED_VERSIONS = {
        7: (Version("7.76"), 4),
        8: (Version("8.72"), 15),
        11: (Version("11.0.2"), 7),
        12: (Version("12.0.1"), 12),
        15: (Version("15.0.1"), 9),
        16: (Version("16"), 36),
    }

    _new_perf_event_mlock_kb = 8192
    _should_profile = True

    def __init__(
        self,
        frequency: int,
        duration: int,
        stop_event: Event,
        storage_dir: str,
        java_async_profiler_buildids: bool,
        java_version_check: bool,
        java_async_profiler_mode: str,
        java_async_profiler_safemode: int,
        java_safemode: bool,
        java_mode: str,
    ):
        assert java_mode == "ap", "Java profiler should not be initialized, wrong java_mode value given"
        super().__init__(frequency, duration, stop_event, storage_dir)

        if java_safemode:
            assert java_version_check, "Java version checks are mandatory in --java-safemode"
            assert java_async_profiler_safemode == 127, "Async-profiler safemode must be set to 127 in --java-safemode"

        # async-profiler accepts interval between samples (nanoseconds)
        self._interval = int((1 / frequency) * 1000_000_000)
        self._buildids = java_async_profiler_buildids
        self._version_check = java_version_check
        if not self._version_check:
            logger.warning("Java version checks are disabled")
        self._mode = java_async_profiler_mode
        self._safemode = java_async_profiler_safemode
        self._saved_mlock: Optional[int] = None
        self._process_monitor = AsyncProfiledProcessMonitor()
        self._java_safemode = java_safemode
        if self._java_safemode:
            logger.debug("Java safemode enabled")
        self._profiled_processes: Set[Process] = set()
        self._kernel_messages_provider = DefaultMessagesProvider()

    @classmethod
    def _disable_profiling(cls):
        logger.error("Java profiling has been disabled, will avoid profiling any new java process")
        cls._should_profile = False

    def _is_jvm_type_supported(self, java_version_cmd_output: str) -> bool:
        return all(exclusion not in java_version_cmd_output for exclusion in self.JDK_EXCLUSIONS)

    def _is_jvm_version_supported(self, java_version_cmd_output: str) -> bool:
        try:
            jvm_version = parse_jvm_version(java_version_cmd_output)
            logger.info(f"Checking support for java version {jvm_version}")
        except Exception as e:
            logger.error(f"Failed to parse java -version output {java_version_cmd_output}: {e}")
            return False

        if jvm_version.version.major not in self.MINIMAL_SUPPORTED_VERSIONS:
            logger.error(f"Unsupported java version {jvm_version.version}")
            return False
        min_version, min_build = self.MINIMAL_SUPPORTED_VERSIONS[jvm_version.version.major]
        if jvm_version.version < min_version:
            logger.error(f"Unsupported java version {jvm_version.version}")
            return False
        elif jvm_version.version == min_version:
            if jvm_version.build < min_build:
                logger.error(f"Unsupported build number {jvm_version.build} for java version {jvm_version.version}")
                return False

        return True

    @staticmethod
    def _get_java_version(process: Process) -> str:
        nspid = get_process_nspid(process.pid)
        if nspid is not None:
            # this has the benefit of working even if the Java binary was replaced, e.g due to an upgrade.
            # in that case, the libraries would have been replaced as well, and therefore we're actually checking
            # the version of the now installed Java, and not the running one.
            # but since this is used for the "JDK type" check, it's good enough - we don't expect that to change.
            # this whole check, however, is growing to be too complex, and we should consider other approaches
            # for it:
            # 1. purely in async-profiler - before calling any APIs that might harm blacklisted JDKs, we can
            #    check the JDK type in async-profiler itself.
            # 2. assume JDK type by the path, e.g the "java" Docker image has
            #    "/usr/lib/jvm/java-8-openjdk-amd64/jre/bin/java" which means "OpenJDK". needs to be checked for
            #    other JDK types.
            java_path = f"/proc/{nspid}/exe"
        else:
            # TODO fix get_process_nspid() for all cases.
            java_path = os.readlink(f"/proc/{process.pid}/exe")

        java_version_cmd_output = None

        def _run_java_version() -> None:
            nonlocal java_version_cmd_output

            java_version_cmd_output = run_process(
                [
                    java_path,
                    "-version",
                ]
            )

        # doesn't work without changing PID NS as well (I'm getting ENOENT for libjli.so)
        run_in_ns(["pid", "mnt"], _run_java_version, process.pid)

        if java_version_cmd_output is None:
            raise Exception("Failed to get java version")

        # Version is printed to stderr
        return java_version_cmd_output.stderr.decode()

    def _check_jvm_type_supported(self, process: Process, java_version_output: str) -> bool:
        if not self._is_jvm_type_supported(java_version_output):
            logger.error(f"Process {process.pid} running unsupported JVM ({java_version_output!r}), skipping...")
            return False

        return True

    def _is_profiling_supported(self, process: Process) -> bool:
        process_basename = os.path.basename(process.exe())
        if self._java_safemode:
            # TODO we can get the "java" binary by extracting the java home from the libjvm path,
            # then check with that instead (if exe isn't java)
            if process_basename != "java":
                logger.error(
                    f"Non-java basenamed process {process.pid} ({process.exe()!r}), skipping..."
                    " (disable --java-safemode to profile it anyway)"
                )
                return False

            java_version_output = self._get_java_version(process)

            if not self._check_jvm_type_supported(process, java_version_output):
                return False

            if not self._is_jvm_version_supported(java_version_output):
                logger.error(
                    f"Process {process.pid} running unsupported Java version ({java_version_output!r}), skipping..."
                    " (disable --java-safemode to profile it anyway)"
                )
                return False
        else:
            if self._version_check and process_basename == "java":
                java_version_output = self._get_java_version(process)
                if not self._check_jvm_type_supported(process, java_version_output):
                    return False

        return True

    def _profile_process(self, process: Process) -> Optional[StackToSampleCount]:
        if not self._is_profiling_supported(process):
            return None

        self._profiled_processes.add(process)

        logger.info(f"Profiling process {process.pid} with async-profiler")
        with AsyncProfiledProcess(
            process, self._storage_dir, self._buildids, self._mode, self._safemode, self._java_safemode
        ) as ap_proc:
            self._process_monitor.register_process(process.pid)
            return self._profile_ap_process(ap_proc)

    def _profile_ap_process(self, ap_proc: AsyncProfiledProcess) -> Optional[StackToSampleCount]:
        started = ap_proc.start_async_profiler(self._interval)
        if not started:
            logger.info(f"Found async-profiler already started on {ap_proc.process.pid}, trying to stop it...")
            # stop, and try to start again. this might happen if AP & gProfiler go out of sync: for example,
            # gProfiler being stopped brutally, while AP keeps running. If gProfiler is later started again, it will
            # try to start AP again...
            # not using the "resume" action because I'm not sure it properly reconfigures all settings; while stop;start
            # surely does.
            ap_proc.stop_async_profiler(with_output=False)
            started = ap_proc.start_async_profiler(self._interval, second_try=True)
            if not started:
                raise Exception(
                    f"async-profiler is still running in {ap_proc.process.pid}, even after trying to stop it!"
                )

        try:
            wait_event(self._duration, self._stop_event, lambda: not is_process_running(ap_proc.process), interval=1)
        except TimeoutError:
            # Process still running. We will stop the profiler in finally block.
            pass
        else:
            # Process terminated, was it due to an error?
            self._check_hotspot_error(ap_proc)
            logger.debug(f"Profiled process {ap_proc.process.pid} exited before stopping async-profiler")
            # no output in this case :/
            return None
        finally:
            if is_process_running(ap_proc.process):
                ap_proc.stop_async_profiler(True)

        output = ap_proc.read_output()
        if output is None:
            logger.warning(
                f"Profiled process {ap_proc.process.pid} exited after stopping async-profiler"
                " but before reading the output"
            )
            return None
        else:
            logger.info(f"Finished profiling process {ap_proc.process.pid}")
            return parse_one_collapsed(output, process_comm(ap_proc.process))

    def _check_hotspot_error(self, ap_proc):
        pid = ap_proc.process.pid
        error_file = ap_proc.locate_hotspot_error_file()
        if not error_file:
            logger.debug(f"No Hotspot error log for pid {pid}")
            return

        contents = open(error_file).read()
        m = VM_INFO_REGEX.search(contents)
        vm_info = m[1] if m else ""
        m = SIGINFO_REGEX.search(contents)
        siginfo = m[1] if m else ""
        m = NATIVE_FRAMES_REGEX.search(contents)
        native_frames = m[1] if m else ""
        m = CONTAINER_INFO_REGEX.search(contents)
        container_info = m[1] if m else ""
        logger.error(
            f"Found Hotspot error log for pid {pid} at {error_file}:\n"
            f"VM info: {vm_info}\n"
            f"siginfo: {siginfo}\n"
            f"native frames:\n{native_frames}\n"
            f"container info:\n{container_info}"
        )

        self._disable_profiling()

    def _select_processes_to_profile(self) -> List[Process]:
        if not self._should_profile:
            logger.debug("Java profiling has been disabled, skipping profiling of all java process")
            return []
        return pgrep_maps(r"^.+/libjvm\.so$")

    def start(self) -> None:
        super().start()
        if self._mode == "cpu":
            # short tech dive:
            # perf has this accounting logic when mmaping perf_event_open fds (from kernel/events/core.c:perf_mmap())
            # 1. if the *user* locked pages have not exceeded the limit of perf_event_mlock_kb, charge from
            #    that limit.
            # 2. after exceeding, charge from ulimit (mlock)
            # 3. if both are expended, fail the mmap unless task is privileged / perf_event_paranoid is
            #    permissive (-1).
            #
            # in our case, we run "perf" alongside and it starts before async-profiler. so its mmaps get charged from
            # the user (root) locked pages.
            # then, when async-profiler starts, and we profile a Java process running in a container as root (which is
            # common), it is treated as the same user, and since its limit is expended, and the container is not
            # privileged & has low mlock ulimit (Docker defaults to 64) - async-profiler fails to mmap!
            # instead, we update perf_event_mlock_kb here for the lifetime of gProfiler, leaving some room
            # for async-profiler (and also make sure "perf" doesn't use it in its entirety)
            #
            # (alternatively, we could change async-profiler's fdtransfer to do the mmap as well as the perf_event_open;
            # this way, the privileged program gets charged, and when async-profiler mmaps it again, it will use the
            # same pages and won't get charged).
            self._saved_mlock = read_perf_event_mlock_kb()
            write_perf_event_mlock_kb(self._new_perf_event_mlock_kb)

    def stop(self) -> None:
        super().stop()
        if self._saved_mlock is not None:
            write_perf_event_mlock_kb(self._saved_mlock)

    def _prune_profiled_processes(self):
        for proc in set(self._profiled_processes):
            if not is_process_running(proc):
                self._profiled_processes.remove(proc)

    def _handle_kernel_messages(self, messages):
        profiled_pids = {proc.pid for proc in self._profiled_processes}

        for message in messages:
            _, _, text = message
            entry = get_oom_entry(text)
            if entry and entry.pid in profiled_pids:
                logger.info(f"Profiled Java process OOM: {json.dumps(entry._asdict())}")

            entry = get_signal_entry(text)
            if entry and entry.pid in profiled_pids:
                logger.info(f"Profiled Java process signalled: {json.dumps(entry._asdict())}")

    def _handle_new_kernel_messages(self):
        try:
            messages = list(self._kernel_messages_provider.iter_new_messages())
        except Exception:
            logger.exception("Error iterating new kernel messages")
        else:
            self._handle_kernel_messages(messages)
        finally:
            self._prune_profiled_processes()

    def snapshot(self):
        try:
            return super().snapshot()
        finally:
            self._handle_new_kernel_messages()<|MERGE_RESOLUTION|>--- conflicted
+++ resolved
@@ -13,12 +13,9 @@
 from typing import List, Optional, Set
 
 import psutil
-<<<<<<< HEAD
 from granulate_utils.linux import proc_events
-=======
 from granulate_utils.linux.oom import get_oom_entry
 from granulate_utils.linux.signals import get_signal_entry
->>>>>>> 831d1af0
 from packaging.version import Version
 from psutil import Process
 
