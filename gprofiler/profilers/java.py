#
# Copyright (c) Granulate. All rights reserved.
# Licensed under the AGPL3 License. See LICENSE.md in the project root for license information.
#
import errno
import functools
import json
import os
import re
import shutil
import signal
from collections import Counter
from enum import Enum
from itertools import dropwhile
from pathlib import Path
from subprocess import CompletedProcess
from threading import Event
from types import TracebackType
from typing import List, Optional, Set, Any, cast, Type

import psutil
from granulate_utils.java import (
    CONTAINER_INFO_REGEX,
    NATIVE_FRAMES_REGEX,
    SIGINFO_REGEX,
    VM_INFO_REGEX,
    is_java_fatal_signal,
    java_exit_code_to_signo,
    locate_hotspot_error_file,
)
<<<<<<< HEAD
from granulate_utils.linux import proc_events
from granulate_utils.linux.kernel_messages import KernelMessage
=======
from granulate_utils.linux import ns, proc_events
>>>>>>> b10903c6
from granulate_utils.linux.ns import get_proc_root_path, resolve_proc_root_links, run_in_ns
from granulate_utils.linux.oom import get_oom_entry
from granulate_utils.linux.process import is_process_running, process_exe
from granulate_utils.linux.signals import get_signal_entry
from packaging.version import Version
from psutil import Process

from gprofiler.exceptions import CalledProcessError
from gprofiler.gprofiler_types import ProcessToStackSampleCounters, StackToSampleCount
from gprofiler.kernel_messages import get_kernel_messages_provider
from gprofiler.log import get_logger_adapter
from gprofiler.merge import parse_one_collapsed
from gprofiler.profilers.profiler_base import ProcessProfilerBase
from gprofiler.profilers.registry import ProfilerArgument, register_profiler
from gprofiler.utils import (
    TEMPORARY_STORAGE_PATH,
    pgrep_maps,
    process_comm,
    remove_path,
    remove_prefix,
    resource_path,
    run_process,
    touch_path,
    wait_event,
)
from gprofiler.utils.perf import can_i_use_perf_events

logger = get_logger_adapter(__name__)


def frequency_to_ap_interval(frequency: int):
    # async-profiler accepts interval between samples (nanoseconds)
    return int((1 / frequency) * 1_000_000_000)


JAVA_SAFEMODE_ALL = "all"  # magic value for *all* options from JavaSafemodeOptions


class JavaSafemodeOptions(str, Enum):
    # a profiled process was OOM-killed and we saw it in the kernel log
    PROFILED_OOM = "profiled-oom"
    # a profiled process was signaled:
    # * fatally signaled and we saw it in the kernel log
    # * we saw an exit code of signal in a proc_events event.
    PROFILED_SIGNALED = "profiled-signaled"
    # hs_err file was written for a profiled process
    HSERR = "hserr"
    # a process was OOM-killed and we saw it in the kernel log
    GENERAL_OOM = "general-oom"
    # a process was fatally signaled and we saw it in the kernel log
    GENERAL_SIGNALED = "general-signaled"
    # we saw the PID of a profiled process in the kernel logs
    PID_IN_KERNEL_MESSAGES = "pid-in-kernel-messages"
    # employ extended version checks before deciding to profile
    JAVA_EXTENDED_VERSION_CHECKS = "java-extended-version-checks"
    # refuse profiling if async-profiler is already loaded (and not by gProfiler)
    # in the target process
    AP_LOADED_CHECK = "ap-loaded-check"


JAVA_SAFEMODE_ALL_OPTIONS = [o.value for o in JavaSafemodeOptions]
JAVA_SAFEMODE_DEFAULT_OPTIONS = [
    JavaSafemodeOptions.PROFILED_OOM.value,
    JavaSafemodeOptions.PROFILED_SIGNALED.value,
    JavaSafemodeOptions.HSERR.value,
]

JAVA_ASYNC_PROFILER_DEFAULT_SAFEMODE = 0  # all off

SUPPORTED_AP_MODES = ["cpu", "itimer"]


class JattachException(CalledProcessError):
<<<<<<< HEAD
    def __init__(self, returncode: int, cmd: Any, stdout: Any, stderr: Any, target_pid: int, ap_log: str):
=======
    def __init__(self, returncode, cmd, stdout, stderr, target_pid: int, ap_log: str, is_loaded: bool):
>>>>>>> b10903c6
        super().__init__(returncode, cmd, stdout, stderr)
        self._target_pid = target_pid
        self._ap_log = ap_log
        self.is_loaded = is_loaded

    def __str__(self) -> str:
        ap_log = self._ap_log.strip()
        if not ap_log:
            ap_log = "(empty)"
        loaded_msg = f"async-profiler DSO was{'' if self.is_loaded else ' not'} loaded"
        return super().__str__() + f"\nJava PID: {self._target_pid}\n{loaded_msg}\nasync-profiler log:\n{ap_log}"

    def get_ap_log(self) -> str:
        return self._ap_log


@functools.lru_cache(maxsize=1)
def jattach_path() -> str:
    return resource_path("java/jattach")


@functools.lru_cache(maxsize=1)
def fdtransfer_path() -> str:
    return resource_path("java/fdtransfer")


@functools.lru_cache(maxsize=1)
def get_ap_version() -> str:
    return Path(resource_path("java/async-profiler-version")).read_text()


class AsyncProfiledProcess:
    """
    Represents a process profiled with async-profiler.
    """

    FORMAT_PARAMS = "ann,sig"
    OUTPUT_FORMAT = "collapsed"
    OUTPUTS_MODE = 0o622  # readable by root, writable by all

    # timeouts in seconds
    _FDTRANSFER_TIMEOUT = 10
    _JATTACH_TIMEOUT = 10  # higher than jattach's timeout

    def __init__(
        self,
        process: Process,
        storage_dir: str,
        stop_event: Event,
        buildids: bool,
        mode: str,
        ap_safemode: int,
        ap_args: str,
    ):
        self.process = process
        self._stop_event = stop_event
        # access the process' root via its topmost parent/ancestor which uses the same mount namespace.
        # this allows us to access the files after the process exits:
        # * for processes that run in host mount NS - their ancestor is always available (it's going to be PID 1)
        # * for processes that run in a container, and the container remains running after they exit - hence, the
        #   ancestor is still alive.
        # there is a hidden assumption here that neither the ancestor nor the process will change their mount
        # namespace. I think it's okay to assume that.
        self._process_root = get_proc_root_path(process)
        self._cmdline = process.cmdline()
        self._cwd = process.cwd()
        self._nspid = ns.get_process_nspid(self.process.pid)

        # not using storage_dir for AP itself on purpose: this path should remain constant for the lifetime
        # of the target process, so AP is loaded exactly once (if we have multiple paths, AP can be loaded
        # multiple times into the process)
        # without depending on storage_dir here, we maintain the same path even if gProfiler is re-run,
        # because storage_dir changes between runs.
        # we embed the async-profiler version in the path, so future gprofiler versions which use another version
        # of AP case use it (will be loaded as a different DSO)
        self._ap_dir = os.path.join(
            TEMPORARY_STORAGE_PATH,
            f"async-profiler-{get_ap_version()}",
            "musl" if self._is_musl() else "glibc",
        )
        self._ap_dir_host = resolve_proc_root_links(self._process_root, self._ap_dir)

        self._libap_path_host = os.path.join(self._ap_dir_host, "libasyncProfiler.so")
        self._libap_path_process = remove_prefix(self._libap_path_host, self._process_root)

        # for other purposes - we can use storage_dir.
        self._storage_dir = storage_dir
        self._storage_dir_host = resolve_proc_root_links(self._process_root, self._storage_dir)

        self._output_path_host = os.path.join(self._storage_dir_host, f"async-profiler-{self.process.pid}.output")
        self._output_path_process = remove_prefix(self._output_path_host, self._process_root)
        self._log_path_host = os.path.join(self._storage_dir_host, f"async-profiler-{self.process.pid}.log")
        self._log_path_process = remove_prefix(self._log_path_host, self._process_root)

        self._buildids = buildids
        assert mode in ("cpu", "itimer"), f"unexpected mode: {mode}"
        self._mode = mode
        self._ap_safemode = ap_safemode
        self._ap_args = ap_args

    def __enter__(self) -> "AsyncProfiledProcess":
        os.makedirs(self._ap_dir_host, 0o755, exist_ok=True)
        os.makedirs(self._storage_dir_host, 0o755, exist_ok=True)

        self._check_disk_requirements()

        # make out & log paths writable for all, so target process can write to them.
        # see comment on TemporaryDirectoryWithMode in GProfiler.__init__.
        touch_path(self._output_path_host, self.OUTPUTS_MODE)
        self._recreate_log()
        # copy libasyncProfiler.so if needed
        if not os.path.exists(self._libap_path_host):
            self._copy_libap()

        return self

    def __exit__(self, exc_type: Optional[Type[BaseException]], exc_val: Optional[BaseException],
                 exc_ctb: Optional[TracebackType]) -> None:
        # ignore_errors because we are deleting paths via /proc/pid/root - and the pid
        # we're using might have gone down already.
        # remove them as best effort.
        remove_path(self._output_path_host, missing_ok=True)
        remove_path(self._log_path_host, missing_ok=True)

    def _existing_realpath(self, path: str) -> Optional[str]:
        """
        Return path relative to process working directory if it exists. Otherwise return None.
        """
        if not path.startswith("/"):
            # relative path
            path = f"{self._cwd}/{path}"
        path = resolve_proc_root_links(self._process_root, path)
        return path if os.path.exists(path) else None

    def locate_hotspot_error_file(self) -> Optional[str]:
        for path in locate_hotspot_error_file(self._nspid, self._cmdline):
            realpath = self._existing_realpath(path)
            if realpath is not None:
                return realpath
        return None

    @functools.lru_cache(maxsize=1)
    def _is_musl(self) -> bool:
        # Is target process musl-based?
        return any("ld-musl" in m.path for m in self.process.memory_maps())

    def _copy_libap(self) -> None:
        # copy *is* racy with respect to other processes running in the same namespace, because they all use
        # the same directory for libasyncProfiler.so, as we don't want to create too many copies of it that
        # will waste disk space.
        # my attempt here is to produce a race-free way of ensuring libasyncProfiler.so was fully copied
        # to a *single* path, per namespace.
        # newer kernels (>3.15 for ext4) have the renameat2 syscall, with RENAME_NOREPLACE, which lets you
        # atomically move a file without replacing if the target already exists.
        # this function operates similarly on directories. if you rename(dir_a, dir_b) then dir_b is replaced
        # with dir_a iff it's empty. this gives us the same semantics.
        # so, we create a temporary directory on the same filesystem (so move is atomic) in a race-free way
        # by including the PID in its name; then we move it.
        # TODO: if we ever move away from the multithreaded model, we can get rid of this complexity
        # by ensuring a known order of execution.
        ap_dir_host_tmp = f"{self._ap_dir_host}.{self.process.pid}"
        os.makedirs(ap_dir_host_tmp)
        libap_tmp = os.path.join(ap_dir_host_tmp, "libasyncProfiler.so")
        shutil.copy(
            resource_path(os.path.join("java", "musl" if self._is_musl() else "glibc", "libasyncProfiler.so")),
            libap_tmp,
        )
        os.chmod(libap_tmp, 0o755)  # make it accessible for all; needed with PyInstaller, which extracts files as 0700
        try:
            os.rename(ap_dir_host_tmp, self._ap_dir_host)
        except OSError as e:
            if e.errno == errno.ENOTEMPTY:
                # remove our copy
                shutil.rmtree(ap_dir_host_tmp)
                # it should have been created by somene else.
                assert os.path.exists(self._libap_path_host)
            else:
                raise

    def _recreate_log(self) -> None:
        touch_path(self._log_path_host, self.OUTPUTS_MODE)

    def _check_disk_requirements(self) -> None:
        """
        Avoid running if disk space is low, so we don't reach out-of-disk space situation because of profiling data.
        """
        free_disk = psutil.disk_usage(self._storage_dir_host).free
        required = 250 * 1024
        if free_disk < required:
            raise Exception(
                f"Not enough free disk space: {free_disk}kb left, {250 * 1024}kb"
                f" required (on path: {self._output_path_host!r}"
            )

    def _get_base_cmd(self) -> List[str]:
        return [
            jattach_path(),
            str(self.process.pid),
            "load",
            self._libap_path_process,
            "true",
        ]

    def _get_extra_ap_args(self) -> str:
        return f",{self._ap_args}" if self._ap_args else ""

    def _get_ap_output_args(self) -> str:
        return f",file={self._output_path_process},{self.OUTPUT_FORMAT},{self.FORMAT_PARAMS}"

    def _get_start_cmd(self, interval: int, ap_timeout: int) -> List[str]:
        return self._get_base_cmd() + [
            f"start,event={self._mode}"
            f"{self._get_ap_output_args()},interval={interval},"
            f"log={self._log_path_process}{',buildids' if self._buildids else ''}"
            f"{',fdtransfer' if self._mode == 'cpu' else ''}"
            f",safemode={self._ap_safemode},timeout={ap_timeout}{self._get_extra_ap_args()}"
        ]

    def _get_stop_cmd(self, with_output: bool) -> List[str]:
        return self._get_base_cmd() + [
            f"stop,log={self._log_path_process}"
            + (self._get_ap_output_args() if with_output else "")
            + self._get_extra_ap_args()
        ]

    def _run_async_profiler(self, cmd: List[str]) -> None:
        try:
            # kill jattach with SIGTERM if it hangs. it will go down
            run_process(cmd, stop_event=self._stop_event, timeout=self._JATTACH_TIMEOUT, kill_signal=signal.SIGTERM)
        except CalledProcessError as e:  # catches timeouts as well
            if os.path.exists(self._log_path_host):
                log = Path(self._log_path_host)
                ap_log = log.read_text()
                # clean immediately so we don't mix log messages from multiple invocations.
                # this is also what AP's profiler.sh does.
                log.unlink()
                self._recreate_log()
            else:
                ap_log = "(log file doesn't exist)"

            is_loaded = f" {self._libap_path_process}\n" in Path(f"/proc/{self.process.pid}/maps").read_text()
            raise JattachException(
                e.returncode, e.cmd, e.stdout, e.stderr, self.process.pid, ap_log, is_loaded
            ) from None

    def _run_fdtransfer(self) -> None:
        """
        Start fdtransfer; it will fork & exit once ready, so we can continue with jattach.
        """
        run_process(
            [fdtransfer_path(), str(self.process.pid)],
            stop_event=self._stop_event,
            timeout=self._FDTRANSFER_TIMEOUT,
            communicate=False,
        )

    def start_async_profiler(self, interval: int, second_try: bool = False, ap_timeout: int = 0) -> bool:
        """
        Returns True if profiling was started; False if it was already started.
        ap_timeout defaults to 0, which means "no timeout" for AP (see call to startTimer() in profiler.cpp)
        """
        if self._mode == "cpu" and not second_try:
            self._run_fdtransfer()

        start_cmd = self._get_start_cmd(interval, ap_timeout)
        try:
            self._run_async_profiler(start_cmd)
            return True
        except JattachException as e:
            if e.is_loaded:
                if (
                    e.returncode == 200  # 200 == AP's COMMAND_ERROR
                    and e.get_ap_log() == "[ERROR] Profiler already started\n"
                ):
                    # profiler was already running
                    return False
            raise

    def stop_async_profiler(self, with_output: bool) -> None:
        self._run_async_profiler(self._get_stop_cmd(with_output))

    def read_output(self) -> Optional[str]:
        try:
            return Path(self._output_path_host).read_text()
        except FileNotFoundError:
            # perhaps it has exited?
            if not is_process_running(self.process):
                return None
            raise


class JvmVersion:
    def __init__(self, version: Version, build: int, name: str):
        self.version = version
        self.build = build
        self.name = name

    def __repr__(self) -> str:
        return f"JvmVersion({self.version}, {self.build!r}, {self.name!r})"


# Parse java version information from "java -version" output
def parse_jvm_version(version_string: str) -> JvmVersion:
    # Example java -version output:
    #   openjdk version "1.8.0_265"
    #   OpenJDK Runtime Environment (AdoptOpenJDK)(build 1.8.0_265-b01)
    #   OpenJDK 64-Bit Server VM (AdoptOpenJDK)(build 25.265-b01, mixed mode)
    # We are taking the version from the first line, and the build number and vm name from the last line

    lines = version_string.splitlines()

    # the version always starts with "openjdk version" or "java version". strip all lines
    # before that.
    lines = list(dropwhile(lambda l: not ("openjdk version" in l or "java version" in l), lines))

    # version is always in quotes
    _, version_str, _ = lines[0].split('"')
    build_str = lines[2].split("(build ")[1]
    assert "," in build_str, f"Didn't find comma in build information: {build_str!r}"
    # Extra information we don't care about is placed after a comma
    build_str = build_str[: build_str.find(",")]

    if version_str.endswith("-internal") or version_str.endswith("-ea"):
        # strip the "internal" or "early access" suffixes
        version_str = version_str.rsplit("-")[0]

    version_list = version_str.split(".")
    if version_list[0] == "1":
        # For java 8 and prior, versioning looks like
        # 1.<major>.0_<minor>-b<build_number>
        # For example 1.8.0_242-b12 means 8.242 with build number 12
        assert len(version_list) == 3, f"Unexpected number of elements for old-style java version: {version_list!r}"
        assert "_" in version_list[-1], f"Did not find expected underscore in old-style java version: {version_list!r}"
        major = version_list[1]
        minor = version_list[-1].split("_")[-1]
        version = Version(f"{major}.{minor}")
        assert (
            build_str[-4:-2] == "-b"
        ), f"Did not find expected build number prefix in old-style java version: {build_str!r}"
        build = int(build_str[-2:])
    else:
        # Since java 9 versioning became more normal, and looks like
        # <version>+<build_number>
        # For example, 11.0.11+9
        version = Version(version_str)
        assert "+" in build_str, f"Did not find expected build number prefix in new-style java version: {build_str!r}"
        # The goal of the regex here is to read the build number until a non-digit character is encountered,
        # since additional information can be appended after it, such as the platform name
        matched = re.match(r"\d+", build_str[build_str.find("+") + 1 :])
        assert matched, f"Unexpected build number format in new-style java version: {build_str!r}"
        build = int(matched[0])

    # There is no real format here, just use the entire description string
    vm_name = lines[2].split("(build")[0].strip()
    return JvmVersion(version, build, vm_name)


@register_profiler(
    "Java",
    possible_modes=["ap", "disabled"],
    default_mode="ap",
    supported_archs=["x86_64", "aarch64"],
    profiler_arguments=[
        ProfilerArgument(
            "--java-async-profiler-buildids",
            dest="java_async_profiler_buildids",
            action="store_true",
            help="Embed buildid+offset in async-profiler native frames."
            " The added buildid+offset can be resolved & symbolicated in the Performance Studio."
            " This is useful if debug symbols are unavailable for the relevant DSOs (libjvm, libc, ...).",
        ),
        ProfilerArgument(
            "--java-no-version-check",
            dest="java_version_check",
            action="store_false",
            help="Skip the JDK version check (that is done before invoking async-profiler)",
        ),
        ProfilerArgument(
            "--java-async-profiler-mode",
            dest="java_async_profiler_mode",
            choices=SUPPORTED_AP_MODES + ["auto"],
            default="auto",
            help="Select async-profiler's mode: 'cpu' (based on perf_events & fdtransfer), 'itimer' (no perf_events)"
            " or 'auto' (select 'cpu' if perf_events are available; otherwise 'itimer'). Defaults to '%(default)s'.",
        ),
        ProfilerArgument(
            "--java-async-profiler-safemode",
            dest="java_async_profiler_safemode",
            type=int,
            default=JAVA_ASYNC_PROFILER_DEFAULT_SAFEMODE,
            choices=range(0, 128),
            metavar="[0-127]",
            help="Controls the 'safemode' parameter passed to async-profiler. This is parameter denotes multiple"
            " bits that describe different stack recovery techniques which async-profiler uses (see StackRecovery"
            " enum in async-profiler's code, in profiler.cpp)."
            " Defaults to '%(default)s').",
        ),
        ProfilerArgument(
            "--java-async-profiler-args",
            dest="java_async_profiler_args",
            type=str,
            help="Additional arguments to pass directly to async-profiler (start & stop commands)",
        ),
        ProfilerArgument(
            "--java-safemode",
            dest="java_safemode",
            type=str,
            const=JAVA_SAFEMODE_ALL,
            nargs="?",
            default=",".join(JAVA_SAFEMODE_DEFAULT_OPTIONS),
            help="Sets the Java profiler safemode options. Default is: %(default)s.",
        ),
    ],
)
class JavaProfiler(ProcessProfilerBase):
    JDK_EXCLUSIONS = ["OpenJ9", "Zing"]
    # Major -> (min version, min build number of version)
    MINIMAL_SUPPORTED_VERSIONS = {
        7: (Version("7.76"), 4),
        8: (Version("8.72"), 15),
        11: (Version("11.0.2"), 7),
        12: (Version("12.0.1"), 12),
        14: (Version("14"), 33),
        15: (Version("15.0.1"), 9),
        16: (Version("16"), 36),
        17: (Version("17.0.1"), 12),
    }

    # extra timeout seconds to add to the duration itself.
    # once the timeout triggers, AP remains stopped, so if it triggers before we tried to stop
    # AP ourselves, we'll be in messed up state. hence, we add 30s which is enough.
    _AP_EXTRA_TIMEOUT_S = 30
    _JAVA_VERSION_TIMEOUT = 5

    def __init__(
        self,
        frequency: int,
        duration: int,
        stop_event: Event,
        storage_dir: str,
        java_async_profiler_buildids: bool,
        java_version_check: bool,
        java_async_profiler_mode: str,
        java_async_profiler_safemode: int,
        java_async_profiler_args: str,
        java_safemode: str,
        java_mode: str,
    ):
        assert java_mode == "ap", "Java profiler should not be initialized, wrong java_mode value given"
        super().__init__(frequency, duration, stop_event, storage_dir)

        self._interval = frequency_to_ap_interval(frequency)
        self._buildids = java_async_profiler_buildids
        # simple version check, and
        self._simple_version_check = java_version_check
        if not self._simple_version_check:
            logger.warning("Java version checks are disabled")
        self._init_ap_mode(java_async_profiler_mode)
        self._ap_safemode = java_async_profiler_safemode
        self._ap_args = java_async_profiler_args
        self._init_java_safemode(java_safemode)
        self._should_profile = True
        # if set, profiling is disabled due to this safemode reason.
        self._safemode_disable_reason: Optional[str] = None
        self._profiled_pids: Set[int] = set()
        self._pids_to_remove: Set[int] = set()
        self._kernel_messages_provider = get_kernel_messages_provider()
        self._enabled_proc_events = False
        self._ap_timeout = self._duration + self._AP_EXTRA_TIMEOUT_S

    def _init_ap_mode(self, ap_mode: str) -> None:
        if ap_mode == "auto":
            ap_mode = "cpu" if can_i_use_perf_events() else "itimer"
            logger.debug("Auto selected AP mode", ap_mode=ap_mode)

        assert ap_mode in SUPPORTED_AP_MODES, f"unexpected ap mode: {ap_mode}"
        self._mode = ap_mode

    def _init_java_safemode(self, java_safemode: str) -> None:
        if java_safemode == JAVA_SAFEMODE_ALL:
            self._java_safemode = JAVA_SAFEMODE_ALL_OPTIONS
        else:
            self._java_safemode = java_safemode.split(",") if java_safemode else []

        assert all(
            o in JAVA_SAFEMODE_ALL_OPTIONS for o in self._java_safemode
        ), f"unknown options given in Java safemode: {self._java_safemode!r}"

        if self._java_safemode:
            logger.debug("Java safemode enabled", safemode=self._java_safemode)

        if JavaSafemodeOptions.JAVA_EXTENDED_VERSION_CHECKS in self._java_safemode:
            assert self._simple_version_check, (
                "Java version checks are mandatory in"
                f" --java-safemode={JavaSafemodeOptions.JAVA_EXTENDED_VERSION_CHECKS}"
            )

<<<<<<< HEAD
        if java_safemode == JAVA_SAFEMODE_ALL:
            assert (
                self._ap_safemode == 127
            ), f"async-profiler safemode must be set to 127 in --java-safemode={JAVA_SAFEMODE_ALL} (or --java-safemode)"

    def _disable_profiling(self, cause: str) -> None:
=======
    def _disable_profiling(self, cause: str):
>>>>>>> b10903c6
        if self._safemode_disable_reason is None and cause in self._java_safemode:
            logger.warning("Java profiling has been disabled, will avoid profiling any new java processes", cause=cause)
            self._safemode_disable_reason = cause

    def _profiling_skipped_stack(self, reason: str, comm: str) -> StackToSampleCount:
        # return 1 sample, it will be scaled later in merge_profiles().
        # if --perf-mode=none mode is used, it will not, but we don't have anything logical to
        # do here in that case :/
        return Counter({f"{comm};[Profiling skipped: {reason}]": 1})

    def _is_jvm_type_supported(self, java_version_cmd_output: str) -> bool:
        return all(exclusion not in java_version_cmd_output for exclusion in self.JDK_EXCLUSIONS)

    def _is_jvm_version_supported(self, java_version_cmd_output: str) -> bool:
        try:
            jvm_version = parse_jvm_version(java_version_cmd_output)
            logger.info("Checking support for java version", jvm_version=jvm_version)
        except Exception:
            logger.exception("Failed to parse java -version output", java_version_cmd_output=java_version_cmd_output)
            return False

        if jvm_version.version.major not in self.MINIMAL_SUPPORTED_VERSIONS:
            logger.warning("Unsupported JVM version", jvm_version=repr(jvm_version))
            return False
        min_version, min_build = self.MINIMAL_SUPPORTED_VERSIONS[jvm_version.version.major]
        if jvm_version.version < min_version:
            logger.warning("Unsupported JVM version", jvm_version=repr(jvm_version))
            return False
        elif jvm_version.version == min_version:
            if jvm_version.build < min_build:
                logger.warning("Unsupported JVM version", jvm_version=repr(jvm_version))
                return False

        return True

    def _get_java_version(self, process: Process) -> str:
        nspid = ns.get_process_nspid(process.pid)

        # this has the benefit of working even if the Java binary was replaced, e.g due to an upgrade.
        # in that case, the libraries would have been replaced as well, and therefore we're actually checking
        # the version of the now installed Java, and not the running one.
        # but since this is used for the "JDK type" check, it's good enough - we don't expect that to change.
        # this whole check, however, is growing to be too complex, and we should consider other approaches
        # for it:
        # 1. purely in async-profiler - before calling any APIs that might harm blacklisted JDKs, we can
        #    check the JDK type in async-profiler itself.
        # 2. assume JDK type by the path, e.g the "java" Docker image has
        #    "/usr/lib/jvm/java-8-openjdk-amd64/jre/bin/java" which means "OpenJDK". needs to be checked for
        #    other JDK types.
        java_path = f"/proc/{nspid}/exe"

        java_version_cmd_output: Optional[CompletedProcess[bytes]] = None

        def _run_java_version() -> None:
            nonlocal java_version_cmd_output

            java_version_cmd_output = run_process(
                [
                    java_path,
                    "-version",
                ],
                stop_event=self._stop_event,
                timeout=self._JAVA_VERSION_TIMEOUT,
            )

        # doesn't work without changing PID NS as well (I'm getting ENOENT for libjli.so)
        run_in_ns(["pid", "mnt"], _run_java_version, process.pid)

        if java_version_cmd_output is None:
            raise Exception("Failed to get java version")

        # Version is printed to stderr
        return java_version_cmd_output.stderr.decode()

    def _check_jvm_type_supported(self, process: Process, java_version_output: str) -> bool:
        if not self._is_jvm_type_supported(java_version_output):
            logger.warning("Unsupported JVM type", java_version_output=java_version_output)
            return False

        return True

    def _is_jvm_profiling_supported(self, process: Process) -> bool:
        exe = process_exe(process)
        process_basename = os.path.basename(exe)
        if JavaSafemodeOptions.JAVA_EXTENDED_VERSION_CHECKS in self._java_safemode:
            # TODO we can get the "java" binary by extracting the java home from the libjvm path,
            # then check with that instead (if exe isn't java)
            if process_basename != "java":
                logger.warning(
                    "Non-java basenamed process, skipping... (disable "
                    f" --java-safemode={JavaSafemodeOptions.JAVA_EXTENDED_VERSION_CHECKS} to profile it anyway)",
                    pid=process.pid,
                    exe=exe,
                )
                return False

            java_version_output = self._get_java_version(process)

            if not self._check_jvm_type_supported(process, java_version_output):
                return False

            if not self._is_jvm_version_supported(java_version_output):
                logger.warning(
                    "Process running unsupported Java version, skipping..."
                    f" (disable --java-safemode={JavaSafemodeOptions.JAVA_EXTENDED_VERSION_CHECKS}"
                    " to profile it anyway)",
                    pid=process.pid,
                    java_version_output=java_version_output,
                )
                return False
        else:
            if self._simple_version_check and process_basename == "java":
                java_version_output = self._get_java_version(process)
                if not self._check_jvm_type_supported(process, java_version_output):
                    return False

        return True

    def _check_async_profiler_loaded(self, process: Process) -> bool:
        if JavaSafemodeOptions.AP_LOADED_CHECK not in self._java_safemode:
            # don't care
            return False

        for mmap in process.memory_maps():
            if "libasyncProfiler.so" in mmap.path and not mmap.path.startswith(TEMPORARY_STORAGE_PATH):
                logger.warning(
                    "Non-gProfiler async-profiler is already loaded to the target process."
                    f" Disable --java-safemode={JavaSafemodeOptions.AP_LOADED_CHECK} to bypass this check.",
                    pid=process.pid,
                    ap_path=mmap.path,
                )
                return True

        return False

    def _profile_process(self, process: Process) -> Optional[StackToSampleCount]:
        comm = process_comm(process)

        if self._safemode_disable_reason is not None:
            return self._profiling_skipped_stack(f"disabled due to {self._safemode_disable_reason}", comm)

        if not self._is_jvm_profiling_supported(process):
            return self._profiling_skipped_stack("profiling this JVM is not supported", comm)

        if self._check_async_profiler_loaded(process):
            return self._profiling_skipped_stack("async-profiler is already loaded", comm)

        # track profiled PIDs only if proc_events are in use, otherwise there is no use in them.
        # TODO: it is possible to run in contexts where we're unable to use proc_events but are able to listen
        # on kernel messages. we can add another mechanism to track PIDs (such as, prune PIDs which have exited)
        # then use the kernel messages listener without proc_events.
        if self._enabled_proc_events:
            self._profiled_pids.add(process.pid)

        logger.info(f"Profiling process {process.pid} with async-profiler")
        with AsyncProfiledProcess(
            process, self._storage_dir, self._stop_event, self._buildids, self._mode, self._ap_safemode, self._ap_args
        ) as ap_proc:
            return self._profile_ap_process(ap_proc, comm)

    def _profile_ap_process(self, ap_proc: AsyncProfiledProcess, comm: str) -> Optional[StackToSampleCount]:
        started = ap_proc.start_async_profiler(self._interval, ap_timeout=self._ap_timeout)
        if not started:
            logger.info(f"Found async-profiler already started on {ap_proc.process.pid}, trying to stop it...")
            # stop, and try to start again. this might happen if AP & gProfiler go out of sync: for example,
            # gProfiler being stopped brutally, while AP keeps running. If gProfiler is later started again, it will
            # try to start AP again...
            # not using the "resume" action because I'm not sure it properly reconfigures all settings; while stop;start
            # surely does.
            ap_proc.stop_async_profiler(with_output=False)
            started = ap_proc.start_async_profiler(self._interval, second_try=True, ap_timeout=self._ap_timeout)
            if not started:
                raise Exception(
                    f"async-profiler is still running in {ap_proc.process.pid}, even after trying to stop it!"
                )

        try:
            wait_event(self._duration, self._stop_event, lambda: not is_process_running(ap_proc.process), interval=1)
        except TimeoutError:
            # Process still running. We will stop the profiler in finally block.
            pass
        else:
            # Process terminated, was it due to an error?
            self._check_hotspot_error(ap_proc)
            logger.debug(f"Profiled process {ap_proc.process.pid} exited before stopping async-profiler")
            # fall-through - try to read the output, since async-profiler writes it upon JVM exit.
        finally:
            if is_process_running(ap_proc.process):
                ap_proc.stop_async_profiler(True)

        output = ap_proc.read_output()
        if output is None:
            logger.warning(f"Profiled process {ap_proc.process.pid} exited before reading the output")
            return None
        else:
            logger.info(f"Finished profiling process {ap_proc.process.pid}")
            return parse_one_collapsed(output, comm)

    def _check_hotspot_error(self, ap_proc: AsyncProfiledProcess) -> None:
        pid = ap_proc.process.pid
        error_file = ap_proc.locate_hotspot_error_file()
        if not error_file:
            logger.debug(f"No Hotspot error log for pid {pid}")
            return

        contents = open(error_file).read()
        m = VM_INFO_REGEX.search(contents)
        vm_info = m[1] if m else ""
        m = SIGINFO_REGEX.search(contents)
        siginfo = m[1] if m else ""
        m = NATIVE_FRAMES_REGEX.search(contents)
        native_frames = m[1] if m else ""
        m = CONTAINER_INFO_REGEX.search(contents)
        container_info = m[1] if m else ""
        logger.warning(
            f"Found Hotspot error log for pid {pid} at {error_file}:\n"
            f"VM info: {vm_info}\n"
            f"siginfo: {siginfo}\n"
            f"native frames:\n{native_frames}\n"
            f"container info:\n{container_info}"
        )

        self._disable_profiling(JavaSafemodeOptions.HSERR)

    def _select_processes_to_profile(self) -> List[Process]:
        if self._safemode_disable_reason is not None:
            logger.debug("Java profiling has been disabled, skipping profiling of all java processes")
            # continue - _profile_process will return an appropriate error for each process selected for
            # profiling.
        return pgrep_maps(r"^.+/libjvm\.so$")

    def start(self) -> None:
        super().start()
        try:
            # needs to run in init net NS - see netlink_kernel_create() call on init_net in cn_init().
            run_in_ns(["net"], lambda: proc_events.register_exit_callback(self._proc_exit_callback), 1)  # type: ignore
        except Exception:
            logger.warning("Failed to enable proc_events listener for exited Java processes", exc_info=True)
        else:
            self._enabled_proc_events = True

    def stop(self) -> None:
        if self._enabled_proc_events:
            proc_events.unregister_exit_callback(self._proc_exit_callback)
            self._enabled_proc_events = False
        super().stop()

    def _proc_exit_callback(self, tid: int, pid: int, exit_code: int) -> None:
        # Notice that we only check the exit code of the main thread here.
        # It's assumed that an error in any of the Java threads will be reflected in the exit code of the main thread.
        if tid in self._profiled_pids:
            self._pids_to_remove.add(tid)

            signo = java_exit_code_to_signo(exit_code)
            if signo is None:
                # not a signal, do not report
                return

            logger.warning("async-profiled Java process exited with signal", pid=tid, signal=signo)

            if is_java_fatal_signal(signo):
                self._disable_profiling(JavaSafemodeOptions.PROFILED_SIGNALED)

    def _handle_kernel_messages(self, messages: List[KernelMessage]) -> None:
        for message in messages:
            _, _, text = message
            oom_entry = get_oom_entry(text)
            if oom_entry and oom_entry.pid in self._profiled_pids:
                logger.warning("Profiled Java process OOM", oom=json.dumps(oom_entry._asdict()))
                self._disable_profiling(JavaSafemodeOptions.PROFILED_OOM)
                continue

            signal_entry = get_signal_entry(text)
            if signal_entry is not None and signal_entry.pid in self._profiled_pids:
                logger.warning("Profiled Java process fatally signaled", signal=json.dumps(signal_entry._asdict()))
                self._disable_profiling(JavaSafemodeOptions.PROFILED_SIGNALED)
                continue

            # paranoia - in safemode, stop Java profiling upon any OOM / fatal-signal / occurrence of a profiled
            # PID in a kernel message.
            if oom_entry is not None:
                logger.warning("General OOM", oom=json.dumps(oom_entry._asdict()))
                self._disable_profiling(JavaSafemodeOptions.GENERAL_OOM)
            elif signal_entry is not None:
                logger.warning("General signal", signal=json.dumps(signal_entry._asdict()))
                self._disable_profiling(JavaSafemodeOptions.GENERAL_SIGNALED)
            elif any(str(p) in text for p in self._profiled_pids):
                logger.warning("Profiled PID shows in kernel message line", line=text)
                self._disable_profiling(JavaSafemodeOptions.PID_IN_KERNEL_MESSAGES)

    def _handle_new_kernel_messages(self) -> None:
        try:
            messages = list(self._kernel_messages_provider.iter_new_messages())
        except Exception:
            logger.exception("Error iterating new kernel messages")
        else:
            self._handle_kernel_messages(messages)

    def snapshot(self) -> ProcessToStackSampleCounters:
        try:
            return super().snapshot()
        finally:
            self._handle_new_kernel_messages()
            self._profiled_pids -= self._pids_to_remove
            self._pids_to_remove.clear()<|MERGE_RESOLUTION|>--- conflicted
+++ resolved
@@ -28,12 +28,8 @@
     java_exit_code_to_signo,
     locate_hotspot_error_file,
 )
-<<<<<<< HEAD
-from granulate_utils.linux import proc_events
+from granulate_utils.linux import ns, proc_events
 from granulate_utils.linux.kernel_messages import KernelMessage
-=======
-from granulate_utils.linux import ns, proc_events
->>>>>>> b10903c6
 from granulate_utils.linux.ns import get_proc_root_path, resolve_proc_root_links, run_in_ns
 from granulate_utils.linux.oom import get_oom_entry
 from granulate_utils.linux.process import is_process_running, process_exe
@@ -107,11 +103,7 @@
 
 
 class JattachException(CalledProcessError):
-<<<<<<< HEAD
-    def __init__(self, returncode: int, cmd: Any, stdout: Any, stderr: Any, target_pid: int, ap_log: str):
-=======
-    def __init__(self, returncode, cmd, stdout, stderr, target_pid: int, ap_log: str, is_loaded: bool):
->>>>>>> b10903c6
+    def __init__(self, returncode: int, cmd: Any, stdout: Any, stderr: Any, target_pid: int, ap_log: str, is_loaded: bool):
         super().__init__(returncode, cmd, stdout, stderr)
         self._target_pid = target_pid
         self._ap_log = ap_log
@@ -609,16 +601,7 @@
                 f" --java-safemode={JavaSafemodeOptions.JAVA_EXTENDED_VERSION_CHECKS}"
             )
 
-<<<<<<< HEAD
-        if java_safemode == JAVA_SAFEMODE_ALL:
-            assert (
-                self._ap_safemode == 127
-            ), f"async-profiler safemode must be set to 127 in --java-safemode={JAVA_SAFEMODE_ALL} (or --java-safemode)"
-
     def _disable_profiling(self, cause: str) -> None:
-=======
-    def _disable_profiling(self, cause: str):
->>>>>>> b10903c6
         if self._safemode_disable_reason is None and cause in self._java_safemode:
             logger.warning("Java profiling has been disabled, will avoid profiling any new java processes", cause=cause)
             self._safemode_disable_reason = cause
