#
# Copyright (c) Granulate. All rights reserved.
# Licensed under the AGPL3 License. See LICENSE.md in the project root for license information.
#
import functools
import json
import os
import re
import signal
from enum import Enum
from itertools import dropwhile
from pathlib import Path
from subprocess import CompletedProcess
from threading import Event, Lock
from types import TracebackType
from typing import Any, Dict, List, Optional, Sequence, Set, Type, TypeVar

import psutil
from granulate_utils.java import (
    CONTAINER_INFO_REGEX,
    DETECTED_JAVA_PROCESSES_REGEX,
    NATIVE_FRAMES_REGEX,
    SIGINFO_REGEX,
    VM_INFO_REGEX,
    is_java_fatal_signal,
    java_exit_code_to_signo,
    locate_hotspot_error_file,
)
from granulate_utils.linux import proc_events
from granulate_utils.linux.elf import get_mapped_dso_elf_id
from granulate_utils.linux.kernel_messages import KernelMessage
from granulate_utils.linux.ns import get_proc_root_path, get_process_nspid, resolve_proc_root_links, run_in_ns
from granulate_utils.linux.oom import get_oom_entry
from granulate_utils.linux.process import is_musl, is_process_running, process_exe
from granulate_utils.linux.signals import get_signal_entry
from packaging.version import Version
from psutil import Process

from gprofiler import merge
from gprofiler.exceptions import CalledProcessError, CalledProcessTimeoutError, NoRwExecDirectoryFoundError
from gprofiler.gprofiler_types import (
    ProcessToProfileData,
    ProfileData,
    StackToSampleCount,
    integer_range,
    positive_integer,
)
from gprofiler.kernel_messages import get_kernel_messages_provider
from gprofiler.log import get_logger_adapter
from gprofiler.metadata import application_identifiers
from gprofiler.metadata.application_metadata import ApplicationMetadata
from gprofiler.profilers.profiler_base import ProcessProfilerBase
from gprofiler.profilers.registry import ProfilerArgument, register_profiler
from gprofiler.utils import (
    GPROFILER_DIRECTORY_NAME,
    TEMPORARY_STORAGE_PATH,
    pgrep_maps,
    remove_path,
    remove_prefix,
    resource_path,
    run_process,
    touch_path,
    wait_event,
)
from gprofiler.utils.fs import is_rw_exec_dir, safe_copy
from gprofiler.utils.perf import can_i_use_perf_events
from gprofiler.utils.process import process_comm

logger = get_logger_adapter(__name__)

libap_copy_lock = Lock()

# directories we check for rw,exec as candidates for libasyncProfiler.so placement.
POSSIBLE_AP_DIRS = (
    TEMPORARY_STORAGE_PATH,
    f"/run/{GPROFILER_DIRECTORY_NAME}",
    f"/opt/{GPROFILER_DIRECTORY_NAME}",
)


def frequency_to_ap_interval(frequency: int) -> int:
    # async-profiler accepts interval between samples (nanoseconds)
    return int((1 / frequency) * 1_000_000_000)


@functools.lru_cache(maxsize=1024)
def is_musl_cached(process: Process) -> bool:
    return is_musl(process)


JAVA_SAFEMODE_ALL = "all"  # magic value for *all* options from JavaSafemodeOptions


class JavaSafemodeOptions(str, Enum):
    # a profiled process was OOM-killed and we saw it in the kernel log
    PROFILED_OOM = "profiled-oom"
    # a profiled process was signaled:
    # * fatally signaled and we saw it in the kernel log
    # * we saw an exit code of signal in a proc_events event.
    PROFILED_SIGNALED = "profiled-signaled"
    # hs_err file was written for a profiled process
    HSERR = "hserr"
    # a process was OOM-killed and we saw it in the kernel log
    GENERAL_OOM = "general-oom"
    # a process was fatally signaled and we saw it in the kernel log
    GENERAL_SIGNALED = "general-signaled"
    # we saw the PID of a profiled process in the kernel logs
    PID_IN_KERNEL_MESSAGES = "pid-in-kernel-messages"
    # employ extended version checks before deciding to profile
    # see _is_jvm_profiling_supported() docs for more information
    JAVA_EXTENDED_VERSION_CHECKS = "java-extended-version-checks"
    # refuse profiling if async-profiler is already loaded (and not by gProfiler)
    # in the target process
    AP_LOADED_CHECK = "ap-loaded-check"


JAVA_SAFEMODE_ALL_OPTIONS = [o.value for o in JavaSafemodeOptions]
JAVA_SAFEMODE_DEFAULT_OPTIONS = [
    JavaSafemodeOptions.PROFILED_OOM.value,
    JavaSafemodeOptions.PROFILED_SIGNALED.value,
    JavaSafemodeOptions.HSERR.value,
]

JAVA_ASYNC_PROFILER_DEFAULT_SAFEMODE = 64  # StackRecovery.JAVA_STATE

SUPPORTED_AP_MODES = ["cpu", "itimer"]


class JattachExceptionBase(CalledProcessError):
    def __init__(
        self, returncode: int, cmd: Any, stdout: Any, stderr: Any, target_pid: int, ap_log: str, is_loaded: bool
    ):
        super().__init__(returncode, cmd, stdout, stderr)
        self._target_pid = target_pid
        self._ap_log = ap_log
        self.is_loaded = is_loaded

    def __str__(self) -> str:
        ap_log = self._ap_log.strip()
        if not ap_log:
            ap_log = "(empty)"
        loaded_msg = f"async-profiler DSO was{'' if self.is_loaded else ' not'} loaded"
        return super().__str__() + f"\nJava PID: {self._target_pid}\n{loaded_msg}\nasync-profiler log:\n{ap_log}"

    def get_ap_log(self) -> str:
        return self._ap_log


class JattachException(JattachExceptionBase):
    pass


# doesn't extend JattachException itself, we're not just a jattach error, we're
# specifically the timeout one.
class JattachTimeout(JattachExceptionBase):
    def __init__(
        self,
        returncode: int,
        cmd: Any,
        stdout: Any,
        stderr: Any,
        target_pid: int,
        ap_log: str,
        is_loaded: bool,
        timeout: int,
    ):
        super().__init__(returncode, cmd, stdout, stderr, target_pid, ap_log, is_loaded)
        self._timeout = timeout

    def __str__(self) -> str:
        return super().__str__() + (
            f"\njattach timed out (timeout was {self._timeout} seconds);"
            " you can increase it with the --java-jattach-timeout parameter."
        )


class JattachSocketMissingException(JattachExceptionBase):
    def __str__(self) -> str:
        # the attach listener is initialized once, then it is marked as initialized:
        # (https://github.com/openjdk/jdk/blob/3d07b3c7f01b60ff4dc38f62407c212b48883dbf/src/hotspot/share/services/attachListener.cpp#L388)
        # and will not be initialized again:
        # https://github.com/openjdk/jdk/blob/3d07b3c7f01b60ff4dc38f62407c212b48883dbf/src/hotspot/os/linux/attachListener_linux.cpp#L509
        # since openjdk 2870c9d55efe, the attach socket will be recreated even when removed (and this exception
        # won't happen).
        return super().__str__() + (
            "\nJVM attach socket is missing and jattach could not create it. It has most"
            " likely been removed; the process has to be restarted for a new socket to be created."
        )


def is_java_basename(process: Process) -> bool:
    return os.path.basename(process_exe(process)) == "java"


_JAVA_VERSION_TIMEOUT = 5

_JAVA_VERSION_CACHE_MAX = 1024


# process is hashable and the same process instance compares equal
@functools.lru_cache(maxsize=_JAVA_VERSION_CACHE_MAX)
def get_java_version(process: Process, stop_event: Event) -> str:
    # make sure we're only called for "java" processes, otherwise running "-version" makes no sense.
    # our callers should check for it.
    assert is_java_basename(process), f"expected java, found {process!r}"

    nspid = get_process_nspid(process.pid)

    # this has the benefit of working even if the Java binary was replaced, e.g due to an upgrade.
    # in that case, the libraries would have been replaced as well, and therefore we're actually checking
    # the version of the now installed Java, and not the running one.
    # but since this is used for the "JDK type" check, it's good enough - we don't expect that to change.
    # this whole check, however, is growing to be too complex, and we should consider other approaches
    # for it:
    # 1. purely in async-profiler - before calling any APIs that might harm blacklisted JDKs, we can
    #    check the JDK type in async-profiler itself.
    # 2. assume JDK type by the path, e.g the "java" Docker image has
    #    "/usr/lib/jvm/java-8-openjdk-amd64/jre/bin/java" which means "OpenJDK". needs to be checked for
    #    other JDK types.
    java_path = f"/proc/{nspid}/exe"

    def _run_java_version() -> "CompletedProcess[bytes]":
        return run_process(
            [
                java_path,
                "-version",
            ],
            stop_event=stop_event,
            timeout=_JAVA_VERSION_TIMEOUT,
        )

    # doesn't work without changing PID NS as well (I'm getting ENOENT for libjli.so)
    # Version is printed to stderr
    return run_in_ns(["pid", "mnt"], _run_java_version, process.pid).stderr.decode().strip()


def get_java_version_logged(process: Process, stop_event: Event) -> str:
    java_version = get_java_version(process, stop_event)
    logger.debug("java -version output", java_version_output=java_version, pid=process.pid)
    return java_version


class JavaMetadata(ApplicationMetadata):
    def make_application_metadata(self, process: Process) -> Dict[str, Any]:
        if is_java_basename(process):
            version = get_java_version(process, self._stop_event)
        else:
            version = "not /java"
        # libjvm elfid - we care only about libjvm, not about the java exe itself which is a just small program
        # that loads other libs.
        libjvm_elfid = get_mapped_dso_elf_id(process, "/libjvm")

        metadata = {"java_version": version, "libjvm_elfid": libjvm_elfid}

        metadata.update(super().make_application_metadata(process))
        return metadata


@functools.lru_cache(maxsize=1)
def jattach_path() -> str:
    return resource_path("java/jattach")


@functools.lru_cache(maxsize=1)
def fdtransfer_path() -> str:
    return resource_path("java/fdtransfer")


@functools.lru_cache(maxsize=1)
def get_ap_version() -> str:
    return Path(resource_path("java/async-profiler-version")).read_text()


T = TypeVar("T", bound="AsyncProfiledProcess")


class AsyncProfiledProcess:
    """
    Represents a process profiled with async-profiler.
    """

    FORMAT_PARAMS = "ann,sig"
    OUTPUT_FORMAT = "collapsed"
    OUTPUTS_MODE = 0o622  # readable by root, writable by all

    # timeouts in seconds
    _FDTRANSFER_TIMEOUT = 10
    _JATTACH_TIMEOUT = 30  # higher than jattach's timeout

    _DEFAULT_MCACHE = 30  # arbitrarily chosen, not too high & not too low.

    def __init__(
        self,
        process: Process,
        storage_dir: str,
        stop_event: Event,
        buildids: bool,
        mode: str,
        ap_safemode: int,
        ap_args: str,
        jattach_timeout: int = _JATTACH_TIMEOUT,
        mcache: int = 0,
    ):
        self.process = process
        self._stop_event = stop_event
        # access the process' root via its topmost parent/ancestor which uses the same mount namespace.
        # this allows us to access the files after the process exits:
        # * for processes that run in host mount NS - their ancestor is always available (it's going to be PID 1)
        # * for processes that run in a container, and the container remains running after they exit - hence, the
        #   ancestor is still alive.
        # there is a hidden assumption here that neither the ancestor nor the process will change their mount
        # namespace. I think it's okay to assume that.
        self._process_root = get_proc_root_path(process)
        self._cmdline = process.cmdline()
        self._cwd = process.cwd()
        self._nspid = get_process_nspid(self.process.pid)

        # not using storage_dir for AP itself on purpose: this path should remain constant for the lifetime
        # of the target process, so AP is loaded exactly once (if we have multiple paths, AP can be loaded
        # multiple times into the process)
        # without depending on storage_dir here, we maintain the same path even if gProfiler is re-run,
        # because storage_dir changes between runs.
        # we embed the async-profiler version in the path, so future gprofiler versions which use another version
        # of AP case use it (will be loaded as a different DSO)
        self._ap_dir_host = os.path.join(
            self._find_rw_exec_dir(POSSIBLE_AP_DIRS),
            f"async-profiler-{get_ap_version()}",
            "musl" if self._is_musl() else "glibc",
        )

        self._libap_path_host = os.path.join(self._ap_dir_host, "libasyncProfiler.so")
        self._libap_path_process = remove_prefix(self._libap_path_host, self._process_root)

        # for other purposes - we can use storage_dir.
        self._storage_dir = storage_dir
        self._storage_dir_host = resolve_proc_root_links(self._process_root, self._storage_dir)

        self._output_path_host = os.path.join(self._storage_dir_host, f"async-profiler-{self.process.pid}.output")
        self._output_path_process = remove_prefix(self._output_path_host, self._process_root)
        self._log_path_host = os.path.join(self._storage_dir_host, f"async-profiler-{self.process.pid}.log")
        self._log_path_process = remove_prefix(self._log_path_host, self._process_root)

        self._buildids = buildids
        assert mode in ("cpu", "itimer"), f"unexpected mode: {mode}"
        self._mode = mode
        self._ap_safemode = ap_safemode
        self._ap_args = ap_args
        self._jattach_timeout = jattach_timeout
        self._mcache = mcache

    def _find_rw_exec_dir(self, available_dirs: Sequence[str]) -> str:
        """
        Find a rw & executable directory (in the context of the process) where we can place libasyncProfiler.so
        and the target process will be able to load it.
        """
        for d in available_dirs:
            full_dir = resolve_proc_root_links(self._process_root, d)
            if is_rw_exec_dir(full_dir):
                return full_dir
        else:
            raise NoRwExecDirectoryFoundError(f"Could not find a rw & exec directory out of {available_dirs}!")

    def __enter__(self: T) -> T:
        os.makedirs(self._ap_dir_host, 0o755, exist_ok=True)
        os.makedirs(self._storage_dir_host, 0o755, exist_ok=True)

        self._check_disk_requirements()

        # make out & log paths writable for all, so target process can write to them.
        # see comment on TemporaryDirectoryWithMode in GProfiler.__init__.
        touch_path(self._output_path_host, self.OUTPUTS_MODE)
        self._recreate_log()
        # copy libasyncProfiler.so if needed
        self._copy_libap()

        return self

    def __exit__(
        self,
        exc_type: Optional[Type[BaseException]],
        exc_val: Optional[BaseException],
        exc_ctb: Optional[TracebackType],
    ) -> None:
        # ignore_errors because we are deleting paths via /proc/pid/root - and the pid
        # we're using might have gone down already.
        # remove them as best effort.
        remove_path(self._output_path_host, missing_ok=True)
        remove_path(self._log_path_host, missing_ok=True)

    def _existing_realpath(self, path: str) -> Optional[str]:
        """
        Return path relative to process working directory if it exists. Otherwise return None.
        """
        if not path.startswith("/"):
            # relative path
            path = f"{self._cwd}/{path}"
        path = resolve_proc_root_links(self._process_root, path)
        return path if os.path.exists(path) else None

    def locate_hotspot_error_file(self) -> Optional[str]:
        for path in locate_hotspot_error_file(self._nspid, self._cmdline):
            realpath = self._existing_realpath(path)
            if realpath is not None:
                return realpath
        return None

    def _is_musl(self) -> bool:
        # Is target process musl-based?
        return is_musl_cached(self.process)

    def _copy_libap(self) -> None:
        # copy *is* racy with respect to other processes running in the same namespace, because they all use
        # the same directory for libasyncProfiler.so.
        # therefore, we need to synchronize copies from different threads that profile different processes.
        if os.path.exists(self._libap_path_host):
            # all good
            return

        with libap_copy_lock:
            if not os.path.exists(self._libap_path_host):
                # atomically copy it
                libap_resource = resource_path(
                    os.path.join("java", "musl" if self._is_musl() else "glibc", "libasyncProfiler.so")
                )
                os.chmod(
                    libap_resource, 0o755
                )  # make it accessible for all; needed with PyInstaller, which extracts files as 0700
                safe_copy(libap_resource, self._libap_path_host)

    def _recreate_log(self) -> None:
        touch_path(self._log_path_host, self.OUTPUTS_MODE)

    def _check_disk_requirements(self) -> None:
        """
        Avoid running if disk space is low, so we don't reach out-of-disk space situation because of profiling data.
        """
        free_disk = psutil.disk_usage(self._storage_dir_host).free
        required = 250 * 1024
        if free_disk < required:
            raise Exception(
                f"Not enough free disk space: {free_disk}kb left, {250 * 1024}kb"
                f" required (on path: {self._output_path_host!r}"
            )

    def _get_base_cmd(self) -> List[str]:
        return [
            jattach_path(),
            str(self.process.pid),
            "load",
            self._libap_path_process,
            "true",
        ]

    def _get_extra_ap_args(self) -> str:
        return f",{self._ap_args}" if self._ap_args else ""

    def _get_ap_output_args(self) -> str:
        return f",file={self._output_path_process},{self.OUTPUT_FORMAT},{self.FORMAT_PARAMS}"

    def _get_start_cmd(self, interval: int, ap_timeout: int) -> List[str]:
        return self._get_base_cmd() + [
            f"start,event={self._mode}"
            f"{self._get_ap_output_args()},interval={interval},"
            f"log={self._log_path_process}{',buildids' if self._buildids else ''}"
            f"{',fdtransfer' if self._mode == 'cpu' else ''}"
            f",safemode={self._ap_safemode},timeout={ap_timeout}{self._get_extra_ap_args()}"
        ]

    def _get_stop_cmd(self, with_output: bool) -> List[str]:
        return self._get_base_cmd() + [
            f"stop,log={self._log_path_process},mcache={self._mcache}"
            + (self._get_ap_output_args() if with_output else "")
            + self._get_extra_ap_args()
        ]

    def _run_async_profiler(self, cmd: List[str]) -> None:
        try:
            # kill jattach with SIGTERM if it hangs. it will go down
            run_process(cmd, stop_event=self._stop_event, timeout=self._jattach_timeout, kill_signal=signal.SIGTERM)
        except CalledProcessError as e:  # catches CalledProcessTimeoutError as well
            if os.path.exists(self._log_path_host):
                log = Path(self._log_path_host)
                ap_log = log.read_text()
                # clean immediately so we don't mix log messages from multiple invocations.
                # this is also what AP's profiler.sh does.
                log.unlink()
                self._recreate_log()
            else:
                ap_log = "(log file doesn't exist)"

            is_loaded = f" {self._libap_path_process}\n" in Path(f"/proc/{self.process.pid}/maps").read_text()

            args = e.returncode, e.cmd, e.stdout, e.stderr, self.process.pid, ap_log, is_loaded
            if isinstance(e, CalledProcessTimeoutError):
                raise JattachTimeout(*args, timeout=self._jattach_timeout) from None
            elif e.stderr == b"Could not start attach mechanism: No such file or directory\n":
                # this is true for jattach_hotspot
                raise JattachSocketMissingException(*args) from None
            else:
                raise JattachException(*args) from None

    def _run_fdtransfer(self) -> None:
        """
        Start fdtransfer; it will fork & exit once ready, so we can continue with jattach.
        """
        run_process(
            [fdtransfer_path(), str(self.process.pid)],
            stop_event=self._stop_event,
            timeout=self._FDTRANSFER_TIMEOUT,
            communicate=False,
        )

    def start_async_profiler(self, interval: int, second_try: bool = False, ap_timeout: int = 0) -> bool:
        """
        Returns True if profiling was started; False if it was already started.
        ap_timeout defaults to 0, which means "no timeout" for AP (see call to startTimer() in profiler.cpp)
        """
        if self._mode == "cpu" and not second_try:
            self._run_fdtransfer()

        start_cmd = self._get_start_cmd(interval, ap_timeout)
        try:
            self._run_async_profiler(start_cmd)
            return True
        except JattachException as e:
            if e.is_loaded:
                if (
                    e.returncode == 200  # 200 == AP's COMMAND_ERROR
                    and e.get_ap_log() == "[ERROR] Profiler already started\n"
                ):
                    # profiler was already running
                    return False
            raise

    def stop_async_profiler(self, with_output: bool) -> None:
        self._run_async_profiler(self._get_stop_cmd(with_output))

    def read_output(self) -> Optional[str]:
        try:
            return Path(self._output_path_host).read_text()
        except FileNotFoundError:
            # perhaps it has exited?
            if not is_process_running(self.process):
                return None
            raise


class JvmVersion:
    def __init__(self, version: Version, build: int, name: str):
        self.version = version
        self.build = build
        self.name = name

    def __repr__(self) -> str:
        return f"JvmVersion({self.version}, {self.build!r}, {self.name!r})"


# Parse java version information from "java -version" output
def parse_jvm_version(version_string: str) -> JvmVersion:
    # Example java -version output:
    #   openjdk version "1.8.0_265"
    #   OpenJDK Runtime Environment (AdoptOpenJDK)(build 1.8.0_265-b01)
    #   OpenJDK 64-Bit Server VM (AdoptOpenJDK)(build 25.265-b01, mixed mode)
    # We are taking the version from the first line, and the build number and vm name from the last line

    lines = version_string.splitlines()

    # the version always starts with "openjdk version" or "java version". strip all lines
    # before that.
    lines = list(dropwhile(lambda l: not ("openjdk version" in l or "java version" in l), lines))

    # version is always in quotes
    _, version_str, _ = lines[0].split('"')
    # matches the build string from e.g (build 25.212-b04, mixed mode) -> "25.212-b04"
    m = re.search(r"\(build ([^,)]+?)(?:,|\))", version_string)
    assert m is not None, f"did not find build_str in {version_string!r}"
    build_str = m.group(1)

    if version_str.endswith("-internal") or version_str.endswith("-ea"):
        # strip the "internal" or "early access" suffixes
        version_str = version_str.rsplit("-")[0]

    version_list = version_str.split(".")
    if version_list[0] == "1":
        # For java 8 and prior, versioning looks like
        # 1.<major>.0_<minor>-b<build_number>
        # For example 1.8.0_242-b12 means 8.242 with build number 12
        assert len(version_list) == 3, f"Unexpected number of elements for old-style java version: {version_list!r}"
        assert "_" in version_list[-1], f"Did not find expected underscore in old-style java version: {version_list!r}"
        major = version_list[1]
        minor = version_list[-1].split("_")[-1]
        version = Version(f"{major}.{minor}")
        assert (
            build_str[-4:-2] == "-b"
        ), f"Did not find expected build number prefix in old-style java version: {build_str!r}"
        build = int(build_str[-2:])
    else:
        # Since java 9 versioning became more normal, and looks like
        # <version>+<build_number>
        # For example, 11.0.11+9
        version = Version(version_str)
        assert "+" in build_str, f"Did not find expected build number prefix in new-style java version: {build_str!r}"
        # The goal of the regex here is to read the build number until a non-digit character is encountered,
        # since additional information can be appended after it, such as the platform name
        matched = re.match(r"\d+", build_str[build_str.find("+") + 1 :])
        assert matched, f"Unexpected build number format in new-style java version: {build_str!r}"
        build = int(matched[0])

    # There is no real format here, just use the entire description string
    vm_name = lines[2].split("(build")[0].strip()
    return JvmVersion(version, build, vm_name)


@register_profiler(
    "Java",
    possible_modes=["ap", "disabled"],
    default_mode="ap",
    supported_archs=["x86_64", "aarch64"],
    profiler_arguments=[
        ProfilerArgument(
            "--java-async-profiler-buildids",
            dest="java_async_profiler_buildids",
            action="store_true",
            help="Embed buildid+offset in async-profiler native frames."
            " The added buildid+offset can be resolved & symbolicated in the Performance Studio."
            " This is useful if debug symbols are unavailable for the relevant DSOs (libjvm, libc, ...).",
        ),
        ProfilerArgument(
            "--java-no-version-check",
            dest="java_version_check",
            action="store_false",
            help="Skip the JDK version check (that is done before invoking async-profiler). See"
            " _is_jvm_profiling_supported() docs for more information.",
        ),
        ProfilerArgument(
            "--java-async-profiler-mode",
            dest="java_async_profiler_mode",
            choices=SUPPORTED_AP_MODES + ["auto"],
            default="auto",
            help="Select async-profiler's mode: 'cpu' (based on perf_events & fdtransfer), 'itimer' (no perf_events)"
            " or 'auto' (select 'cpu' if perf_events are available; otherwise 'itimer'). Defaults to '%(default)s'.",
        ),
        ProfilerArgument(
            "--java-async-profiler-safemode",
            dest="java_async_profiler_safemode",
            default=JAVA_ASYNC_PROFILER_DEFAULT_SAFEMODE,
            type=integer_range(0, 128),
            metavar="[0-127]",
            help="Controls the 'safemode' parameter passed to async-profiler. This is parameter denotes multiple"
            " bits that describe different stack recovery techniques which async-profiler uses (see StackRecovery"
            " enum in async-profiler's code, in profiler.cpp)."
            " Defaults to '%(default)s').",
        ),
        ProfilerArgument(
            "--java-async-profiler-args",
            dest="java_async_profiler_args",
            type=str,
            help="Additional arguments to pass directly to async-profiler (start & stop commands)",
        ),
        ProfilerArgument(
            "--java-safemode",
            dest="java_safemode",
            type=str,
            const=JAVA_SAFEMODE_ALL,
            nargs="?",
            default=",".join(JAVA_SAFEMODE_DEFAULT_OPTIONS),
            help="Sets the Java profiler safemode options. Default is: %(default)s.",
        ),
        ProfilerArgument(
            "--java-jattach-timeout",
            dest="java_jattach_timeout",
            type=positive_integer,
            default=AsyncProfiledProcess._JATTACH_TIMEOUT,
            help="Timeout for jattach operations (start/stop AP, etc)",
        ),
        ProfilerArgument(
            "--java-async-profiler-mcache",
            dest="java_async_profiler_mcache",
            # this is "unsigned char" in AP's code
            type=integer_range(0, 256),
            metavar="[0-255]",
            default=AsyncProfiledProcess._DEFAULT_MCACHE,
            help="async-profiler mcache option (defaults to %(default)s)",
        ),
        ProfilerArgument(
            "--java-collect-spark-app-name-as-appid",
            dest="java_collect_spark_app_name_as_appid",
            action="store_true",
            default=False,
            help="In case of Spark application executor process - add the name of the Spark application to the appid.",
        ),
    ],
)
class JavaProfiler(ProcessProfilerBase):
    JDK_EXCLUSIONS: List[str] = []  # currently empty
    # Major -> (min version, min build number of version)
    MINIMAL_SUPPORTED_VERSIONS = {
        7: (Version("7.76"), 4),
        8: (Version("8.72"), 15),
        11: (Version("11.0.2"), 7),
        12: (Version("12.0.1"), 12),
        14: (Version("14"), 33),
        15: (Version("15.0.1"), 9),
        16: (Version("16"), 36),
        17: (Version("17.0.1"), 12),
    }

    # extra timeout seconds to add to the duration itself.
    # once the timeout triggers, AP remains stopped, so if it triggers before we tried to stop
    # AP ourselves, we'll be in messed up state. hence, we add 30s which is enough.
    _AP_EXTRA_TIMEOUT_S = 30

    def __init__(
        self,
        frequency: int,
        duration: int,
        stop_event: Event,
        storage_dir: str,
        java_async_profiler_buildids: bool,
        java_version_check: bool,
        java_async_profiler_mode: str,
        java_async_profiler_safemode: int,
        java_async_profiler_args: str,
        java_safemode: str,
        java_jattach_timeout: int,
        java_async_profiler_mcache: int,
        java_collect_spark_app_name_as_appid: bool,
        java_mode: str,
    ):
        assert java_mode == "ap", "Java profiler should not be initialized, wrong java_mode value given"
        super().__init__(frequency, duration, stop_event, storage_dir)

        self._interval = frequency_to_ap_interval(frequency)
        self._buildids = java_async_profiler_buildids
        # simple version check, and
        self._simple_version_check = java_version_check
        if not self._simple_version_check:
            logger.warning("Java version checks are disabled")
        self._init_ap_mode(java_async_profiler_mode)
        self._ap_safemode = java_async_profiler_safemode
        self._ap_args = java_async_profiler_args
        self._jattach_timeout = java_jattach_timeout
        self._ap_mcache = java_async_profiler_mcache
        self._collect_spark_app_name = java_collect_spark_app_name_as_appid
        self._init_java_safemode(java_safemode)
        self._should_profile = True
        # if set, profiling is disabled due to this safemode reason.
        self._safemode_disable_reason: Optional[str] = None
        self._want_to_profile_pids: Set[int] = set()
        self._profiled_pids: Set[int] = set()
        self._pids_to_remove: Set[int] = set()
        self._pid_to_java_version: Dict[int, Optional[str]] = {}
        self._kernel_messages_provider = get_kernel_messages_provider()
        self._enabled_proc_events = False
        self._ap_timeout = self._duration + self._AP_EXTRA_TIMEOUT_S
        self._metadata = JavaMetadata(self._stop_event)

    def _init_ap_mode(self, ap_mode: str) -> None:
        if ap_mode == "auto":
            ap_mode = "cpu" if can_i_use_perf_events() else "itimer"
            logger.debug("Auto selected AP mode", ap_mode=ap_mode)

        assert ap_mode in SUPPORTED_AP_MODES, f"unexpected ap mode: {ap_mode}"
        self._mode = ap_mode

    def _init_java_safemode(self, java_safemode: str) -> None:
        if java_safemode == JAVA_SAFEMODE_ALL:
            self._java_safemode = JAVA_SAFEMODE_ALL_OPTIONS
        else:
            self._java_safemode = java_safemode.split(",") if java_safemode else []

        assert all(
            o in JAVA_SAFEMODE_ALL_OPTIONS for o in self._java_safemode
        ), f"unknown options given in Java safemode: {self._java_safemode!r}"

        if self._java_safemode:
            logger.debug("Java safemode enabled", safemode=self._java_safemode)

        if JavaSafemodeOptions.JAVA_EXTENDED_VERSION_CHECKS in self._java_safemode:
            assert self._simple_version_check, (
                "Java version checks are mandatory in"
                f" --java-safemode={JavaSafemodeOptions.JAVA_EXTENDED_VERSION_CHECKS}"
            )

    def _disable_profiling(self, cause: str) -> None:
        if self._safemode_disable_reason is None and cause in self._java_safemode:
            logger.warning("Java profiling has been disabled, will avoid profiling any new java processes", cause=cause)
            self._safemode_disable_reason = cause

    def _profiling_skipped_profile(self, reason: str, comm: str) -> ProfileData:
        return ProfileData(self._profiling_error_stack("skipped", reason, comm), None, None)

    def _is_jvm_type_supported(self, java_version_cmd_output: str) -> bool:
        return all(exclusion not in java_version_cmd_output for exclusion in self.JDK_EXCLUSIONS)

    def _is_zing_vm_supported(self, jvm_version: JvmVersion) -> bool:
        # name is e.g Zing 64-Bit Tiered VM Zing22.04.1.0+1
        m = re.search(r"Zing(\d+)\.", jvm_version.name)
        if m is None:
            return False  # unknown

        major = m.group(1)
        if int(major) < 18:
            return False

        # Zing > 18 is assumed to support AsyncGetCallTrace per
        # https://github.com/jvm-profiling-tools/async-profiler/issues/153#issuecomment-452038960
        return True

    def _check_jvm_supported_extended(self, jvm_version: JvmVersion) -> bool:
        if jvm_version.version.major not in self.MINIMAL_SUPPORTED_VERSIONS:
            logger.warning("Unsupported JVM version", jvm_version=repr(jvm_version))
            return False
        min_version, min_build = self.MINIMAL_SUPPORTED_VERSIONS[jvm_version.version.major]
        if jvm_version.version < min_version:
            logger.warning("Unsupported JVM version", jvm_version=repr(jvm_version))
            return False
        elif jvm_version.version == min_version:
            if jvm_version.build < min_build:
                logger.warning("Unsupported JVM version", jvm_version=repr(jvm_version))
                return False

        return True

    def _check_jvm_supported_simple(self, process: Process, java_version_output: str, jvm_version: JvmVersion) -> bool:
        if not self._is_jvm_type_supported(java_version_output):
            logger.warning("Unsupported JVM type", java_version_output=java_version_output)
            return False

        # Zing checks
        if jvm_version.name.startswith("Zing"):
            if not self._is_zing_vm_supported(jvm_version):
                logger.warning("Unsupported Zing VM version", jvm_version=repr(jvm_version))
                return False

        # HS checks
        if jvm_version.name.startswith("OpenJDK"):
            if not jvm_version.version.major > 6:
                logger.warning("Unsupported HotSpot version", jvm_version=repr(jvm_version))
                return False

        return True

    def _is_jvm_profiling_supported(self, process: Process, exe: str, java_version_output: Optional[str]) -> bool:
        """
        This is the core "version check" function.
        We have 3 modes of operation:
        1. No checks at all - java-extended-version-checks is NOT present in --java-safemode, *and*
           --java-no-version-check is passed. In this mode we'll profile all JVMs.
        2. Default - neither java-extended-version-checks nor --java-no-version-check are passed,
           this mode is called "simple checks" and we run minimal checks - if profiled process is
           basenamed "java", we get the JVM version and make sure that for Zing, we attempt profiling
           only if Zing version is >18, and for HS, only if JDK>6. If process is not basenamed "java" we
           just profile it.
        3. Extended - java-extended-version-checks is passed, we only profile processes which are basenamed "java",
           who pass the criteria enforced by the default mode ("simple checks") and additionally all checks
           performed by _check_jvm_supported_extended().
        """
        if JavaSafemodeOptions.JAVA_EXTENDED_VERSION_CHECKS in self._java_safemode:
            if java_version_output is None:  # we don't get the java version if the exe isn't "java"
                logger.warning(
                    "Non-java basenamed process (cannot get Java version), skipping... (disable "
                    f" --java-safemode={JavaSafemodeOptions.JAVA_EXTENDED_VERSION_CHECKS} to profile it anyway)",
                    pid=process.pid,
                    exe=exe,
                )
                return False

            jvm_version = parse_jvm_version(java_version_output)
            if not self._check_jvm_supported_simple(process, java_version_output, jvm_version):
                return False

            if not self._check_jvm_supported_extended(jvm_version):
                logger.warning(
                    "Process running unsupported Java version, skipping..."
                    f" (disable --java-safemode={JavaSafemodeOptions.JAVA_EXTENDED_VERSION_CHECKS}"
                    " to profile it anyway)",
                    pid=process.pid,
                    java_version_output=java_version_output,
                )
                return False
        else:
            if self._simple_version_check and java_version_output is not None:
                jvm_version = parse_jvm_version(java_version_output)
                if not self._check_jvm_supported_simple(process, java_version_output, jvm_version):
                    return False

        return True

    def _check_async_profiler_loaded(self, process: Process) -> bool:
        if JavaSafemodeOptions.AP_LOADED_CHECK not in self._java_safemode:
            # don't care
            return False

        for mmap in process.memory_maps():
            # checking only with GPROFILER_DIRECTORY_NAME and not TEMPORARY_STORAGE_PATH;
            # the resolved path of TEMPORARY_STORAGE_PATH might be different from TEMPORARY_STORAGE_PATH itself,
            # and in the mmap.path we're seeing the resolved path. it's a hassle to resolve it here - this
            # check is good enough, possibly only too strict, not too loose.
            if "libasyncProfiler.so" in mmap.path and f"/{GPROFILER_DIRECTORY_NAME}/" not in mmap.path:
                logger.warning(
                    "Non-gProfiler async-profiler is already loaded to the target process."
                    f" Disable --java-safemode={JavaSafemodeOptions.AP_LOADED_CHECK} to bypass this check.",
                    pid=process.pid,
                    ap_path=mmap.path,
                )
                return True

        return False

    def _profile_process(self, process: Process) -> ProfileData:
        comm = process_comm(process)
        exe = process_exe(process)
        # TODO we can get the "java" binary by extracting the java home from the libjvm path,
        # then check with that instead (if exe isn't java)
        if is_java_basename(process):
            java_version_output: Optional[str] = get_java_version_logged(process, self._stop_event)
        else:
            java_version_output = None

        if self._enabled_proc_events:
            self._want_to_profile_pids.add(process.pid)
            # there's no reliable way to get the underlying cache of get_java_version, otherwise
            # I'd just use it.
            if len(self._pid_to_java_version) > _JAVA_VERSION_CACHE_MAX:
                self._pid_to_java_version.clear()

            # This Java version might be used in _proc_exit_callback
            self._pid_to_java_version[process.pid] = java_version_output

        if self._safemode_disable_reason is not None:
            return self._profiling_skipped_profile(f"disabled due to {self._safemode_disable_reason}", comm)

        if not self._is_jvm_profiling_supported(process, exe, java_version_output):
            return self._profiling_skipped_profile("profiling this JVM is not supported", comm)

        if self._check_async_profiler_loaded(process):
            return self._profiling_skipped_profile("async-profiler is already loaded", comm)

        # track profiled PIDs only if proc_events are in use, otherwise there is no use in them.
        # TODO: it is possible to run in contexts where we're unable to use proc_events but are able to listen
        # on kernel messages. we can add another mechanism to track PIDs (such as, prune PIDs which have exited)
        # then use the kernel messages listener without proc_events.
        if self._enabled_proc_events:
            self._profiled_pids.add(process.pid)

        logger.info(f"Profiling process {process.pid} with async-profiler")
        app_metadata = self._metadata.get_metadata(process)
        appid = application_identifiers.get_java_app_id(process)

        with AsyncProfiledProcess(
            process,
            self._storage_dir,
            self._stop_event,
            self._buildids,
            self._mode,
            self._ap_safemode,
            self._ap_args,
            self._jattach_timeout,
            self._ap_mcache,
        ) as ap_proc:
<<<<<<< HEAD
            return self._profile_ap_process(ap_proc, comm)

    def _profile_process(self, process: Process) -> ProfileData:
        app_metadata = self._metadata.get_metadata(process)
        appid = application_identifiers.get_java_app_id(process, self._collect_spark_app_name)
=======
            stackcollapse = self._profile_ap_process(ap_proc, comm)
>>>>>>> 9bb5fdfb

        return ProfileData(stackcollapse, appid, app_metadata)

    def _profile_ap_process(self, ap_proc: AsyncProfiledProcess, comm: str) -> StackToSampleCount:
        started = ap_proc.start_async_profiler(self._interval, ap_timeout=self._ap_timeout)
        if not started:
            logger.info(f"Found async-profiler already started on {ap_proc.process.pid}, trying to stop it...")
            # stop, and try to start again. this might happen if AP & gProfiler go out of sync: for example,
            # gProfiler being stopped brutally, while AP keeps running. If gProfiler is later started again, it will
            # try to start AP again...
            # not using the "resume" action because I'm not sure it properly reconfigures all settings; while stop;start
            # surely does.
            ap_proc.stop_async_profiler(with_output=False)
            started = ap_proc.start_async_profiler(self._interval, second_try=True, ap_timeout=self._ap_timeout)
            if not started:
                raise Exception(
                    f"async-profiler is still running in {ap_proc.process.pid}, even after trying to stop it!"
                )

        try:
            wait_event(self._duration, self._stop_event, lambda: not is_process_running(ap_proc.process), interval=1)
        except TimeoutError:
            # Process still running. We will stop the profiler in finally block.
            pass
        else:
            # Process terminated, was it due to an error?
            self._check_hotspot_error(ap_proc)
            logger.debug(f"Profiled process {ap_proc.process.pid} exited before stopping async-profiler")
            # fall-through - try to read the output, since async-profiler writes it upon JVM exit.
        finally:
            if is_process_running(ap_proc.process):
                ap_proc.stop_async_profiler(True)

        output = ap_proc.read_output()
        if output is None:
            logger.warning(f"Profiled process {ap_proc.process.pid} exited before reading the output")
            return self._profiling_error_stack("error", "process exited before reading the output", comm)
        else:
            logger.info(f"Finished profiling process {ap_proc.process.pid}")
            return merge.parse_one_collapsed(output, comm)

    def _check_hotspot_error(self, ap_proc: AsyncProfiledProcess) -> None:
        pid = ap_proc.process.pid
        error_file = ap_proc.locate_hotspot_error_file()
        if not error_file:
            logger.debug(f"No Hotspot error log for pid {pid}")
            return

        contents = open(error_file).read()
        m = VM_INFO_REGEX.search(contents)
        vm_info = m[1] if m else ""
        m = SIGINFO_REGEX.search(contents)
        siginfo = m[1] if m else ""
        m = NATIVE_FRAMES_REGEX.search(contents)
        native_frames = m[1] if m else ""
        m = CONTAINER_INFO_REGEX.search(contents)
        container_info = m[1] if m else ""
        logger.warning(
            f"Found Hotspot error log for pid {pid} at {error_file}:\n"
            f"VM info: {vm_info}\n"
            f"siginfo: {siginfo}\n"
            f"native frames:\n{native_frames}\n"
            f"container info:\n{container_info}"
        )

        self._disable_profiling(JavaSafemodeOptions.HSERR)

    def _select_processes_to_profile(self) -> List[Process]:
        if self._safemode_disable_reason is not None:
            logger.debug("Java profiling has been disabled, skipping profiling of all java processes")
            # continue - _profile_process will return an appropriate error for each process selected for
            # profiling.
        return pgrep_maps(DETECTED_JAVA_PROCESSES_REGEX)

    def start(self) -> None:
        super().start()
        try:
            proc_events.register_exit_callback(self._proc_exit_callback)
        except Exception:
            logger.warning(
                "Failed to enable proc_events listener for exited Java processes"
                " (this does not prevent Java profiling)",
                exc_info=True,
            )
        else:
            self._enabled_proc_events = True

    def stop(self) -> None:
        if self._enabled_proc_events:
            proc_events.unregister_exit_callback(self._proc_exit_callback)
            self._enabled_proc_events = False
        super().stop()

    def _proc_exit_callback(self, tid: int, pid: int, exit_code: int) -> None:
        # Notice that we only check the exit code of the main thread here.
        # It's assumed that an error in any of the Java threads will be reflected in the exit code of the main thread.
        if tid in self._want_to_profile_pids:
            self._pids_to_remove.add(tid)
            java_version_output = self._pid_to_java_version.get(tid)

            signo = java_exit_code_to_signo(exit_code)
            if signo is None:
                # not a signal, do not report
                return

            if tid in self._profiled_pids:
                logger.warning(
                    "async-profiled Java process exited with signal",
                    pid=tid,
                    signal=signo,
                    java_version_output=java_version_output,
                )

                if is_java_fatal_signal(signo):
                    self._disable_profiling(JavaSafemodeOptions.PROFILED_SIGNALED)
            else:
                # this is a process that we wanted to profile, but didn't profile due to safemode / any other reason.
                logger.debug(
                    "Non-profiled Java process exited with signal",
                    pid=tid,
                    signal=signo,
                    java_version_output=java_version_output,
                )

    def _handle_kernel_messages(self, messages: List[KernelMessage]) -> None:
        for message in messages:
            _, _, text = message
            oom_entry = get_oom_entry(text)
            if oom_entry and oom_entry.pid in self._profiled_pids:
                logger.warning("Profiled Java process OOM", oom=json.dumps(oom_entry._asdict()))
                self._disable_profiling(JavaSafemodeOptions.PROFILED_OOM)
                continue

            signal_entry = get_signal_entry(text)
            if signal_entry is not None and signal_entry.pid in self._profiled_pids:
                logger.warning("Profiled Java process fatally signaled", signal=json.dumps(signal_entry._asdict()))
                self._disable_profiling(JavaSafemodeOptions.PROFILED_SIGNALED)
                continue

            # paranoia - in safemode, stop Java profiling upon any OOM / fatal-signal / occurrence of a profiled
            # PID in a kernel message.
            if oom_entry is not None:
                logger.warning("General OOM", oom=json.dumps(oom_entry._asdict()))
                self._disable_profiling(JavaSafemodeOptions.GENERAL_OOM)
            elif signal_entry is not None:
                logger.warning("General signal", signal=json.dumps(signal_entry._asdict()))
                self._disable_profiling(JavaSafemodeOptions.GENERAL_SIGNALED)
            elif any(str(p) in text for p in self._profiled_pids):
                logger.warning("Profiled PID shows in kernel message line", line=text)
                self._disable_profiling(JavaSafemodeOptions.PID_IN_KERNEL_MESSAGES)

    def _handle_new_kernel_messages(self) -> None:
        try:
            messages = list(self._kernel_messages_provider.iter_new_messages())
        except Exception:
            logger.exception("Error iterating new kernel messages")
        else:
            self._handle_kernel_messages(messages)

    def snapshot(self) -> ProcessToProfileData:
        try:
            return super().snapshot()
        finally:
            self._handle_new_kernel_messages()
            self._profiled_pids -= self._pids_to_remove
            self._want_to_profile_pids -= self._pids_to_remove
            for pid in self._pids_to_remove:
                self._pid_to_java_version.pop(pid, None)
            self._pids_to_remove.clear()<|MERGE_RESOLUTION|>--- conflicted
+++ resolved
@@ -946,7 +946,7 @@
 
         logger.info(f"Profiling process {process.pid} with async-profiler")
         app_metadata = self._metadata.get_metadata(process)
-        appid = application_identifiers.get_java_app_id(process)
+        appid = application_identifiers.get_java_app_id(process, self._collect_spark_app_name)
 
         with AsyncProfiledProcess(
             process,
@@ -959,15 +959,7 @@
             self._jattach_timeout,
             self._ap_mcache,
         ) as ap_proc:
-<<<<<<< HEAD
-            return self._profile_ap_process(ap_proc, comm)
-
-    def _profile_process(self, process: Process) -> ProfileData:
-        app_metadata = self._metadata.get_metadata(process)
-        appid = application_identifiers.get_java_app_id(process, self._collect_spark_app_name)
-=======
             stackcollapse = self._profile_ap_process(ap_proc, comm)
->>>>>>> 9bb5fdfb
 
         return ProfileData(stackcollapse, appid, app_metadata)
 
