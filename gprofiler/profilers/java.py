#
# Copyright (c) Granulate. All rights reserved.
# Licensed under the AGPL3 License. See LICENSE.md in the project root for license information.
#
import errno
import functools
import json
import os
import re
import shutil
import signal
from collections import Counter
from enum import Enum
from itertools import dropwhile
from pathlib import Path
from subprocess import CompletedProcess
from threading import Event
from types import TracebackType
from typing import Any, List, Optional, Set, Type, TypeVar, cast

import psutil
from granulate_utils.java import (
    CONTAINER_INFO_REGEX,
    NATIVE_FRAMES_REGEX,
    SIGINFO_REGEX,
    VM_INFO_REGEX,
    is_java_fatal_signal,
    java_exit_code_to_signo,
    locate_hotspot_error_file,
)
from granulate_utils.linux import ns, proc_events
from granulate_utils.linux.kernel_messages import KernelMessage
from granulate_utils.linux.ns import get_proc_root_path, resolve_proc_root_links, run_in_ns
from granulate_utils.linux.oom import get_oom_entry
from granulate_utils.linux.process import is_process_running, process_exe
from granulate_utils.linux.signals import get_signal_entry
from packaging.version import Version
from psutil import Process

from gprofiler.exceptions import CalledProcessError
from gprofiler.gprofiler_types import ProcessToStackSampleCounters, StackToSampleCount
from gprofiler.kernel_messages import get_kernel_messages_provider
from gprofiler.log import get_logger_adapter
from gprofiler.merge import parse_one_collapsed
from gprofiler.profilers.profiler_base import ProcessProfilerBase
from gprofiler.profilers.registry import ProfilerArgument, register_profiler
from gprofiler.utils import (
    TEMPORARY_STORAGE_PATH,
    pgrep_maps,
    process_comm,
    remove_path,
    remove_prefix,
    resource_path,
    run_process,
    touch_path,
    wait_event,
)
from gprofiler.utils.perf import can_i_use_perf_events

logger = get_logger_adapter(__name__)


def frequency_to_ap_interval(frequency: int) -> int:
    # async-profiler accepts interval between samples (nanoseconds)
    return int((1 / frequency) * 1_000_000_000)


JAVA_SAFEMODE_ALL = "all"  # magic value for *all* options from JavaSafemodeOptions


class JavaSafemodeOptions(str, Enum):
    # a profiled process was OOM-killed and we saw it in the kernel log
    PROFILED_OOM = "profiled-oom"
    # a profiled process was signaled:
    # * fatally signaled and we saw it in the kernel log
    # * we saw an exit code of signal in a proc_events event.
    PROFILED_SIGNALED = "profiled-signaled"
    # hs_err file was written for a profiled process
    HSERR = "hserr"
    # a process was OOM-killed and we saw it in the kernel log
    GENERAL_OOM = "general-oom"
    # a process was fatally signaled and we saw it in the kernel log
    GENERAL_SIGNALED = "general-signaled"
    # we saw the PID of a profiled process in the kernel logs
    PID_IN_KERNEL_MESSAGES = "pid-in-kernel-messages"
    # employ extended version checks before deciding to profile
    JAVA_EXTENDED_VERSION_CHECKS = "java-extended-version-checks"
    # refuse profiling if async-profiler is already loaded (and not by gProfiler)
    # in the target process
    AP_LOADED_CHECK = "ap-loaded-check"


JAVA_SAFEMODE_ALL_OPTIONS = [o.value for o in JavaSafemodeOptions]
JAVA_SAFEMODE_DEFAULT_OPTIONS = [
    JavaSafemodeOptions.PROFILED_OOM.value,
    JavaSafemodeOptions.PROFILED_SIGNALED.value,
    JavaSafemodeOptions.HSERR.value,
]

JAVA_ASYNC_PROFILER_DEFAULT_SAFEMODE = 0  # all off

SUPPORTED_AP_MODES = ["cpu", "itimer"]


class JattachException(CalledProcessError):
    def __init__(
        self, returncode: int, cmd: Any, stdout: Any, stderr: Any, target_pid: int, ap_log: str, is_loaded: bool
    ):
        super().__init__(returncode, cmd, stdout, stderr)
        self._target_pid = target_pid
        self._ap_log = ap_log
        self.is_loaded = is_loaded

    def __str__(self) -> str:
        ap_log = self._ap_log.strip()
        if not ap_log:
            ap_log = "(empty)"
        loaded_msg = f"async-profiler DSO was{'' if self.is_loaded else ' not'} loaded"
        return super().__str__() + f"\nJava PID: {self._target_pid}\n{loaded_msg}\nasync-profiler log:\n{ap_log}"

    def get_ap_log(self) -> str:
        return self._ap_log


@functools.lru_cache(maxsize=1)
def jattach_path() -> str:
    return resource_path("java/jattach")


@functools.lru_cache(maxsize=1)
def fdtransfer_path() -> str:
    return resource_path("java/fdtransfer")


@functools.lru_cache(maxsize=1)
def get_ap_version() -> str:
    return Path(resource_path("java/async-profiler-version")).read_text()


T = TypeVar("T", bound="AsyncProfiledProcess")


class AsyncProfiledProcess:
    """
    Represents a process profiled with async-profiler.
    """

    FORMAT_PARAMS = "ann,sig"
    OUTPUT_FORMAT = "collapsed"
    OUTPUTS_MODE = 0o622  # readable by root, writable by all

    # timeouts in seconds
    _FDTRANSFER_TIMEOUT = 10
    _JATTACH_TIMEOUT = 10  # higher than jattach's timeout

    def __init__(
        self,
        process: Process,
        storage_dir: str,
        stop_event: Event,
        buildids: bool,
        mode: str,
        ap_safemode: int,
        ap_args: str,
    ):
        self.process = process
        self._stop_event = stop_event
        # access the process' root via its topmost parent/ancestor which uses the same mount namespace.
        # this allows us to access the files after the process exits:
        # * for processes that run in host mount NS - their ancestor is always available (it's going to be PID 1)
        # * for processes that run in a container, and the container remains running after they exit - hence, the
        #   ancestor is still alive.
        # there is a hidden assumption here that neither the ancestor nor the process will change their mount
        # namespace. I think it's okay to assume that.
        self._process_root = get_proc_root_path(process)
        self._cmdline = process.cmdline()
        self._cwd = process.cwd()
        self._nspid = ns.get_process_nspid(self.process.pid)

        # not using storage_dir for AP itself on purpose: this path should remain constant for the lifetime
        # of the target process, so AP is loaded exactly once (if we have multiple paths, AP can be loaded
        # multiple times into the process)
        # without depending on storage_dir here, we maintain the same path even if gProfiler is re-run,
        # because storage_dir changes between runs.
        # we embed the async-profiler version in the path, so future gprofiler versions which use another version
        # of AP case use it (will be loaded as a different DSO)
        self._ap_dir = os.path.join(
            TEMPORARY_STORAGE_PATH,
            f"async-profiler-{get_ap_version()}",
            "musl" if self._is_musl() else "glibc",
        )
        self._ap_dir_host = resolve_proc_root_links(self._process_root, self._ap_dir)

        self._libap_path_host = os.path.join(self._ap_dir_host, "libasyncProfiler.so")
        self._libap_path_process = remove_prefix(self._libap_path_host, self._process_root)

        # for other purposes - we can use storage_dir.
        self._storage_dir = storage_dir
        self._storage_dir_host = resolve_proc_root_links(self._process_root, self._storage_dir)

        self._output_path_host = os.path.join(self._storage_dir_host, f"async-profiler-{self.process.pid}.output")
        self._output_path_process = remove_prefix(self._output_path_host, self._process_root)
        self._log_path_host = os.path.join(self._storage_dir_host, f"async-profiler-{self.process.pid}.log")
        self._log_path_process = remove_prefix(self._log_path_host, self._process_root)

        self._buildids = buildids
        assert mode in ("cpu", "itimer"), f"unexpected mode: {mode}"
        self._mode = mode
        self._ap_safemode = ap_safemode
        self._ap_args = ap_args

    def __enter__(self: T) -> T:
        os.makedirs(self._ap_dir_host, 0o755, exist_ok=True)
        os.makedirs(self._storage_dir_host, 0o755, exist_ok=True)

        self._check_disk_requirements()

        # make out & log paths writable for all, so target process can write to them.
        # see comment on TemporaryDirectoryWithMode in GProfiler.__init__.
        touch_path(self._output_path_host, self.OUTPUTS_MODE)
        self._recreate_log()
        # copy libasyncProfiler.so if needed
        if not os.path.exists(self._libap_path_host):
            self._copy_libap()

        return self

    def __exit__(
        self,
        exc_type: Optional[Type[BaseException]],
        exc_val: Optional[BaseException],
        exc_ctb: Optional[TracebackType],
    ) -> None:
        # ignore_errors because we are deleting paths via /proc/pid/root - and the pid
        # we're using might have gone down already.
        # remove them as best effort.
        remove_path(self._output_path_host, missing_ok=True)
        remove_path(self._log_path_host, missing_ok=True)

    def _existing_realpath(self, path: str) -> Optional[str]:
        """
        Return path relative to process working directory if it exists. Otherwise return None.
        """
        if not path.startswith("/"):
            # relative path
            path = f"{self._cwd}/{path}"
        path = resolve_proc_root_links(self._process_root, path)
        return path if os.path.exists(path) else None

    def locate_hotspot_error_file(self) -> Optional[str]:
        for path in locate_hotspot_error_file(self._nspid, self._cmdline):
            realpath = self._existing_realpath(path)
            if realpath is not None:
                return realpath
        return None

    @functools.lru_cache(maxsize=1)
    def _is_musl(self) -> bool:
        # Is target process musl-based?
        return any("ld-musl" in m.path for m in self.process.memory_maps())

    def _copy_libap(self) -> None:
        # copy *is* racy with respect to other processes running in the same namespace, because they all use
        # the same directory for libasyncProfiler.so, as we don't want to create too many copies of it that
        # will waste disk space.
        # my attempt here is to produce a race-free way of ensuring libasyncProfiler.so was fully copied
        # to a *single* path, per namespace.
        # newer kernels (>3.15 for ext4) have the renameat2 syscall, with RENAME_NOREPLACE, which lets you
        # atomically move a file without replacing if the target already exists.
        # this function operates similarly on directories. if you rename(dir_a, dir_b) then dir_b is replaced
        # with dir_a iff it's empty. this gives us the same semantics.
        # so, we create a temporary directory on the same filesystem (so move is atomic) in a race-free way
        # by including the PID in its name; then we move it.
        # TODO: if we ever move away from the multithreaded model, we can get rid of this complexity
        # by ensuring a known order of execution.
        ap_dir_host_tmp = f"{self._ap_dir_host}.{self.process.pid}"
        os.makedirs(ap_dir_host_tmp)
        libap_tmp = os.path.join(ap_dir_host_tmp, "libasyncProfiler.so")
        shutil.copy(
            resource_path(os.path.join("java", "musl" if self._is_musl() else "glibc", "libasyncProfiler.so")),
            libap_tmp,
        )
        os.chmod(libap_tmp, 0o755)  # make it accessible for all; needed with PyInstaller, which extracts files as 0700
        try:
            os.rename(ap_dir_host_tmp, self._ap_dir_host)
        except OSError as e:
            if e.errno == errno.ENOTEMPTY:
                # remove our copy
                shutil.rmtree(ap_dir_host_tmp)
                # it should have been created by somene else.
                assert os.path.exists(self._libap_path_host)
            else:
                raise

    def _recreate_log(self) -> None:
        touch_path(self._log_path_host, self.OUTPUTS_MODE)

    def _check_disk_requirements(self) -> None:
        """
        Avoid running if disk space is low, so we don't reach out-of-disk space situation because of profiling data.
        """
        free_disk = psutil.disk_usage(self._storage_dir_host).free
        required = 250 * 1024
        if free_disk < required:
            raise Exception(
                f"Not enough free disk space: {free_disk}kb left, {250 * 1024}kb"
                f" required (on path: {self._output_path_host!r}"
            )

    def _get_base_cmd(self) -> List[str]:
        return [
            jattach_path(),
            str(self.process.pid),
            "load",
            self._libap_path_process,
            "true",
        ]

    def _get_extra_ap_args(self) -> str:
        return f",{self._ap_args}" if self._ap_args else ""

    def _get_ap_output_args(self) -> str:
        return f",file={self._output_path_process},{self.OUTPUT_FORMAT},{self.FORMAT_PARAMS}"

    def _get_start_cmd(self, interval: int, ap_timeout: int) -> List[str]:
        return self._get_base_cmd() + [
            f"start,event={self._mode}"
            f"{self._get_ap_output_args()},interval={interval},"
            f"log={self._log_path_process}{',buildids' if self._buildids else ''}"
            f"{',fdtransfer' if self._mode == 'cpu' else ''}"
            f",safemode={self._ap_safemode},timeout={ap_timeout}{self._get_extra_ap_args()}"
        ]

    def _get_stop_cmd(self, with_output: bool) -> List[str]:
        return self._get_base_cmd() + [
            f"stop,log={self._log_path_process}"
            + (self._get_ap_output_args() if with_output else "")
            + self._get_extra_ap_args()
        ]

    def _run_async_profiler(self, cmd: List[str]) -> None:
        try:
            # kill jattach with SIGTERM if it hangs. it will go down
            run_process(cmd, stop_event=self._stop_event, timeout=self._JATTACH_TIMEOUT, kill_signal=signal.SIGTERM)
        except CalledProcessError as e:  # catches timeouts as well
            if os.path.exists(self._log_path_host):
                log = Path(self._log_path_host)
                ap_log = log.read_text()
                # clean immediately so we don't mix log messages from multiple invocations.
                # this is also what AP's profiler.sh does.
                log.unlink()
                self._recreate_log()
            else:
                ap_log = "(log file doesn't exist)"

            is_loaded = f" {self._libap_path_process}\n" in Path(f"/proc/{self.process.pid}/maps").read_text()
            raise JattachException(
                e.returncode, e.cmd, e.stdout, e.stderr, self.process.pid, ap_log, is_loaded
            ) from None

    def _run_fdtransfer(self) -> None:
        """
        Start fdtransfer; it will fork & exit once ready, so we can continue with jattach.
        """
        run_process(
            [fdtransfer_path(), str(self.process.pid)],
            stop_event=self._stop_event,
            timeout=self._FDTRANSFER_TIMEOUT,
            communicate=False,
        )

    def start_async_profiler(self, interval: int, second_try: bool = False, ap_timeout: int = 0) -> bool:
        """
        Returns True if profiling was started; False if it was already started.
        ap_timeout defaults to 0, which means "no timeout" for AP (see call to startTimer() in profiler.cpp)
        """
        if self._mode == "cpu" and not second_try:
            self._run_fdtransfer()

        start_cmd = self._get_start_cmd(interval, ap_timeout)
        try:
            self._run_async_profiler(start_cmd)
            return True
        except JattachException as e:
            if e.is_loaded:
                if (
                    e.returncode == 200  # 200 == AP's COMMAND_ERROR
                    and e.get_ap_log() == "[ERROR] Profiler already started\n"
                ):
                    # profiler was already running
                    return False
            raise

    def stop_async_profiler(self, with_output: bool) -> None:
        self._run_async_profiler(self._get_stop_cmd(with_output))

    def read_output(self) -> Optional[str]:
        try:
            return Path(self._output_path_host).read_text()
        except FileNotFoundError:
            # perhaps it has exited?
            if not is_process_running(self.process):
                return None
            raise


class JvmVersion:
    def __init__(self, version: Version, build: int, name: str):
        self.version = version
        self.build = build
        self.name = name

    def __repr__(self) -> str:
        return f"JvmVersion({self.version}, {self.build!r}, {self.name!r})"


# Parse java version information from "java -version" output
def parse_jvm_version(version_string: str) -> JvmVersion:
    # Example java -version output:
    #   openjdk version "1.8.0_265"
    #   OpenJDK Runtime Environment (AdoptOpenJDK)(build 1.8.0_265-b01)
    #   OpenJDK 64-Bit Server VM (AdoptOpenJDK)(build 25.265-b01, mixed mode)
    # We are taking the version from the first line, and the build number and vm name from the last line

    lines = version_string.splitlines()

    # the version always starts with "openjdk version" or "java version". strip all lines
    # before that.
    lines = list(dropwhile(lambda l: not ("openjdk version" in l or "java version" in l), lines))

    # version is always in quotes
    _, version_str, _ = lines[0].split('"')
    build_str = lines[2].split("(build ")[1]
    assert "," in build_str, f"Didn't find comma in build information: {build_str!r}"
    # Extra information we don't care about is placed after a comma
    build_str = build_str[: build_str.find(",")]

    if version_str.endswith("-internal") or version_str.endswith("-ea"):
        # strip the "internal" or "early access" suffixes
        version_str = version_str.rsplit("-")[0]

    version_list = version_str.split(".")
    if version_list[0] == "1":
        # For java 8 and prior, versioning looks like
        # 1.<major>.0_<minor>-b<build_number>
        # For example 1.8.0_242-b12 means 8.242 with build number 12
        assert len(version_list) == 3, f"Unexpected number of elements for old-style java version: {version_list!r}"
        assert "_" in version_list[-1], f"Did not find expected underscore in old-style java version: {version_list!r}"
        major = version_list[1]
        minor = version_list[-1].split("_")[-1]
        version = Version(f"{major}.{minor}")
        assert (
            build_str[-4:-2] == "-b"
        ), f"Did not find expected build number prefix in old-style java version: {build_str!r}"
        build = int(build_str[-2:])
    else:
        # Since java 9 versioning became more normal, and looks like
        # <version>+<build_number>
        # For example, 11.0.11+9
        version = Version(version_str)
        assert "+" in build_str, f"Did not find expected build number prefix in new-style java version: {build_str!r}"
        # The goal of the regex here is to read the build number until a non-digit character is encountered,
        # since additional information can be appended after it, such as the platform name
        matched = re.match(r"\d+", build_str[build_str.find("+") + 1 :])
        assert matched, f"Unexpected build number format in new-style java version: {build_str!r}"
        build = int(matched[0])

    # There is no real format here, just use the entire description string
    vm_name = lines[2].split("(build")[0].strip()
    return JvmVersion(version, build, vm_name)


@register_profiler(
    "Java",
    possible_modes=["ap", "disabled"],
    default_mode="ap",
    supported_archs=["x86_64", "aarch64"],
    profiler_arguments=[
        ProfilerArgument(
            "--java-async-profiler-buildids",
            dest="java_async_profiler_buildids",
            action="store_true",
            help="Embed buildid+offset in async-profiler native frames."
            " The added buildid+offset can be resolved & symbolicated in the Performance Studio."
            " This is useful if debug symbols are unavailable for the relevant DSOs (libjvm, libc, ...).",
        ),
        ProfilerArgument(
            "--java-no-version-check",
            dest="java_version_check",
            action="store_false",
            help="Skip the JDK version check (that is done before invoking async-profiler)",
        ),
        ProfilerArgument(
            "--java-async-profiler-mode",
            dest="java_async_profiler_mode",
            choices=SUPPORTED_AP_MODES + ["auto"],
            default="auto",
            help="Select async-profiler's mode: 'cpu' (based on perf_events & fdtransfer), 'itimer' (no perf_events)"
            " or 'auto' (select 'cpu' if perf_events are available; otherwise 'itimer'). Defaults to '%(default)s'.",
        ),
        ProfilerArgument(
            "--java-async-profiler-safemode",
            dest="java_async_profiler_safemode",
            type=int,
            default=JAVA_ASYNC_PROFILER_DEFAULT_SAFEMODE,
            choices=range(0, 128),
            metavar="[0-127]",
            help="Controls the 'safemode' parameter passed to async-profiler. This is parameter denotes multiple"
            " bits that describe different stack recovery techniques which async-profiler uses (see StackRecovery"
            " enum in async-profiler's code, in profiler.cpp)."
            " Defaults to '%(default)s').",
        ),
        ProfilerArgument(
            "--java-async-profiler-args",
            dest="java_async_profiler_args",
            type=str,
            help="Additional arguments to pass directly to async-profiler (start & stop commands)",
        ),
        ProfilerArgument(
            "--java-safemode",
            dest="java_safemode",
            type=str,
            const=JAVA_SAFEMODE_ALL,
            nargs="?",
            default=",".join(JAVA_SAFEMODE_DEFAULT_OPTIONS),
            help="Sets the Java profiler safemode options. Default is: %(default)s.",
        ),
    ],
)
class JavaProfiler(ProcessProfilerBase):
    JDK_EXCLUSIONS = ["OpenJ9", "Zing"]
    # Major -> (min version, min build number of version)
    MINIMAL_SUPPORTED_VERSIONS = {
        7: (Version("7.76"), 4),
        8: (Version("8.72"), 15),
        11: (Version("11.0.2"), 7),
        12: (Version("12.0.1"), 12),
        14: (Version("14"), 33),
        15: (Version("15.0.1"), 9),
        16: (Version("16"), 36),
        17: (Version("17.0.1"), 12),
    }

    # extra timeout seconds to add to the duration itself.
    # once the timeout triggers, AP remains stopped, so if it triggers before we tried to stop
    # AP ourselves, we'll be in messed up state. hence, we add 30s which is enough.
    _AP_EXTRA_TIMEOUT_S = 30
    _JAVA_VERSION_TIMEOUT = 5

    def __init__(
        self,
        frequency: int,
        duration: int,
        stop_event: Event,
        storage_dir: str,
        java_async_profiler_buildids: bool,
        java_version_check: bool,
        java_async_profiler_mode: str,
        java_async_profiler_safemode: int,
        java_async_profiler_args: str,
        java_safemode: str,
        java_mode: str,
    ):
        assert java_mode == "ap", "Java profiler should not be initialized, wrong java_mode value given"
        super().__init__(frequency, duration, stop_event, storage_dir)

        self._interval = frequency_to_ap_interval(frequency)
        self._buildids = java_async_profiler_buildids
        # simple version check, and
        self._simple_version_check = java_version_check
        if not self._simple_version_check:
            logger.warning("Java version checks are disabled")
        self._init_ap_mode(java_async_profiler_mode)
        self._ap_safemode = java_async_profiler_safemode
        self._ap_args = java_async_profiler_args
        self._init_java_safemode(java_safemode)
        self._should_profile = True
        # if set, profiling is disabled due to this safemode reason.
        self._safemode_disable_reason: Optional[str] = None
        self._profiled_pids: Set[int] = set()
        self._pids_to_remove: Set[int] = set()
        self._kernel_messages_provider = get_kernel_messages_provider()
        self._enabled_proc_events = False
        self._ap_timeout = self._duration + self._AP_EXTRA_TIMEOUT_S

    def _init_ap_mode(self, ap_mode: str) -> None:
        if ap_mode == "auto":
            ap_mode = "cpu" if can_i_use_perf_events() else "itimer"
            logger.debug("Auto selected AP mode", ap_mode=ap_mode)

        assert ap_mode in SUPPORTED_AP_MODES, f"unexpected ap mode: {ap_mode}"
        self._mode = ap_mode

    def _init_java_safemode(self, java_safemode: str) -> None:
        if java_safemode == JAVA_SAFEMODE_ALL:
            self._java_safemode = JAVA_SAFEMODE_ALL_OPTIONS
        else:
            self._java_safemode = java_safemode.split(",") if java_safemode else []

        assert all(
            o in JAVA_SAFEMODE_ALL_OPTIONS for o in self._java_safemode
        ), f"unknown options given in Java safemode: {self._java_safemode!r}"

        if self._java_safemode:
            logger.debug("Java safemode enabled", safemode=self._java_safemode)

        if JavaSafemodeOptions.JAVA_EXTENDED_VERSION_CHECKS in self._java_safemode:
            assert self._simple_version_check, (
                "Java version checks are mandatory in"
                f" --java-safemode={JavaSafemodeOptions.JAVA_EXTENDED_VERSION_CHECKS}"
            )

    def _disable_profiling(self, cause: str) -> None:
        if self._safemode_disable_reason is None and cause in self._java_safemode:
            logger.warning("Java profiling has been disabled, will avoid profiling any new java processes", cause=cause)
            self._safemode_disable_reason = cause

    def _profiling_skipped_stack(self, reason: str, comm: str) -> StackToSampleCount:
        # return 1 sample, it will be scaled later in merge_profiles().
        # if --perf-mode=none mode is used, it will not, but we don't have anything logical to
        # do here in that case :/
        return Counter({f"{comm};[Profiling skipped: {reason}]": 1})

    def _is_jvm_type_supported(self, java_version_cmd_output: str) -> bool:
        return all(exclusion not in java_version_cmd_output for exclusion in self.JDK_EXCLUSIONS)

    def _is_jvm_version_supported(self, java_version_cmd_output: str) -> bool:
        try:
            jvm_version = parse_jvm_version(java_version_cmd_output)
            logger.info("Checking support for java version", jvm_version=jvm_version)
        except Exception:
            logger.exception("Failed to parse java -version output", java_version_cmd_output=java_version_cmd_output)
            return False

        if jvm_version.version.major not in self.MINIMAL_SUPPORTED_VERSIONS:
            logger.warning("Unsupported JVM version", jvm_version=repr(jvm_version))
            return False
        min_version, min_build = self.MINIMAL_SUPPORTED_VERSIONS[jvm_version.version.major]
        if jvm_version.version < min_version:
            logger.warning("Unsupported JVM version", jvm_version=repr(jvm_version))
            return False
        elif jvm_version.version == min_version:
            if jvm_version.build < min_build:
                logger.warning("Unsupported JVM version", jvm_version=repr(jvm_version))
                return False

        return True

    def _get_java_version(self, process: Process) -> str:
        nspid = ns.get_process_nspid(process.pid)

        # this has the benefit of working even if the Java binary was replaced, e.g due to an upgrade.
        # in that case, the libraries would have been replaced as well, and therefore we're actually checking
        # the version of the now installed Java, and not the running one.
        # but since this is used for the "JDK type" check, it's good enough - we don't expect that to change.
        # this whole check, however, is growing to be too complex, and we should consider other approaches
        # for it:
        # 1. purely in async-profiler - before calling any APIs that might harm blacklisted JDKs, we can
        #    check the JDK type in async-profiler itself.
        # 2. assume JDK type by the path, e.g the "java" Docker image has
        #    "/usr/lib/jvm/java-8-openjdk-amd64/jre/bin/java" which means "OpenJDK". needs to be checked for
        #    other JDK types.
        java_path = f"/proc/{nspid}/exe"

        java_version_cmd_output: Optional[CompletedProcess[bytes]] = None

        def _run_java_version() -> None:
            nonlocal java_version_cmd_output

            java_version_cmd_output = run_process(
                [
                    java_path,
                    "-version",
                ],
                stop_event=self._stop_event,
                timeout=self._JAVA_VERSION_TIMEOUT,
            )

        # doesn't work without changing PID NS as well (I'm getting ENOENT for libjli.so)
        run_in_ns(["pid", "mnt"], _run_java_version, process.pid)

        if java_version_cmd_output is None:
            raise Exception("Failed to get java version")

        # Version is printed to stderr
        return java_version_cmd_output.stderr.decode()

    def _check_jvm_type_supported(self, process: Process, java_version_output: str) -> bool:
        if not self._is_jvm_type_supported(java_version_output):
            logger.warning("Unsupported JVM type", java_version_output=java_version_output)
            return False

        return True

    def _is_jvm_profiling_supported(self, process: Process) -> bool:
        exe = process_exe(process)
        process_basename = os.path.basename(exe)
        if JavaSafemodeOptions.JAVA_EXTENDED_VERSION_CHECKS in self._java_safemode:
            # TODO we can get the "java" binary by extracting the java home from the libjvm path,
            # then check with that instead (if exe isn't java)
            if process_basename != "java":
                logger.warning(
                    "Non-java basenamed process, skipping... (disable "
                    f" --java-safemode={JavaSafemodeOptions.JAVA_EXTENDED_VERSION_CHECKS} to profile it anyway)",
                    pid=process.pid,
                    exe=exe,
                )
                return False

            java_version_output = self._get_java_version(process)

            if not self._check_jvm_type_supported(process, java_version_output):
                return False

            if not self._is_jvm_version_supported(java_version_output):
                logger.warning(
                    "Process running unsupported Java version, skipping..."
                    f" (disable --java-safemode={JavaSafemodeOptions.JAVA_EXTENDED_VERSION_CHECKS}"
                    " to profile it anyway)",
                    pid=process.pid,
                    java_version_output=java_version_output,
                )
                return False
        else:
            if self._simple_version_check and process_basename == "java":
                java_version_output = self._get_java_version(process)
                if not self._check_jvm_type_supported(process, java_version_output):
                    return False

        return True

    def _check_async_profiler_loaded(self, process: Process) -> bool:
        if JavaSafemodeOptions.AP_LOADED_CHECK not in self._java_safemode:
            # don't care
            return False

        for mmap in process.memory_maps():
            if "libasyncProfiler.so" in mmap.path and not mmap.path.startswith(TEMPORARY_STORAGE_PATH):
                logger.warning(
                    "Non-gProfiler async-profiler is already loaded to the target process."
                    f" Disable --java-safemode={JavaSafemodeOptions.AP_LOADED_CHECK} to bypass this check.",
                    pid=process.pid,
                    ap_path=mmap.path,
                )
                return True

        return False

    def _profile_process(self, process: Process) -> Optional[StackToSampleCount]:
        comm = process_comm(process)

        if self._safemode_disable_reason is not None:
            return self._profiling_skipped_stack(f"disabled due to {self._safemode_disable_reason}", comm)

        if not self._is_jvm_profiling_supported(process):
            return self._profiling_skipped_stack("profiling this JVM is not supported", comm)

        if self._check_async_profiler_loaded(process):
            return self._profiling_skipped_stack("async-profiler is already loaded", comm)

        # track profiled PIDs only if proc_events are in use, otherwise there is no use in them.
        # TODO: it is possible to run in contexts where we're unable to use proc_events but are able to listen
        # on kernel messages. we can add another mechanism to track PIDs (such as, prune PIDs which have exited)
        # then use the kernel messages listener without proc_events.
        if self._enabled_proc_events:
            self._profiled_pids.add(process.pid)

        logger.info(f"Profiling process {process.pid} with async-profiler")
        with AsyncProfiledProcess(
            process, self._storage_dir, self._stop_event, self._buildids, self._mode, self._ap_safemode, self._ap_args
        ) as ap_proc:
            return self._profile_ap_process(ap_proc, comm)

    def _profile_ap_process(self, ap_proc: AsyncProfiledProcess, comm: str) -> Optional[StackToSampleCount]:
        started = ap_proc.start_async_profiler(self._interval, ap_timeout=self._ap_timeout)
        if not started:
            logger.info(f"Found async-profiler already started on {ap_proc.process.pid}, trying to stop it...")
            # stop, and try to start again. this might happen if AP & gProfiler go out of sync: for example,
            # gProfiler being stopped brutally, while AP keeps running. If gProfiler is later started again, it will
            # try to start AP again...
            # not using the "resume" action because I'm not sure it properly reconfigures all settings; while stop;start
            # surely does.
            ap_proc.stop_async_profiler(with_output=False)
            started = ap_proc.start_async_profiler(self._interval, second_try=True, ap_timeout=self._ap_timeout)
            if not started:
                raise Exception(
                    f"async-profiler is still running in {ap_proc.process.pid}, even after trying to stop it!"
                )

        try:
            wait_event(self._duration, self._stop_event, lambda: not is_process_running(ap_proc.process), interval=1)
        except TimeoutError:
            # Process still running. We will stop the profiler in finally block.
            pass
        else:
            # Process terminated, was it due to an error?
            self._check_hotspot_error(ap_proc)
            logger.debug(f"Profiled process {ap_proc.process.pid} exited before stopping async-profiler")
            # fall-through - try to read the output, since async-profiler writes it upon JVM exit.
        finally:
            if is_process_running(ap_proc.process):
                ap_proc.stop_async_profiler(True)

        output = ap_proc.read_output()
        if output is None:
            logger.warning(f"Profiled process {ap_proc.process.pid} exited before reading the output")
            return None
        else:
            logger.info(f"Finished profiling process {ap_proc.process.pid}")
            return parse_one_collapsed(output, comm)

    def _check_hotspot_error(self, ap_proc: AsyncProfiledProcess) -> None:
        pid = ap_proc.process.pid
        error_file = ap_proc.locate_hotspot_error_file()
        if not error_file:
            logger.debug(f"No Hotspot error log for pid {pid}")
            return

        contents = open(error_file).read()
        m = VM_INFO_REGEX.search(contents)
        vm_info = m[1] if m else ""
        m = SIGINFO_REGEX.search(contents)
        siginfo = m[1] if m else ""
        m = NATIVE_FRAMES_REGEX.search(contents)
        native_frames = m[1] if m else ""
        m = CONTAINER_INFO_REGEX.search(contents)
        container_info = m[1] if m else ""
        logger.warning(
            f"Found Hotspot error log for pid {pid} at {error_file}:\n"
            f"VM info: {vm_info}\n"
            f"siginfo: {siginfo}\n"
            f"native frames:\n{native_frames}\n"
            f"container info:\n{container_info}"
        )

        self._disable_profiling(JavaSafemodeOptions.HSERR)

    def _select_processes_to_profile(self) -> List[Process]:
        if self._safemode_disable_reason is not None:
            logger.debug("Java profiling has been disabled, skipping profiling of all java processes")
            # continue - _profile_process will return an appropriate error for each process selected for
            # profiling.
        return pgrep_maps(r"^.+/libjvm\.so$")

    def start(self) -> None:
        super().start()
        try:
<<<<<<< HEAD
            # needs to run in init net NS - see netlink_kernel_create() call on init_net in cn_init().
            run_in_ns(["net"], lambda: cast(None, proc_events.register_exit_callback(self._proc_exit_callback)), 1)
=======
            proc_events.register_exit_callback(self._proc_exit_callback)
>>>>>>> 506cb530
        except Exception:
            logger.warning("Failed to enable proc_events listener for exited Java processes", exc_info=True)
        else:
            self._enabled_proc_events = True

    def stop(self) -> None:
        if self._enabled_proc_events:
            proc_events.unregister_exit_callback(self._proc_exit_callback)
            self._enabled_proc_events = False
        super().stop()

    def _proc_exit_callback(self, tid: int, pid: int, exit_code: int) -> None:
        # Notice that we only check the exit code of the main thread here.
        # It's assumed that an error in any of the Java threads will be reflected in the exit code of the main thread.
        if tid in self._profiled_pids:
            self._pids_to_remove.add(tid)

            signo = java_exit_code_to_signo(exit_code)
            if signo is None:
                # not a signal, do not report
                return

            logger.warning("async-profiled Java process exited with signal", pid=tid, signal=signo)

            if is_java_fatal_signal(signo):
                self._disable_profiling(JavaSafemodeOptions.PROFILED_SIGNALED)

    def _handle_kernel_messages(self, messages: List[KernelMessage]) -> None:
        for message in messages:
            _, _, text = message
            oom_entry = get_oom_entry(text)
            if oom_entry and oom_entry.pid in self._profiled_pids:
                logger.warning("Profiled Java process OOM", oom=json.dumps(oom_entry._asdict()))
                self._disable_profiling(JavaSafemodeOptions.PROFILED_OOM)
                continue

            signal_entry = get_signal_entry(text)
            if signal_entry is not None and signal_entry.pid in self._profiled_pids:
                logger.warning("Profiled Java process fatally signaled", signal=json.dumps(signal_entry._asdict()))
                self._disable_profiling(JavaSafemodeOptions.PROFILED_SIGNALED)
                continue

            # paranoia - in safemode, stop Java profiling upon any OOM / fatal-signal / occurrence of a profiled
            # PID in a kernel message.
            if oom_entry is not None:
                logger.warning("General OOM", oom=json.dumps(oom_entry._asdict()))
                self._disable_profiling(JavaSafemodeOptions.GENERAL_OOM)
            elif signal_entry is not None:
                logger.warning("General signal", signal=json.dumps(signal_entry._asdict()))
                self._disable_profiling(JavaSafemodeOptions.GENERAL_SIGNALED)
            elif any(str(p) in text for p in self._profiled_pids):
                logger.warning("Profiled PID shows in kernel message line", line=text)
                self._disable_profiling(JavaSafemodeOptions.PID_IN_KERNEL_MESSAGES)

    def _handle_new_kernel_messages(self) -> None:
        try:
            messages = list(self._kernel_messages_provider.iter_new_messages())
        except Exception:
            logger.exception("Error iterating new kernel messages")
        else:
            self._handle_kernel_messages(messages)

    def snapshot(self) -> ProcessToStackSampleCounters:
        try:
            return super().snapshot()
        finally:
            self._handle_new_kernel_messages()
            self._profiled_pids -= self._pids_to_remove
            self._pids_to_remove.clear()<|MERGE_RESOLUTION|>--- conflicted
+++ resolved
@@ -16,7 +16,7 @@
 from subprocess import CompletedProcess
 from threading import Event
 from types import TracebackType
-from typing import Any, List, Optional, Set, Type, TypeVar, cast
+from typing import Any, List, Optional, Set, Type, TypeVar
 
 import psutil
 from granulate_utils.java import (
@@ -845,12 +845,7 @@
     def start(self) -> None:
         super().start()
         try:
-<<<<<<< HEAD
-            # needs to run in init net NS - see netlink_kernel_create() call on init_net in cn_init().
-            run_in_ns(["net"], lambda: cast(None, proc_events.register_exit_callback(self._proc_exit_callback)), 1)
-=======
             proc_events.register_exit_callback(self._proc_exit_callback)
->>>>>>> 506cb530
         except Exception:
             logger.warning("Failed to enable proc_events listener for exited Java processes", exc_info=True)
         else:
