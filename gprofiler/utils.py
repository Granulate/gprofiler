#
# Copyright (c) Granulate. All rights reserved.
# Licensed under the AGPL3 License. See LICENSE.md in the project root for license information.
#
import ctypes
import datetime
import errno
import fcntl
import glob
import logging
import os
import random
import re
import shutil
import signal
import socket
import string
import subprocess
import sys
import time
from contextlib import contextmanager
from functools import lru_cache
from pathlib import Path
from subprocess import CompletedProcess, Popen, TimeoutExpired
from tempfile import TemporaryDirectory
from threading import Event, Thread
from typing import Callable, Iterator, List, Optional, Tuple, TypeVar, Union

import importlib_resources
import psutil
from psutil import Process

from gprofiler.exceptions import (
    CalledProcessError,
    ProcessStoppedException,
    ProgramMissingException,
    StopEventSetException,
)
from gprofiler.log import get_logger_adapter

T = TypeVar("T")

logger = get_logger_adapter(__name__)

TEMPORARY_STORAGE_PATH = "/tmp/gprofiler_tmp"

gprofiler_mutex: Optional[socket.socket] = None


@lru_cache(maxsize=None)
def resource_path(relative_path: str = "") -> str:
    *relative_directory, basename = relative_path.split("/")
    package = ".".join(["gprofiler", "resources"] + relative_directory)
    try:
        with importlib_resources.path(package, basename) as path:
            return str(path)
    except ImportError as e:
        raise Exception(f"Resource {relative_path!r} not found!") from e


@lru_cache(maxsize=None)
def is_root() -> bool:
    return os.geteuid() == 0


def get_process_nspid(pid: int) -> Optional[int]:
    with open(f"/proc/{pid}/status") as f:
        for line in f:
            fields = line.split()
            if fields[0] == "NSpid:":
                return int(fields[-1])

    # old kernel (pre 4.1) with no NSpid.
    # TODO if needed, this can be implemented for pre 4.1, by reading all /proc/pid/sched files as
    # seen by the PID NS; they expose the init NS PID (due to a bug fixed in 4.14~), and we can get the NS PID
    # from the listing of those files itself.
    return None


def start_process(cmd: Union[str, List[str]], via_staticx: bool, **kwargs) -> Popen:
    cmd_text = " ".join(cmd) if isinstance(cmd, list) else cmd
    logger.debug(f"Running command: ({cmd_text})")
    if isinstance(cmd, str):
        cmd = [cmd]

    env = kwargs.pop("env", None)
    staticx_dir = get_staticx_dir()
    # are we running under staticx?
    if staticx_dir is not None:
        # if so, if "via_staticx" was requested, then run the binary with the staticx ld.so
        # because it's supposed to be run with it.
        if via_staticx:
            # staticx_dir (from STATICX_BUNDLE_DIR) is where staticx has extracted all of the
            # libraries it had collected earlier.
            # see https://github.com/JonathonReinhart/staticx#run-time-information
            cmd = [f"{staticx_dir}/.staticx.interp", "--library-path", staticx_dir] + cmd
        else:
            # explicitly remove our directory from LD_LIBRARY_PATH
            env = env if env is not None else os.environ.copy()
            env.update({"LD_LIBRARY_PATH": ""})

    popen = Popen(
        cmd,
        stdout=kwargs.pop("stdout", subprocess.PIPE),
        stderr=kwargs.pop("stderr", subprocess.PIPE),
        stdin=subprocess.PIPE,
        preexec_fn=kwargs.pop("preexec_fn", os.setpgrp),
        env=env,
        **kwargs,
    )
    return popen


def wait_event(timeout: float, stop_event: Event, condition: Callable[[], bool], interval=0.1) -> None:
    end_time = time.monotonic() + timeout
    while True:
        if condition():
            break

        if stop_event.wait(interval):
            raise StopEventSetException()

        if time.monotonic() > end_time:
            raise TimeoutError()


def poll_process(process, timeout: float, stop_event: Event):
    try:
        wait_event(timeout, stop_event, lambda: process.poll() is not None)
    except StopEventSetException:
        process.kill()
        raise


def wait_for_file_by_prefix(prefix: str, timeout: float, stop_event: Event) -> Path:
    glob_pattern = f"{prefix}*"
    wait_event(timeout, stop_event, lambda: len(glob.glob(glob_pattern)) > 0)

    output_files = glob.glob(glob_pattern)
    # All the snapshot samples should be in one file
    if len(output_files) != 1:
        # this can happen if:
        # * the profiler generating those files is erroneous
        # * the profiler received many signals (and it generated files based on signals)
        # * errors in gProfiler led to previous output fails remain not removed
        # in any case, we remove all old files, and assume the last one (after sorting by timestamp)
        # is the one we want.
        logger.warning(
            f"One output file expected, but found {len(output_files)}."
            f" Removing all and using the last one. {output_files}"
        )
        # timestamp format guarantees alphabetical order == chronological order.
        output_files.sort()
        for f in output_files[:-1]:
            os.unlink(f)
        output_files = output_files[-1:]

    return Path(output_files[0])


def run_process(
    cmd: Union[str, List[str]],
    stop_event: Event = None,
    suppress_log: bool = False,
    via_staticx: bool = False,
    check: bool = True,
    timeout: int = None,
    kill_signal: signal.Signals = signal.SIGKILL,
    communicate: bool = True,
    stdin: bytes = None,
    **kwargs,
) -> CompletedProcess:
    stdout = None
    stderr = None
    with start_process(cmd, via_staticx, **kwargs) as process:
        try:
            communicate_kwargs = dict(input=stdin) if stdin is not None else {}
            if stop_event is None:
                assert timeout is None, f"expected no timeout, got {timeout!r}"
                if communicate:
                    # wait for stderr & stdout to be closed
                    stdout, stderr = process.communicate(timeout=timeout, **communicate_kwargs)
                else:
                    # just wait for the process to exit
                    process.wait()
            else:
                assert communicate, "expected communicate=True if stop_event is given"
                end_time = (time.monotonic() + timeout) if timeout is not None else None
                while True:
                    try:
                        stdout, stderr = process.communicate(timeout=1, **communicate_kwargs)
                        break
                    except TimeoutExpired:
                        if stop_event.is_set():
                            raise ProcessStoppedException from None
                        if end_time is not None and time.monotonic() > end_time:
                            assert timeout is not None
                            raise TimeoutExpired(cmd, timeout) from None
        except:  # noqa
            process.send_signal(kill_signal)
            process.wait()
            raise
        retcode = process.poll()
        assert retcode is not None  # only None if child has not terminated
    result: CompletedProcess = CompletedProcess(process.args, retcode, stdout, stderr)

    logger.debug(f"({process.args!r}) exit code: {result.returncode}")
    if not suppress_log:
        if result.stdout:
            logger.debug(f"({process.args!r}) stdout: {result.stdout}")
        if result.stderr:
            logger.debug(f"({process.args!r}) stderr: {result.stderr}")
    if check and retcode != 0:
        raise CalledProcessError(retcode, process.args, output=stdout, stderr=stderr)
    return result


def pgrep_exe(match: str) -> List[Process]:
    pattern = re.compile(match)
    procs = []
    for process in psutil.process_iter():
        try:
            if pattern.match(process.exe()):
                procs.append(process)
        except psutil.NoSuchProcess:  # process might have died meanwhile
            continue
    return procs


def pgrep_maps(match: str) -> List[Process]:
    # this is much faster than iterating over processes' maps with psutil.
    result = run_process(
        f"grep -lP '{match}' /proc/*/maps",
        stdout=subprocess.PIPE,
        stderr=subprocess.PIPE,
        shell=True,
        suppress_log=True,
        check=False,
    )
    # 0 - found
    # 1 - not found
    # 2 - error (which we might get for a missing /proc/pid/maps file of a process which just exited)
    # so this ensures grep wasn't killed by a signal
    assert result.returncode in (
        0,
        1,
        2,
    ), f"unexpected 'grep' exit code: {result.returncode}, stdout {result.stdout!r} stderr {result.stderr!r}"

    error_lines = []
    for line in result.stderr.splitlines():
        if not (
            line.startswith(b"grep: /proc/")
            and (line.endswith(b"/maps: No such file or directory") or line.endswith(b"/maps: No such process"))
        ):
            error_lines.append(line)
    if error_lines:
        logger.error(f"Unexpected 'grep' error output (first 10 lines): {error_lines[:10]}")

    processes: List[Process] = []
    for line in result.stdout.splitlines():
        assert line.startswith(b"/proc/") and line.endswith(b"/maps"), f"unexpected 'grep' line: {line!r}"
        pid = int(line[len(b"/proc/") : -len(b"/maps")])
        try:
            processes.append(Process(pid))
        except psutil.NoSuchProcess:
            continue  # process might have died meanwhile

    return processes


def get_iso8601_format_time_from_epoch_time(time: float) -> str:
    return get_iso8601_format_time(datetime.datetime.utcfromtimestamp(time))


def get_iso8601_format_time(time: datetime.datetime) -> str:
    return time.replace(microsecond=0).isoformat()


def resolve_proc_root_links(proc_root: str, ns_path: str) -> str:
    """
    Resolves "ns_path" which (possibly) resides in another mount namespace.

    If ns_path contains absolute symlinks, it can't be accessed merely by /proc/pid/root/ns_path,
    because the resolved absolute symlinks will "escape" the /proc/pid/root base.

    To work around that, we resolve the path component by component; if any component "escapes", we
    add the /proc/pid/root prefix once again.
    """
    parts = Path(ns_path).parts
    assert parts[0] == "/", f"expected {ns_path!r} to be absolute"

    path = proc_root
    for part in parts[1:]:  # skip the /
        next_path = os.path.join(path, part)
        if os.path.islink(next_path):
            link = os.readlink(next_path)
            if os.path.isabs(link):
                # absolute - prefix with proc_root
                next_path = proc_root + link
            else:
                # relative: just join
                next_path = os.path.join(path, link)
        path = next_path

    return path


def remove_prefix(s: str, prefix: str) -> str:
    # like str.removeprefix of Python 3.9, but this also ensures the prefix exists.
    assert s.startswith(prefix), f"{s} doesn't start with {prefix}"
    return s[len(prefix) :]


def touch_path(path: str, mode: int) -> None:
    Path(path).touch()
    # chmod() afterwards (can't use 'mode' in touch(), because it's affected by umask)
    os.chmod(path, mode)


def remove_path(path: str, missing_ok: bool = False) -> None:
    # backporting missing_ok, available only from 3.8
    try:
        Path(path).unlink()
    except FileNotFoundError:
        if not missing_ok:
            raise


@contextmanager
def removed_path(path: str) -> Iterator[None]:
    try:
        yield
    finally:
        remove_path(path, missing_ok=True)


def is_same_ns(pid: int, nstype: str, pid2: int = None) -> bool:
    return (
        os.stat(f"/proc/{pid2 if pid2 is not None else 'self'}/ns/{nstype}").st_ino
        == os.stat(f"/proc/{pid}/ns/{nstype}").st_ino
    )


_INSTALLED_PROGRAMS_CACHE: List[str] = []


def assert_program_installed(program: str):
    if program in _INSTALLED_PROGRAMS_CACHE:
        return

    if shutil.which(program) is not None:
        _INSTALLED_PROGRAMS_CACHE.append(program)
    else:
        raise ProgramMissingException(program)


def run_in_ns(nstypes: List[str], callback: Callable[[], T], target_pid: int = 1) -> Optional[T]:
    """
    Runs a callback in a new thread, switching to a set of the namespaces of a target process before
    doing so.

    Needed initially for switching mount namespaces, because we can't setns(CLONE_NEWNS) in a multithreaded
    program (unless we unshare(CLONE_NEWNS) before). so, we start a new thread, unshare() & setns() it,
    run our callback and then stop the thread (so we don't keep unshared threads running around).
    For other namespace types, we use this function to execute callbacks without changing the namespaces
    for the core threads.

    By default, run stuff in init NS. You can pass 'target_pid' to run in the namespace of that process.
    """

    # make sure "mnt" is last, once we change it our /proc is gone
    nstypes = sorted(nstypes, key=lambda ns: 1 if ns == "mnt" else 0)

    ret: Optional[T] = None

    def _switch_and_run():
        libc = ctypes.CDLL("libc.so.6")
        for nstype in nstypes:
            if not is_same_ns(target_pid, nstype):
                flag = {
                    "mnt": 0x00020000,  # CLONE_NEWNS
                    "net": 0x40000000,  # CLONE_NEWNET
                    "pid": 0x20000000,  # CLONE_NEWPID
                    "uts": 0x04000000,  # CLONE_NEWUTS
                }[nstype]
                if libc.unshare(flag) != 0:
                    raise ValueError(f"Failed to unshare({nstype})")

                with open(f"/proc/{target_pid}/ns/{nstype}", "r") as nsf:
                    if libc.setns(nsf.fileno(), flag) != 0:
                        raise ValueError(f"Failed to setns({nstype}) (to pid {target_pid})")

        nonlocal ret
        ret = callback()

    t = Thread(target=_switch_and_run)
    t.start()
    t.join()

    return ret


def grab_gprofiler_mutex() -> bool:
    """
    Implements a basic, system-wide mutex for gProfiler, to make sure we don't run 2 instances simultaneously.
    The mutex is implemented by a Unix domain socket bound to an address in the abstract namespace of the init
    network namespace. This provides automatic cleanup when the process goes down, and does not make any assumption
    on filesystem structure (as happens with file-based locks).
    In order to see who's holding the lock now, you can run "sudo netstat -xp | grep gprofiler".
    """
    GPROFILER_LOCK = "\x00gprofiler_lock"

    def _take_lock() -> Tuple[bool, Optional[socket.socket]]:  # like Rust's Result<Option> :(
        s = socket.socket(socket.AF_UNIX)

        try:
            s.bind(GPROFILER_LOCK)
        except OSError as e:
            if e.errno != errno.EADDRINUSE:
                raise

            # already taken :/
            return False, None
        else:
            # don't let child programs we execute inherit it.
            fcntl.fcntl(s, fcntl.F_SETFD, fcntl.fcntl(s, fcntl.F_GETFD) | fcntl.FD_CLOEXEC)

            return True, s

    res = run_in_ns(["net"], _take_lock)
    if res is None:
        # exception in run_in_ns
        print(
            "Could not acquire gProfiler's lock due to an error. Are you running gProfiler in privileged mode?",
            file=sys.stderr,
        )
        return False
    elif res[0]:
        assert res[1] is not None

        global gprofiler_mutex
        # hold the reference so lock remains taken
        gprofiler_mutex = res[1]
        return True
    else:
        print(
            "Could not acquire gProfiler's lock. Is it already running?"
            " Try 'sudo netstat -xp | grep gprofiler' to see which process holds the lock.",
            file=sys.stderr,
        )
        return False


def atomically_symlink(target: str, link_node: str) -> None:
    """
    Create a symlink file at 'link_node' pointing to 'target'.
    If a file already exists at 'link_node', it is replaced atomically.
    Would be obsoloted by https://bugs.python.org/issue36656, which covers this as well.
    """
    tmp_path = link_node + ".tmp"
    os.symlink(target, tmp_path)
    os.rename(tmp_path, link_node)


class TemporaryDirectoryWithMode(TemporaryDirectory):
    def __init__(self, *args, mode: int = None, **kwargs):
        super().__init__(*args, **kwargs)
        if mode is not None:
            os.chmod(self.name, mode)


def reset_umask() -> None:
    """
    Resets our umask back to a sane value.
    """
    os.umask(0o022)


def is_running_in_init_pid() -> bool:
    """
    Check if we're running in the init PID namespace.

    This check is implemented by checking if PID 2 is running, and if it's named "kthreadd"
    which is the kernel thread from which kernel threads are forked. It's always PID 2 and
    we should always see it in the init NS. If we don't have a PID 2 running, or if it's not named
    kthreadd, then we're not in the init PID NS.
    """
    try:
        p = psutil.Process(2)
    except psutil.NoSuchProcess:
        return False
    else:
        # technically, funny processes can name themselves "kthreadd", causing this check to pass in a non-init NS.
        # but we don't need to handle such extreme cases, I think.
        return p.name() == "kthreadd"


def limit_frequency(limit: Optional[int], requested: int, msg_header: str, runtime_logger: logging.LoggerAdapter):
    if limit is not None and requested > limit:
        runtime_logger.warning(
            f"{msg_header}: Requested frequency ({requested}) is higher than the limit {limit}, "
            f"limiting the frequency to the limit ({limit})"
        )
        return limit

    return requested


def random_prefix() -> str:
    return "".join(random.choice(string.ascii_letters) for _ in range(16))


def process_comm(process: Process) -> str:
    status = Path(f"/proc/{process.pid}/status").read_text()
    name_line = status.splitlines()[0]
    assert name_line.startswith("Name:\t")
    return name_line.split("\t", 1)[1]


PERF_EVENT_MLOCK_KB = "/proc/sys/kernel/perf_event_mlock_kb"


def read_perf_event_mlock_kb() -> int:
    return int(Path(PERF_EVENT_MLOCK_KB).read_text())


def write_perf_event_mlock_kb(value: int) -> None:
    Path(PERF_EVENT_MLOCK_KB).write_text(str(value))


def is_pyinstaller() -> bool:
    """
    Are we running in PyInstaller?
    """
    # https://pyinstaller.readthedocs.io/en/stable/runtime-information.html#run-time-information
    return getattr(sys, "frozen", False) and hasattr(sys, "_MEIPASS")


def get_staticx_dir() -> Optional[str]:
    return os.getenv("STATICX_BUNDLE_DIR")


def get_mnt_ns_ancestor(process: Process) -> int:
    """
    Gets the topmost ancestor of "process" that runs in the same mount namespace of "process".
    """
    while True:
        parent = process.parent()
        if parent is None:  # topmost ancestor?
            return process.pid

        if not is_same_ns(process.pid, "mnt", parent.pid):
            return process.pid

        process = parent


<<<<<<< HEAD
def get_kernel_release() -> Tuple[int, int]:
    """Return Linux kernel version as (major, minor) tuple."""
    major_str, minor_str = os.uname().release.split(".", maxsplit=2)[:2]
    return int(major_str), int(minor_str)
=======
def is_process_running(process: psutil.Process):
    return process.is_running() and not process.status() == "zombie"
>>>>>>> 7fd90805
<|MERGE_RESOLUTION|>--- conflicted
+++ resolved
@@ -556,12 +556,11 @@
         process = parent
 
 
-<<<<<<< HEAD
+def is_process_running(process: psutil.Process):
+    return process.is_running() and not process.status() == "zombie"
+
+
 def get_kernel_release() -> Tuple[int, int]:
     """Return Linux kernel version as (major, minor) tuple."""
     major_str, minor_str = os.uname().release.split(".", maxsplit=2)[:2]
-    return int(major_str), int(minor_str)
-=======
-def is_process_running(process: psutil.Process):
-    return process.is_running() and not process.status() == "zombie"
->>>>>>> 7fd90805
+    return int(major_str), int(minor_str)