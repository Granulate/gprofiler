#
# Copyright (c) Granulate. All rights reserved.
# Licensed under the AGPL3 License. See LICENSE.md in the project root for license information.
#
import datetime
import logging
import os
import re
import shutil
import subprocess
import platform
import ctypes
from functools import lru_cache
from subprocess import CompletedProcess, Popen, TimeoutExpired
from threading import Event, Thread
from typing import Iterator, Union, List, Optional, Tuple
from pathlib import Path

import importlib_resources
import psutil
import distro  # type: ignore
from psutil import Process

from gprofiler.exceptions import CalledProcessError, ProcessStoppedException, ProgramMissingException

logger = logging.getLogger(__name__)

TEMPORARY_STORAGE_PATH = "/tmp/gprofiler"


def resource_path(relative_path: str = "") -> str:
    *relative_directory, basename = relative_path.split("/")
    package = ".".join(["gprofiler", "resources"] + relative_directory)
    with importlib_resources.path(package, basename) as path:
        return str(path)


@lru_cache(maxsize=None)
def is_root() -> bool:
    return os.geteuid() == 0


def get_process_container_id(pid: int) -> Optional[str]:
    with open(f"/proc/{pid}/cgroup") as f:
        for line in f:
            line = line.strip()
            if any(s in line for s in (":/docker/", ":/ecs/", ":/kubepods", ":/lxc/")):
                return line.split("/")[-1]
        return None


@lru_cache(maxsize=None)
def get_self_container_id() -> Optional[str]:
    return get_process_container_id(os.getpid())


def get_process_nspid(pid: int) -> int:
    with open(f"/proc/{pid}/status") as f:
        for line in f:
            fields = line.split()
            if fields[0] == "NSpid:":
                return int(fields[-1])

    raise Exception(f"Couldn't find NSpid for pid {pid}")


def run_process(
    cmd: Union[str, List[str]], stop_event: Event = None, suppress_log: bool = False, **kwargs
) -> CompletedProcess:
    cmd_text = " ".join(cmd) if isinstance(cmd, list) else cmd
    logger.debug(f'Running command: ({cmd_text})')
    if isinstance(cmd, str):
        cmd = [cmd]
    with Popen(
        cmd,
        stdout=kwargs.pop("stdout", subprocess.PIPE),
        stderr=kwargs.pop("stderr", subprocess.PIPE),
        preexec_fn=kwargs.pop("preexec_fn", os.setpgrp),
        **kwargs,
    ) as process:
        try:
            if stop_event is None:
                stdout, stderr = process.communicate()
            else:
                while True:
                    try:
                        stdout, stderr = process.communicate(timeout=1)
                        break
                    except TimeoutExpired:
                        if stop_event.is_set():
                            raise ProcessStoppedException from None
        except:  # noqa
            process.kill()
            process.wait()
            raise
        retcode = process.poll()
        assert retcode is not None  # only None if child has not terminated
    result: CompletedProcess = CompletedProcess(process.args, retcode, stdout, stderr)

    logger.debug(f"({cmd_text}) exit code: {result.returncode}")
    if not suppress_log:
        if result.stdout:
            logger.debug(f"({cmd_text}) stdout: {result.stdout}")
        if result.stderr:
            logger.debug(f"({cmd_text}) stderr: {result.stderr}")
    if retcode:
        raise CalledProcessError(retcode, process.args, output=stdout, stderr=stderr)
    return result


def pgrep_exe(match: str) -> Iterator[Process]:
    pattern = re.compile(match)
    return (process for process in psutil.process_iter() if pattern.match(process.exe()))


def pgrep_maps(match: str) -> List[Process]:
    # this is much faster than iterating over processes' maps with psutil.
    result = subprocess.run(
        f"grep -lP '{match}' /proc/*/maps", stdout=subprocess.PIPE, stderr=subprocess.DEVNULL, shell=True
    )
    # might get 2 (which 'grep' exits with, if some files were unavailable, because processes have exited)
    assert result.returncode in (0, 2)

    processes: List[Process] = []
    for line in result.stdout.splitlines():
        assert line.startswith(b"/proc/") and line.endswith(b"/maps")
        pid = int(line[len(b"/proc/") : -len(b"/maps")])
        processes.append(Process(pid))

    return processes


def get_iso8061_format_time(time: datetime.datetime) -> str:
    return time.replace(microsecond=0).isoformat()


def resolve_proc_root_links(proc_root: str, ns_path: str) -> str:
    """
    Resolves "ns_path" which (possibly) resides in another mount namespace.

    If ns_path contains absolute symlinks, it can't be accessed merely by /proc/pid/root/ns_path,
    because the resolved absolute symlinks will "escape" the /proc/pid/root base.

    To work around that, we resolve the path component by component; if any component "escapes", we
    add the /proc/pid/root prefix once again.
    """
    parts = Path(ns_path).parts
    assert parts[0] == "/", f"expected {ns_path!r} to be absolute"

    path = proc_root
    for part in parts[1:]:  # skip the /
        next_path = os.path.join(path, part)
        if os.path.islink(next_path):
            link = os.readlink(next_path)
            if os.path.isabs(link):
                # absolute - prefix with proc_root
                next_path = proc_root + link
            else:
                # relative: just join
                next_path = os.path.join(path, link)
        path = next_path

    return path


def remove_prefix(s: str, prefix: str) -> str:
    # like str.removeprefix of Python 3.9, but this also ensures the prefix exists.
    assert s.startswith(prefix)
    return s[len(prefix) :]


def touch_path(path: str, mode: int) -> None:
    Path(path).touch()
    # chmod() afterwards (can't use 'mode' in touch(), because it's affected by umask)
    os.chmod(path, mode)


def is_same_ns(pid: int, nstype: str) -> bool:
    return os.stat(f"/proc/self/ns/{nstype}").st_ino == os.stat(f"/proc/{pid}/ns/{nstype}").st_ino


<<<<<<< HEAD
def get_libc_version() -> Tuple[str, str]:
    # platform.libc_ver fails for musl, sadly (produces empty results).
    # so we'll run "ldd --version" and extract the version string from it.
    ldd_version = subprocess.run(
        ["ldd", "--version"], stdout=subprocess.PIPE, stderr=subprocess.STDOUT, encoding="ascii"
    ).stdout
    # catches GLIBC & EGLIBC
    m = re.search(r"GLIBC (.*?)\)", ldd_version)
    if m is not None:
        return ("glibc", m.group(1))
    # musl
    m = re.search(r"musl libc.*?\nVersion (.*?)\n", ldd_version, re.M)
    if m is not None:
        return ("musl", m.group(1))

    return ("unknown", ldd_version)


def log_system_info():
    uname = platform.uname()
    logger.info(f"Kernel uname release: {uname.release}")
    logger.info(f"Kernel uname version: {uname.version}")
    logger.info(f"Total CPUs: {os.cpu_count()}")
    logger.info(f"Total RAM: {psutil.virtual_memory().total / (1 << 30):.2f} GB")

    # we can't setns(CLONE_NEWNS) in a multithreaded program (unless we unshare(CLONE_NEWNS) before)
    # so, we start a new thread, unshare() & setns() it, get our needed information and then stop this thread
    # (so we don't keep unshared threads running around)
    results = []

    def get_distro_and_libc():
        # move to host mount NS for distro & ldd.
        if not is_same_ns(1, "mnt"):
            libc = ctypes.CDLL("libc.so.6")

            CLONE_NEWNS = 0x00020000
            if libc.unshare(CLONE_NEWNS) != 0 or libc.setns(os.open("/proc/1/ns/mnt", os.O_RDONLY), CLONE_NEWNS) != 0:
                raise ValueError("Failed to unshare() and setns()")

        # now, distro will read the files on host.
        results.append(distro.linux_distribution())
        results.append(get_libc_version())

    t = Thread(target=get_distro_and_libc)
    t.start()
    t.join()
    assert len(results) == 2, f"only {len(results)} results, expected 2"

    logger.info(f"Linux distribution: {results[0]}")
    logger.info(f"libc version: {results[1]}")
=======
_INSTALLED_PROGRAMS_CACHE: List[str] = []


def assert_program_installed(program: str):
    if program in _INSTALLED_PROGRAMS_CACHE:
        return

    if shutil.which(program) is not None:
        _INSTALLED_PROGRAMS_CACHE.append(program)
    else:
        raise ProgramMissingException(program)
>>>>>>> 191562e6
<|MERGE_RESOLUTION|>--- conflicted
+++ resolved
@@ -179,7 +179,19 @@
     return os.stat(f"/proc/self/ns/{nstype}").st_ino == os.stat(f"/proc/{pid}/ns/{nstype}").st_ino
 
 
-<<<<<<< HEAD
+_INSTALLED_PROGRAMS_CACHE: List[str] = []
+
+
+def assert_program_installed(program: str):
+    if program in _INSTALLED_PROGRAMS_CACHE:
+        return
+
+    if shutil.which(program) is not None:
+        _INSTALLED_PROGRAMS_CACHE.append(program)
+    else:
+        raise ProgramMissingException(program)
+
+
 def get_libc_version() -> Tuple[str, str]:
     # platform.libc_ver fails for musl, sadly (produces empty results).
     # so we'll run "ldd --version" and extract the version string from it.
@@ -229,17 +241,4 @@
     assert len(results) == 2, f"only {len(results)} results, expected 2"
 
     logger.info(f"Linux distribution: {results[0]}")
-    logger.info(f"libc version: {results[1]}")
-=======
-_INSTALLED_PROGRAMS_CACHE: List[str] = []
-
-
-def assert_program_installed(program: str):
-    if program in _INSTALLED_PROGRAMS_CACHE:
-        return
-
-    if shutil.which(program) is not None:
-        _INSTALLED_PROGRAMS_CACHE.append(program)
-    else:
-        raise ProgramMissingException(program)
->>>>>>> 191562e6
+    logger.info(f"libc version: {results[1]}")