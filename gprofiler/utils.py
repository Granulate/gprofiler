--- conflicted
+++ resolved
@@ -329,17 +329,6 @@
     logger.info(f"libc version: {results[1]}")
 
 
-<<<<<<< HEAD
-def atomically_symlink(target: str, link_node: str) -> None:
-    """
-    Create a symlink file at 'link_node' pointing to 'target'.
-    If a file already exists at 'link_node', it is replaced atomically.
-    Would be obsoloted by https://bugs.python.org/issue36656, which covers this as well.
-    """
-    tmp_path = link_node + ".tmp"
-    os.symlink(target, tmp_path)
-    os.rename(tmp_path, link_node)
-=======
 def grab_gprofiler_mutex() -> bool:
     """
     Implements a basic, system-wide mutex for gProfiler, to make sure we don't run 2 instances simultaneously.
@@ -370,4 +359,14 @@
     run_in_ns(["net"], _take_lock)
 
     return gprofiler_mutex is not None
->>>>>>> 5c71c6d3
+
+
+def atomically_symlink(target: str, link_node: str) -> None:
+    """
+    Create a symlink file at 'link_node' pointing to 'target'.
+    If a file already exists at 'link_node', it is replaced atomically.
+    Would be obsoloted by https://bugs.python.org/issue36656, which covers this as well.
+    """
+    tmp_path = link_node + ".tmp"
+    os.symlink(target, tmp_path)
+    os.rename(tmp_path, link_node)