#
# Copyright (c) Granulate. All rights reserved.
# Licensed under the AGPL3 License. See LICENSE.md in the project root for license information.
#
import ctypes
import datetime
import errno
import fcntl
import logging
import os
import platform
import re
import shutil
import socket
import subprocess
import sys
import time
from functools import lru_cache
from pathlib import Path
from subprocess import CompletedProcess, Popen, TimeoutExpired
from tempfile import TemporaryDirectory
from threading import Event, Thread
from typing import Callable, Iterator, List, Optional, Tuple, Union

import distro  # type: ignore
import importlib_resources
import psutil
from psutil import Process

from gprofiler.exceptions import (
    CalledProcessError,
    ProcessStoppedException,
    ProgramMissingException,
    StopEventSetException,
)

logger = logging.getLogger(__name__)

TEMPORARY_STORAGE_PATH = "/tmp/gprofiler_tmp"

gprofiler_mutex: Optional[socket.socket]


def resource_path(relative_path: str = "") -> str:
    *relative_directory, basename = relative_path.split("/")
    package = ".".join(["gprofiler", "resources"] + relative_directory)
    try:
        with importlib_resources.path(package, basename) as path:
            return str(path)
    except ImportError as e:
        raise Exception(f'Resource {relative_path!r} not found!') from e


@lru_cache(maxsize=None)
def is_root() -> bool:
    return os.geteuid() == 0


def get_process_container_id(pid: int) -> Optional[str]:
    with open(f"/proc/{pid}/cgroup") as f:
        for line in f:
            line = line.strip()
            if any(s in line for s in (":/docker/", ":/ecs/", ":/kubepods", ":/lxc/")):
                return line.split("/")[-1]
        return None


@lru_cache(maxsize=None)
def get_self_container_id() -> Optional[str]:
    return get_process_container_id(os.getpid())


def get_process_nspid(pid: int) -> int:
    with open(f"/proc/{pid}/status") as f:
        for line in f:
            fields = line.split()
            if fields[0] == "NSpid:":
                return int(fields[-1])

    raise Exception(f"Couldn't find NSpid for pid {pid}")


def start_process(cmd: Union[str, List[str]], **kwargs) -> Popen:
    cmd_text = " ".join(cmd) if isinstance(cmd, list) else cmd
    logger.debug(f"Running command: ({cmd_text})")
    if isinstance(cmd, str):
        cmd = [cmd]
    popen = Popen(
        cmd,
        stdout=kwargs.pop("stdout", subprocess.PIPE),
        stderr=kwargs.pop("stderr", subprocess.PIPE),
        preexec_fn=kwargs.pop("preexec_fn", os.setpgrp),
        **kwargs,
    )
    return popen


def wait_event(timeout: float, stop_event: Event, condition: Callable[[], bool]) -> None:
    end_time = time.monotonic() + timeout
    while True:
        if condition():
            break

        if stop_event.wait(0.1):
            raise StopEventSetException()

        if time.monotonic() > end_time:
            raise TimeoutError()


def poll_process(process, timeout: float, stop_event: Event):
    try:
        wait_event(timeout, stop_event, lambda: process.poll() is not None)
    except StopEventSetException:
        process.kill()
        raise


def run_process(
    cmd: Union[str, List[str]], stop_event: Event = None, suppress_log: bool = False, **kwargs
) -> CompletedProcess:
    with start_process(cmd, **kwargs) as process:
        try:
            if stop_event is None:
                stdout, stderr = process.communicate()
            else:
                while True:
                    try:
                        stdout, stderr = process.communicate(timeout=1)
                        break
                    except TimeoutExpired:
                        if stop_event.is_set():
                            raise ProcessStoppedException from None
        except:  # noqa
            process.kill()
            process.wait()
            raise
        retcode = process.poll()
        assert retcode is not None  # only None if child has not terminated
    result: CompletedProcess = CompletedProcess(process.args, retcode, stdout, stderr)

    logger.debug(f"({process.args!r}) exit code: {result.returncode}")
    if not suppress_log:
        if result.stdout:
            logger.debug(f"({process.args!r}) stdout: {result.stdout}")
        if result.stderr:
            logger.debug(f"({process.args!r}) stderr: {result.stderr}")
    if retcode:
        raise CalledProcessError(retcode, process.args, output=stdout, stderr=stderr)
    return result


def pgrep_exe(match: str) -> Iterator[Process]:
    pattern = re.compile(match)
    return (process for process in psutil.process_iter() if pattern.match(process.exe()))


def pgrep_maps(match: str) -> List[Process]:
    # this is much faster than iterating over processes' maps with psutil.
    result = subprocess.run(
        f"grep -lP '{match}' /proc/*/maps", stdout=subprocess.PIPE, stderr=subprocess.DEVNULL, shell=True
    )
    # might get 2 (which 'grep' exits with, if some files were unavailable, because processes have exited)
    assert result.returncode in (0, 2), f"unexpected 'grep' exit code: {result.returncode}"

    processes: List[Process] = []
    for line in result.stdout.splitlines():
        assert line.startswith(b"/proc/") and line.endswith(b"/maps"), f"unexpected 'grep' line: {line!r}"
        pid = int(line[len(b"/proc/") : -len(b"/maps")])
        processes.append(Process(pid))

    return processes


def get_iso8061_format_time(time: datetime.datetime) -> str:
    return time.replace(microsecond=0).isoformat()


def resolve_proc_root_links(proc_root: str, ns_path: str) -> str:
    """
    Resolves "ns_path" which (possibly) resides in another mount namespace.

    If ns_path contains absolute symlinks, it can't be accessed merely by /proc/pid/root/ns_path,
    because the resolved absolute symlinks will "escape" the /proc/pid/root base.

    To work around that, we resolve the path component by component; if any component "escapes", we
    add the /proc/pid/root prefix once again.
    """
    parts = Path(ns_path).parts
    assert parts[0] == "/", f"expected {ns_path!r} to be absolute"

    path = proc_root
    for part in parts[1:]:  # skip the /
        next_path = os.path.join(path, part)
        if os.path.islink(next_path):
            link = os.readlink(next_path)
            if os.path.isabs(link):
                # absolute - prefix with proc_root
                next_path = proc_root + link
            else:
                # relative: just join
                next_path = os.path.join(path, link)
        path = next_path

    return path


def remove_prefix(s: str, prefix: str) -> str:
    # like str.removeprefix of Python 3.9, but this also ensures the prefix exists.
    assert s.startswith(prefix)
    return s[len(prefix) :]


def touch_path(path: str, mode: int) -> None:
    Path(path).touch()
    # chmod() afterwards (can't use 'mode' in touch(), because it's affected by umask)
    os.chmod(path, mode)


def is_same_ns(pid: int, nstype: str) -> bool:
    return os.stat(f"/proc/self/ns/{nstype}").st_ino == os.stat(f"/proc/{pid}/ns/{nstype}").st_ino


_INSTALLED_PROGRAMS_CACHE: List[str] = []


def assert_program_installed(program: str):
    if program in _INSTALLED_PROGRAMS_CACHE:
        return

    if shutil.which(program) is not None:
        _INSTALLED_PROGRAMS_CACHE.append(program)
    else:
        raise ProgramMissingException(program)


def get_libc_version() -> Tuple[str, bytes]:
    # platform.libc_ver fails for musl, sadly (produces empty results).
    # so we'll run "ldd --version" and extract the version string from it.
    # not passing "encoding"/"text" - this runs in a different mount namespace, and Python fails to
    # load the files it needs for those encodings (getting LookupError: unknown encoding: ascii)
    ldd_version = subprocess.run(["ldd", "--version"], stdout=subprocess.PIPE, stderr=subprocess.STDOUT).stdout
    # catches GLIBC & EGLIBC
    m = re.search(br"GLIBC (.*?)\)", ldd_version)
    if m is not None:
        return ("glibc", m.group(1))
    # catches GNU libc
    m = re.search(br"\(GNU libc\) (.*?)\n", ldd_version)
    if m is not None:
        return ("glibc", m.group(1))
    # musl
    m = re.search(br"musl libc.*?\nVersion (.*?)\n", ldd_version, re.M)
    if m is not None:
        return ("musl", m.group(1))

    return ("unknown", ldd_version)


def get_run_mode() -> str:
    if os.getenv("GPROFILER_IN_K8S") is not None:  # set in k8s/gprofiler.yaml
        return "k8s"
    elif os.getenv("GPROFILER_IN_CONTAINER") is not None:  # set by our Dockerfile
        return "container"
    elif os.getenv("STATICX_BUNDLE_DIR") is not None:  # set by staticx
        return "standalone_executable"
    else:
        return "local_python"


def run_in_ns(nstypes: List[str], callback: Callable[[], None], target_pid: int = 1) -> None:
    """
    Runs a callback in a new thread, switching to a set of the namespaces of a target process before
    doing so.

    Needed initially for swithcing mount namespaces, because we can't setns(CLONE_NEWNS) in a multithreaded
    program (unless we unshare(CLONE_NEWNS) before). so, we start a new thread, unshare() & setns() it,
    run our callback and then stop the thread (so we don't keep unshared threads running around).
    For other namespace types, we use this function to execute callbacks without changing the namespaces
    for the core threads.

    By default, run stuff in init NS. You can pass 'target_pid' to run in the namespace of that process.
    """

    # make sure "mnt" is last, once we change it our /proc is gone
    nstypes = sorted(nstypes, key=lambda ns: 1 if ns == "mnt" else 0)

    def _switch_and_run():
        libc = ctypes.CDLL("libc.so.6")
        for nstype in nstypes:
            if not is_same_ns(target_pid, nstype):
                flag = {
                    "mnt": 0x00020000,  # CLONE_NEWNS
                    "net": 0x40000000,  # CLONE_NEWNET
                    "pid": 0x20000000,  # CLONE_NEWPID
                }[nstype]
                if (
                    libc.unshare(flag) != 0
                    or libc.setns(os.open(f"/proc/{target_pid}/ns/{nstype}", os.O_RDONLY), flag) != 0
                ):
                    raise ValueError(f"Failed to unshare({nstype}) and setns({nstype})")

        callback()

    t = Thread(target=_switch_and_run)
    t.start()
    t.join()


def log_system_info():
    uname = platform.uname()
    logger.info(f"gProfiler Python version: {sys.version}")
    logger.info(f"gProfiler run mode: {get_run_mode()}")
    logger.info(f"Kernel uname release: {uname.release}")
    logger.info(f"Kernel uname version: {uname.version}")
    logger.info(f"Total CPUs: {os.cpu_count()}")
    logger.info(f"Total RAM: {psutil.virtual_memory().total / (1 << 30):.2f} GB")

    results = []

    # move to host mount NS for distro & ldd.
    # now, distro will read the files on host.
    def get_distro_and_libc():
        results.append(distro.linux_distribution())
        results.append(get_libc_version())

    run_in_ns(["mnt"], get_distro_and_libc)
    assert len(results) == 2, f"only {len(results)} results, expected 2"

    logger.info(f"Linux distribution: {results[0]}")
    logger.info(f"libc version: {results[1]}")


def grab_gprofiler_mutex() -> bool:
    """
    Implements a basic, system-wide mutex for gProfiler, to make sure we don't run 2 instances simultaneously.
    The mutex is implemented by a Unix domain socket bound to an address in the abstract namespace of the init
    network namespace. This provides automatic cleanup when the process goes down, and does not make any assumption
    on filesystem structure (as happens with file-based locks).
    In order to see who's holding the lock now, you can run "sudo netstat -xp | grep gprofiler".
    """
    GPROFILER_LOCK = "\x00gprofiler_lock"

    def _take_lock():
        global gprofiler_mutex
        gprofiler_mutex = None

        s = socket.socket(socket.AF_UNIX)
        try:
            s.bind(GPROFILER_LOCK)
        except OSError as e:
            if e.errno != errno.EADDRINUSE:
                raise
        else:
            # don't let child programs we execute inherit it.
            fcntl.fcntl(s, fcntl.F_SETFD, fcntl.fcntl(s, fcntl.F_GETFD) | fcntl.FD_CLOEXEC)

            # hold the reference so lock remains taken
            gprofiler_mutex = s

    run_in_ns(["net"], _take_lock)

    return gprofiler_mutex is not None


<<<<<<< HEAD
def atomically_symlink(target: str, link_node: str) -> None:
    """
    Create a symlink file at 'link_node' pointing to 'target'.
    If a file already exists at 'link_node', it is replaced atomically.
    Would be obsoloted by https://bugs.python.org/issue36656, which covers this as well.
    """
    tmp_path = link_node + ".tmp"
    os.symlink(target, tmp_path)
    os.rename(tmp_path, link_node)
=======
class TemporaryDirectoryWithMode(TemporaryDirectory):
    def __init__(self, *args, mode: int = None, **kwargs):
        super().__init__(*args, **kwargs)
        if mode is not None:
            os.chmod(self.name, mode)


def reset_umask() -> None:
    """
    Resets our umask back to a sane value.
    """
    os.umask(0o022)
>>>>>>> 5a38141a
<|MERGE_RESOLUTION|>--- conflicted
+++ resolved
@@ -362,7 +362,6 @@
     return gprofiler_mutex is not None
 
 
-<<<<<<< HEAD
 def atomically_symlink(target: str, link_node: str) -> None:
     """
     Create a symlink file at 'link_node' pointing to 'target'.
@@ -372,7 +371,8 @@
     tmp_path = link_node + ".tmp"
     os.symlink(target, tmp_path)
     os.rename(tmp_path, link_node)
-=======
+
+
 class TemporaryDirectoryWithMode(TemporaryDirectory):
     def __init__(self, *args, mode: int = None, **kwargs):
         super().__init__(*args, **kwargs)
@@ -384,5 +384,4 @@
     """
     Resets our umask back to a sane value.
     """
-    os.umask(0o022)
->>>>>>> 5a38141a
+    os.umask(0o022)