#
# Copyright (c) Granulate. All rights reserved.
# Licensed under the AGPL3 License. See LICENSE.md in the project root for license information.
#
# (C) Datadog, Inc. 2018-present. All rights reserved.
# Licensed under a 3-clause BSD style license (see LICENSE.bsd3).
#
import json
import os
import re
import time
import xml.etree.ElementTree as ET
from datetime import datetime
from threading import Event, Thread
from typing import Any, Dict, Generator, List, Optional, Tuple, Union, cast
from urllib.parse import urljoin, urlparse

import psutil
import requests
from requests.exceptions import ConnectionError, HTTPError, InvalidURL, Timeout

from gprofiler.client import APIClient
from gprofiler.log import get_logger_adapter
from gprofiler.metadata.system_metadata import get_hostname
from gprofiler.platform import is_windows
from gprofiler.spark.metrics import (
    ACTIVE_EXECUTORS_COUNT,
    EXECUTORS_COUNT,
    SPARK_APPLICATION_DIFF_METRICS,
    SPARK_APPLICATION_GAUGE_METRICS,
    SPARK_RDD_METRICS,
    SPARK_STAGE_METRICS,
    SPARK_STREAMING_BATCHES_METRICS,
    SPARK_STREAMING_STATISTICS_METRICS,
    SPARK_STRUCTURED_STREAMING_METRICS,
    SPARK_TASK_SUMMARY_METRICS,
    YARN_CLUSTER_METRICS,
    YARN_NODES_METRICS,
)
from gprofiler.utils import get_iso8601_format_time
from gprofiler.utils.process import search_for_process

# Application type and states to collect
YARN_SPARK_APPLICATION_SPECIFIER = "SPARK"
YARN_RUNNING_APPLICATION_SPECIFIER = "RUNNING"

# SPARK modes
SPARK_DRIVER_MODE = "driver"
SPARK_YARN_MODE = "yarn"
SPARK_MESOS_MODE = "mesos"

# COMMON urls
YARN_APPS_PATH = "ws/v1/cluster/apps"
YARN_CLUSTER_PATH = "ws/v1/cluster/metrics"
YARN_NODES_PATH = "ws/v1/cluster/nodes"
SPARK_APPS_PATH = "api/v1/applications"
MESOS_MASTER_APP_PATH = "/frameworks"

# METRIC keys
METRIC_TIMESTAMP_KEY = "timestamp"
METRICS_DATA_KEY = "metrics"
METRICS_FILE_PREFIX = "spark_metric_"

STRUCTURED_STREAMS_METRICS_REGEX = re.compile(
    r"^[\w-]+\.driver\.spark\.streaming\.(?P<query_name>[\w-]+)\.(?P<metric_name>[\w-]+)$"
)

logger = get_logger_adapter(__name__)


class SparkCollector:
    def __init__(
        self,
        cluster_mode: str,
        master_address: str,
        *,
        cluster_metrics: bool = True,
        applications_metrics: bool = True,
        streaming_metrics: bool = True,
    ) -> None:
<<<<<<< HEAD
        self._logger = get_logger_adapter(__name__)
        self._last_sample_time_ms = 0
=======
        self._lock = Lock()

        self._last_sample_time = int(time.monotonic() * 1000)
>>>>>>> 3d71bb08
        self._cluster_mode = cluster_mode
        self._master_address = f"http://{master_address}"
        self._cluster_metrics = cluster_metrics
        self._applications_metrics = applications_metrics
        self._streaming_metrics = streaming_metrics
        self._task_summary_metrics = True
        self._last_iteration_app_job_metrics: Dict[str, Dict[str, Any]] = {}

    def collect(self) -> Generator[Dict[str, Any], None, None]:
<<<<<<< HEAD
=======
        if not self._lock.acquire(False):
            logger.warning(
                "Could not acquire collector's mutex, increasing scrape interval should solve this",
                extra={"collector": self.__class__.__name__},
            )
            return
        try:
            for data in self._collect():
                yield data
        except Exception:
            logger.exception(f"Error while trying to collect f{self.__class__.__name__}")
        finally:
            self._lock.release()

    def _collect(self) -> Generator[Dict[str, Any], None, None]:
>>>>>>> 3d71bb08
        try:
            collected_metrics: Dict[str, Dict[str, Any]] = {}

            if self._cluster_metrics:
                if self._cluster_mode == "yarn":
                    self._yarn_cluster_metrics(collected_metrics)
                    self._yarn_nodes_metrics(collected_metrics)
                elif self._cluster_mode == "driver":
                    pass

            if self._applications_metrics:
                spark_apps = self._get_running_apps()
                self._spark_application_metrics(collected_metrics, spark_apps)
                self._spark_stage_metrics(collected_metrics, spark_apps)
                self._spark_executor_metrics(collected_metrics, spark_apps)
                if self._streaming_metrics:
                    self._spark_batches_streams_metrics(collected_metrics, spark_apps)
                    self._spark_streaming_statistics_metrics(collected_metrics, spark_apps)
                    self._spark_structured_streams_metrics(collected_metrics, spark_apps)

                # Get the rdd metrics
                self._spark_rdd_metrics(collected_metrics, spark_apps)

            for metric in collected_metrics.values():
                yield metric

<<<<<<< HEAD
            self._logger.debug("Succeeded gathering spark metrics")
        except Exception:
            # spark collector exceptions tend to be very verbose, so print only in debug
            self._logger.exception("Error while trying collect spark metrics")
=======
            logger.debug("Succeeded gathering spark metrics")

        except Exception:
            logger.warning("Error while trying collect spark metrics")
            logger.debug(
                traceback.format_exc()
            )  # spark collector exceptions tend to be very verbose, so print only in debug

>>>>>>> 3d71bb08
        finally:
            self._last_sample_time_ms = int(time.monotonic() * 1000)  # need to be in ms

    def _yarn_cluster_metrics(self, collected_metrics: Dict[str, Dict[str, Any]]) -> None:
        try:
            metrics_json = self._rest_request_to_json(self._master_address, YARN_CLUSTER_PATH)

            if metrics_json.get("clusterMetrics") is not None:
                self._set_metrics_from_json(collected_metrics, [], metrics_json["clusterMetrics"], YARN_CLUSTER_METRICS)
<<<<<<< HEAD
        except Exception:
            self._logger.exception("Could not gather yarn cluster metrics")
=======

        except Exception as e:
            logger.warning("Could not gather yarn cluster metrics.")
            logger.debug(e)
>>>>>>> 3d71bb08

    def _yarn_nodes_metrics(self, collected_metrics: Dict[str, Dict[str, Any]]) -> None:
        nodes_state = {"states": "RUNNING"}
        try:
            metrics_json = self._rest_request_to_json(self._master_address, YARN_NODES_PATH, **nodes_state)

            running_nodes = metrics_json.get("nodes", {}).get("node", {})

            if running_nodes:
                for node in running_nodes:
                    for metric, value in node.get("resourceUtilization", {}).items():
                        node[metric] = value  # this will create all relevant metrics under same dictionary

                    tags = [f'node_hostname:{node["nodeHostName"]}']

                    self._set_metrics_from_json(collected_metrics, tags, node, YARN_NODES_METRICS)

<<<<<<< HEAD
        except Exception:
            self._logger.exception("Could not gather yarn nodes metrics")
=======
        except Exception as e:
            logger.warning("Could not gather yarn nodes metrics.")
            logger.debug(e)
>>>>>>> 3d71bb08

    def _spark_application_metrics(
        self, collected_metrics: Dict[str, Dict[str, Any]], running_apps: Dict[str, Tuple[str, str]]
    ) -> None:
        """
        Get metrics for each Spark job.
        """
        iteration_metrics: Dict[str, Dict[str, Any]] = {}
        for app_id, (app_name, tracking_url) in running_apps.items():
            try:
                base_url = self._get_request_url(tracking_url)
                response = self._rest_request_to_json(base_url, SPARK_APPS_PATH, app_id, "jobs")
                application_diff_aggregated_metrics = dict.fromkeys(SPARK_APPLICATION_DIFF_METRICS.keys(), 0)
                application_gauge_aggregated_metrics = dict.fromkeys(SPARK_APPLICATION_GAUGE_METRICS.keys(), 0)
                iteration_metrics[app_id] = {}
                for job in response:
                    iteration_metrics[app_id][job["jobId"]] = job
                    first_time_seen_job = job["jobId"] not in self._last_iteration_app_job_metrics.get(app_id, {})
                    # In order to keep track of an application's metrics, we want to accumulate the values across all
                    # jobs. If the values are numActiveTasks or numActiveStages - there's no problem as they're
                    # always up-to-date and can just be summed. In case of completed jobs, only the last 1000
                    # (configurable - spark.ui.retainedJobs) jobs will be saved and only their metrics will be sent to
                    # us. Older jobs will be deleted , hence we can get into a situation when an old job is deleted,
                    # and then the accumulated metric will get lower, and the diff will be negative. In order to solve
                    # that, we only accumulate the value of newly seen jobs or the diff from the last time the value
                    # was seen.
                    for metric in SPARK_APPLICATION_DIFF_METRICS.keys():
                        if first_time_seen_job:
                            application_diff_aggregated_metrics[metric] += int(job[metric])
                        else:
                            application_diff_aggregated_metrics[metric] += int(job[metric]) - int(
                                self._last_iteration_app_job_metrics[app_id][job["jobId"]][metric]
                            )

                    for metric in SPARK_APPLICATION_GAUGE_METRICS.keys():
                        application_gauge_aggregated_metrics[metric] += int(job[metric])

                tags = [f"app_name:{str(app_name)}", f"app_id:{str(app_id)}"]
                self._set_metrics_from_json(
                    collected_metrics, tags, application_diff_aggregated_metrics, SPARK_APPLICATION_DIFF_METRICS
                )
                self._set_metrics_from_json(
                    collected_metrics, tags, application_gauge_aggregated_metrics, SPARK_APPLICATION_GAUGE_METRICS
                )

            except Exception:
<<<<<<< HEAD
                self._logger.exception("Could not gather spark jobs metrics")
=======
                logger.exception("Could not gather spark jobs metrics.")
>>>>>>> 3d71bb08
        self._last_iteration_app_job_metrics = iteration_metrics

    def _spark_stage_metrics(
        self, collected_metrics: Dict[str, Dict[str, Any]], running_apps: Dict[str, Tuple[str, str]]
    ) -> None:
        """
        Get metrics for each Spark stage.
        """
        for app_id, (app_name, tracking_url) in running_apps.items():
            try:
                base_url = self._get_request_url(tracking_url)
                response = self._rest_request_to_json(base_url, SPARK_APPS_PATH, app_id, "stages")

                for stage in response:
                    status = stage.get("status")
                    stage_id = stage.get("stageId")
                    tags = [
                        f"app_name:{str(app_name)}",
                        f"app_id:{str(app_id)}",
                        f"status:{str(status).lower()}",
                        f"stage_id:{str(stage_id)}",
                    ]

                    self._set_metrics_from_json(collected_metrics, tags, stage, SPARK_STAGE_METRICS)

                    if self._task_summary_metrics and status == "ACTIVE":
                        stage_response = self._rest_request_to_json(
                            base_url, SPARK_APPS_PATH, app_id, "stages", str(stage_id), details="false", status="ACTIVE"
                        )

                        for attempt in stage_response:
                            try:
                                tasks_summary_response = self._rest_request_to_json(
                                    base_url,
                                    SPARK_APPS_PATH,
                                    app_id,
                                    "stages",
                                    str(stage_id),
                                    str(attempt.get("attemptId")),
                                    "taskSummary",
                                    quantiles="0.5,0.75,0.99",
                                )

                                self._set_task_summary_from_json(
                                    collected_metrics, tags, tasks_summary_response, SPARK_TASK_SUMMARY_METRICS
                                )
                            except Exception:
                                logger.debug("Could not gather spark tasks summary for stage. SKIPPING")
            except Exception as e:
                logger.warning("Could not gather spark stages metrics.")
                logger.debug(e)  # spark collector exceptions tend to be very verbose, so print only in debug

    def _spark_executor_metrics(
        self, collected_metrics: Dict[str, Dict[str, Any]], running_apps: Dict[str, Tuple[str, str]]
    ) -> None:
        """
        Get metrics for each Spark executor.
        """

        for app_id, (app_name, tracking_url) in running_apps.items():
            try:
                base_url = self._get_request_url(tracking_url)
                executors = self._rest_request_to_json(base_url, SPARK_APPS_PATH, app_id, "executors")

                tags = [f"app_name:{str(app_name)}", f"app_id:{str(app_id)}"]

                self._set_individual_metric(collected_metrics, tags, len(executors), EXECUTORS_COUNT)
                self._set_individual_metric(
                    collected_metrics,
                    tags,
                    len([executor for executor in executors if executor["activeTasks"] > 0]),
                    ACTIVE_EXECUTORS_COUNT,
                )

            except Exception as ex:
                logger.debug("Could not gather spark executors metrics.", exc_info=ex)

    def _spark_rdd_metrics(
        self, collected_metrics: Dict[str, Dict[str, Any]], running_apps: Dict[str, Tuple[str, str]]
    ) -> None:
        """
        Get metrics for each Spark RDD.
        """

        for app_id, (app_name, tracking_url) in running_apps.items():
            try:
                base_url = self._get_request_url(tracking_url)
                response = self._rest_request_to_json(base_url, SPARK_APPS_PATH, app_id, "storage/rdd")

                tags = [f"app_name:{str(app_name)}", f"app_id:{str(app_id)}"]

                for rdd in response:
                    self._set_metrics_from_json(collected_metrics, tags, rdd, SPARK_RDD_METRICS)
            except Exception as e:
                logger.warning("Could not gather spark rdd metrics.")
                logger.debug(e)

    def _spark_streaming_statistics_metrics(
        self, collected_metrics: Dict[str, Dict[str, Any]], running_apps: Dict[str, Tuple[str, str]]
    ) -> None:
        """
        Get metrics for each application streaming statistics.
        """
        for app_id, (app_name, tracking_url) in running_apps.items():
            try:
                base_url = self._get_request_url(tracking_url)
                response = self._rest_request_to_json(base_url, SPARK_APPS_PATH, app_id, "streaming/statistics")

                tags = [f"app_name:{str(app_name)}", f"app_id:{str(app_id)}"]

                # NOTE: response is a dict
                self._set_metrics_from_json(collected_metrics, tags, response, SPARK_STREAMING_STATISTICS_METRICS)
            except Exception as e:
                logger.warning("Could not gather spark streaming metrics.")
                logger.debug(e)

    @staticmethod
    def _get_last_batches_metrics(
        batches: List[Dict[str, Union[str, int]]], completed_batches: List[Dict[str, Union[str, int]]], n: int
    ) -> Dict[str, float]:
        last = batches[:n]
        last_completed = completed_batches[:n]
        return {
            f"avg{n}_inputSize": sum([int(batch.get("inputSize", 0)) for batch in last]) / len(last),
            f"max{n}_inputSize": max([int(batch.get("inputSize", 0)) for batch in last]),
            f"avg{n}_processingTime": sum([int(batch.get("processingTime", 0)) for batch in last_completed])
            / len(last_completed),
            f"max{n}_processingTime": max([int(batch.get("processingTime", 0)) for batch in last_completed]),
            f"avg{n}_totalDelay": sum([int(batch.get("totalDelay", 0)) for batch in last_completed])
            / len(last_completed),
            f"max{n}_totalDelay": max([int(batch.get("totalDelay", 0)) for batch in last_completed]),
            f"avg{n}_batchDuration": sum([int(batch.get("batchDuration", 0)) for batch in last]) / len(last),
        }

    def _spark_batches_streams_metrics(
        self, collected_metrics: Dict[str, Dict[str, Any]], running_apps: Dict[str, Tuple[str, str]]
    ) -> None:
        for app_id, (app_name, tracking_url) in running_apps.items():
            try:
                base_url = self._get_request_url(tracking_url)
                batches = self._rest_request_to_json(base_url, SPARK_APPS_PATH, app_id, "/streaming/batches")
                completed_batches = list(
                    filter(
                        lambda batch: batch.get("batchId") is not None and batch.get("status") == "COMPLETED", batches
                    )
                )
                if batches:
                    tags = [
                        f"app_name:{str(app_name)}",
                        f"app_id:{str(app_id)}",
                        f'batch_duration:{str(batches[0].get("batchDuration"))}',
                    ]
                    batch_metrics = {
                        "last_inputSize": batches[0].get("inputSize"),
                        "last_processingTime": completed_batches[0].get("processingTime"),
                        "last_totalDelay": completed_batches[0].get("totalDelay"),
                        "last_batchDuration": completed_batches[0].get("batchDuration"),
                    }
                    batch_metrics.update(self._get_last_batches_metrics(batches, completed_batches, 3))
                    batch_metrics.update(self._get_last_batches_metrics(batches, completed_batches, 10))
                    batch_metrics.update(self._get_last_batches_metrics(batches, completed_batches, 25))
                    self._set_metrics_from_json(collected_metrics, tags, batch_metrics, SPARK_STREAMING_BATCHES_METRICS)

            except Exception as ex:
                logger.debug("Could not gather spark batch metrics for app", exc_info=ex)

    def _spark_structured_streams_metrics(
        self, collected_metrics: Dict[str, Dict[str, Any]], running_apps: Dict[str, Tuple[str, str]]
    ) -> None:
        """
        Get metrics for each application structured stream.
        Requires:
        - The Metric Servlet to be enabled to path <APP_URL>/metrics/json (enabled by default)
        - `SET spark.sql.streaming.metricsEnabled=true` in the app
        """

        for app_id, (app_name, tracking_url) in running_apps.items():
            try:
                base_url = self._get_request_url(tracking_url)
                response = self._rest_request_to_json(base_url, "/metrics/json")

                response = {
                    metric_name: v["value"]
                    for metric_name, v in response.get("gauges", {}).items()
                    if "streaming" in metric_name and "value" in v
                }
                for gauge_name, value in response.items():
                    match = STRUCTURED_STREAMS_METRICS_REGEX.match(gauge_name)
                    if not match:
                        continue
                    groups = match.groupdict()
                    metric_name = groups["metric_name"]
                    if metric_name not in SPARK_STRUCTURED_STREAMING_METRICS.keys():
                        logger.debug("Unknown metric_name encountered: '%s'", str(metric_name))
                        continue
                    metric_name, submission_type = SPARK_STRUCTURED_STREAMING_METRICS[metric_name]
                    tags = [f"app_name:{str(app_name)}", f"app_id:{str(app_id)}"]

                    self._set_individual_metric(
                        collected_metrics, tags, value, SPARK_STRUCTURED_STREAMING_METRICS[metric_name]
                    )
            except Exception as e:
                logger.warning("Could not gather structured streaming metrics.")
                logger.debug(e)

    def _set_task_summary_from_json(
        self,
        collected_metrics: Dict[str, Dict[str, Any]],
        tags: List[str],
        metrics_json: Dict[str, List[int]],
        metrics: Dict[str, Dict[str, Any]],
    ) -> None:
        quantile_index = 0
        if metrics_json is None:
            return
        quantiles_list = metrics_json.get("quantiles")
        if not quantiles_list:
            return

        for quantile in quantiles_list:
            quantile_tags = tags + [f"quantile:{quantile}"]

            for status, metric in metrics.items():
                metric_status = metrics_json.get(status)
                if not metric_status:
                    continue

                if metric_status[quantile_index] is not None:
                    self._set_individual_metric(collected_metrics, quantile_tags, metric_status[quantile_index], metric)

            quantile_index += 1

    def _set_individual_metric(
        self, collected_metrics: Dict[str, Dict[str, Any]], tags: List[str], value: Any, metric_props: Dict[str, Any]
    ) -> None:
        if value is not None:
            metric = collected_metrics.get(metric_props["name"])
            if not metric:
                labels = {}
                for tag in tags:
                    label = tag.split(":")[0]
                    if label in metric_props["labels"]:
                        labels[label] = tag.split(":")[1]
                metric = {"metric_name": metric_props["name"], "labels": labels, "value": value}
                collected_metrics[metric_props["name"]] = metric

    def _set_metrics_from_json(
        self,
        collected_metrics: Dict[str, Dict[str, Any]],
        tags: List[str],
        metrics_json: Dict[Any, Any],
        metrics: Dict[str, Dict[str, Any]],
    ) -> None:
        """
        Parse the JSON response and set the metrics
        """
        if metrics_json is None:
            return

        for field_name, metric_props in metrics.items():
            metric_value = metrics_json.get(field_name)

            self._set_individual_metric(collected_metrics, tags, metric_value, metric_props)

    def _get_running_apps(self) -> Dict[str, Tuple[str, str]]:
        """
        Determine what mode was specified
        """
        if self._cluster_mode == SPARK_YARN_MODE:
            running_apps = self._yarn_init()
            return self._get_spark_app_ids(running_apps)
        elif self._cluster_mode == SPARK_DRIVER_MODE:
            return self._driver_init()
        elif self._cluster_mode == SPARK_MESOS_MODE:
            return self._mesos_init()
        else:
            raise Exception(f"Invalid setting for cluster mode. Received {self._cluster_mode}.")

    def _driver_init(self) -> Dict[str, Tuple[str, str]]:
        """
        Return a dictionary of {app_id: (app_name, tracking_url)} for the running Spark applications
        """
        running_apps = self._driver_get_apps(status=YARN_RUNNING_APPLICATION_SPECIFIER)
        logger.debug(f"Returning running apps {running_apps}")

        return running_apps

    def _driver_get_apps(self, *args: Any, **kwargs: Any) -> Dict[str, Tuple[str, str]]:
        """
        Return a dictionary of {app_id: (app_name, tracking_url)} for the Spark applications
        """
        app_list = {}
        metrics_json = self._rest_request_to_json(self._master_address, SPARK_APPS_PATH, *args, **kwargs)

        for app_json in metrics_json:
            app_id = str(app_json.get("id"))
            app_name = str(app_json.get("name"))
            app_list[app_id] = (app_name, self._master_address)

        logger.debug(f"Returning apps list {app_list}")
        return app_list

    def _yarn_init(self) -> Dict[str, Tuple[str, str]]:
        """
        Return a dictionary of {app_id: (app_name, tracking_url)} for running Spark applications.
        """
        running_apps = self._yarn_get_spark_apps(
            states=YARN_RUNNING_APPLICATION_SPECIFIER, applicationTypes=YARN_SPARK_APPLICATION_SPECIFIER
        )
        logger.debug(f"Returning running apps {running_apps}")
        return running_apps

    def _yarn_get_spark_apps(self, *args: Any, **kwargs: Any) -> Dict[str, Tuple[str, str]]:
        metrics_json = self._rest_request_to_json(self._master_address, YARN_APPS_PATH, *args, **kwargs)

        running_apps = {}

        if metrics_json.get("apps"):
            if metrics_json["apps"].get("app") is not None:

                for app_json in metrics_json["apps"]["app"]:
                    app_id = app_json.get("id")
                    tracking_url = app_json.get("trackingUrl")
                    app_name = app_json.get("name")

                    if app_id and tracking_url and app_name:
                        running_apps[app_id] = (app_name, tracking_url)

        return running_apps

    def _get_spark_app_ids(self, running_apps: Dict[str, Tuple[str, str]]) -> Dict[str, Tuple[str, str]]:
        """
        Traverses the Spark application master in YARN to get a Spark application ID.
        Return a dictionary of {app_id: (app_name, tracking_url)} for Spark applications
        """
        spark_apps = {}
        for app_id, (app_name, tracking_url) in running_apps.items():
            try:
                response = self._rest_request_to_json(tracking_url, SPARK_APPS_PATH)

                for app in response:
                    app_id = app.get("id")
                    app_name = app.get("name")

                    if app_id and app_name:
                        spark_apps[app_id] = (app_name, tracking_url)
            except Exception as e:
                logger.warning("Could not fetch data from url.", extra={"url": tracking_url})
                logger.debug(e)

        return spark_apps

    def _mesos_init(self) -> Dict[str, Tuple[str, str]]:

        running_apps = {}

        metrics_json = self._rest_request_to_json(self._master_address, MESOS_MASTER_APP_PATH)

        for app_json in metrics_json.get("frameworks", []):
            app_id = app_json.get("id")
            tracking_url = app_json.get("webui_url")
            app_name = app_json.get("name")

            if app_id and tracking_url and app_name:
                # spark_ports = self.instance.get('spark_ui_ports')
                # if spark_ports is None:
                #     # No filtering by port, just return all the frameworks
                running_apps[app_id] = (app_name, tracking_url)
                # else:
                #     # Only return the frameworks running on the correct port
                #     tracking_url_port = urlparse(tracking_url).port
                #     if tracking_url_port in spark_ports:
                #         running_apps[app_id] = (app_name, tracking_url)
        return running_apps

    def _rest_request(self, url: str, object_path: str, *args: Any, **kwargs: Any) -> requests.Response:
        """
        Query the given URL and return the response
        """
        if object_path:
            url = self._join_url_dir(url, object_path)

        # Add args to the url
        if args:
            for directory in args:
                url = self._join_url_dir(url, directory)

        # Add kwargs as arguments
        if kwargs:
            query = "&".join(["{0}={1}".format(key, value) for key, value in kwargs.items() if value is not None])
            url = urljoin(url, "?" + query)

        try:
            logger.debug(f"Spark check URL: {url}")
            response = requests.get(url, timeout=3)
            response.raise_for_status()

            return response

        except (HTTPError, InvalidURL, ConnectionError, ConnectionRefusedError, Timeout, ValueError):
            raise

    def _rest_request_to_json(self, address: str, object_path: str, *args: Any, **kwargs: Any) -> Any:
        """
        Query the given URL and return the JSON response
        """

        response = self._rest_request(address, object_path, *args, **kwargs)

        try:
            response_json = response.json()
        except json.decoder.JSONDecodeError:
            logger.exception("JSON Parse failed.")
            raise

        return response_json

    def _get_request_url(self, url: str) -> str:
        """
        Get the request address, build with proxy if necessary
        """
        parsed = urlparse(url)

        _url = url
        if not (parsed.netloc and parsed.scheme):
            _url = urljoin(self._master_address, parsed.path)

        return _url

    @staticmethod
    def _join_url_dir(url: str, *args: Any) -> str:
        """
        Join a URL with multiple directories
        """
        for path in args:
            url = url.rstrip("/") + "/"
            url = urljoin(url, path.lstrip("/"))

        return url


class SparkSampler(object):
    """
    Spark cluster metrics sampler
    """

    def __init__(
        self,
        sample_period: float,
        storage_dir: str,
        api_client: Optional[APIClient] = None,
    ):
        self._master_address: Optional[str] = None
        self._spark_mode: Optional[str] = None
        self._collection_thread: Optional[Thread] = None
        self._sample_period = sample_period
        self._stop_event = Event()
        self._spark_sampler: Optional[SparkCollector] = None
        self._stop_collection = False
        self._is_running = False
        self._storage_dir = storage_dir
        if self._storage_dir is not None:
            assert os.path.exists(self._storage_dir) and os.path.isdir(self._storage_dir)
        else:
            logger.debug("output directory is None. Will add metrics to queue")
        self._client = api_client

    def _get_yarn_config_path(self, process: psutil.Process) -> str:
        env = process.environ()
        if "HADOOP_CONF_DIR" in env:
            logger.debug("Found HADOOP_CONF_DIR variable.", extra={"hadoop_conf_dir": env["HADOOP_CONF_DIR"]})
            return os.path.join(env["HADOOP_CONF_DIR"], "yarn-site.xml")
        else:
            logger.info(
                "Could not find HADOOP_CONF_DIR variable, using default path",
                extra={"hadoop_conf_dir": os.path.join("/etc/hadoop/conf/", "yarn-site.xml")},
            )
            return os.path.join("/etc/hadoop/conf/", "yarn-site.xml")

    @staticmethod
    def _get_process_root_relative_path(process: psutil.Process, absolute_path: str) -> str:
        return os.path.join(f"/proc/{process.pid}/root", absolute_path.lstrip(os.sep))

    def _get_yarn_config(self, process: psutil.Process) -> Optional[ET.Element]:
        config_path = self._get_yarn_config_path(process)

        logger.debug("Trying to open yarn config file for reading", extra={"config_path": config_path})
        try:
            # resolve config path against process' filesystem root
            process_relative_config_path = self._get_process_root_relative_path(
                process, self._get_yarn_config_path(process)
            )
            with open(process_relative_config_path, "rb") as conf_file:
                config_xml_string = conf_file.read()
            return ET.fromstring(config_xml_string)
        except FileNotFoundError:
            return None

    def _get_yarn_config_property(
        self, process: psutil.Process, requested_property: str, default: Optional[str] = None
    ) -> Optional[str]:
        config = self._get_yarn_config(process)
        if config is not None:
            for config_property in config.iter("property"):
                name_property = config_property.find("name")
                if name_property is not None and name_property.text == requested_property:
                    value_property = config_property.find("value")
                    if value_property is not None:
                        return value_property.text
        return default

    def _guess_driver_application_master_address(self, process: psutil.Process) -> str:
        """
        Selects the master address for a org.apache.spark.deploy.master.Master running on this node.
        Uses master_address if given, or defaults to my hostname.
        """
        if self._master_address is not None:
            return self._master_address
        else:
            host_name = get_hostname()
            return host_name + ":4040"

    def _guess_yarn_resource_manager_webapp_address(self, resource_manager_process: psutil.Process) -> str:
        config = self._get_yarn_config(resource_manager_process)

        if config is not None:
            for config_property in config.iter("property"):
                name_property = config_property.find("name")
                if (
                    name_property is not None
                    and name_property.text is not None
                    and name_property.text.startswith("yarn.resourcemanager.webapp.address")
                ):
                    value_property = config_property.find("value")
                    if value_property is not None and value_property.text is not None:
                        return value_property.text

        if self._master_address is not None:
            return self._master_address
        else:
            host_name = self._get_yarn_host_name(resource_manager_process)
            return host_name + ":8088"

    def _guess_mesos_master_webapp_address(self, process: psutil.Process) -> str:
        """
        Selects the master address for a mesos-master running on this node. Uses master_address if given, or defaults
        to my hostname.
        """
        if self._master_address:
            return self._master_address
        else:
            host_name = get_hostname()
            return host_name + ":5050"

    def _get_yarn_host_name(self, resource_manager_process: psutil.Process) -> str:
        """
        Selects the master adderss for a ResourceManager running on this node - this parses the YARN config to
        get the hostname, and if not found, defaults to my hostname.
        """
        hostname = self._get_yarn_config_property(resource_manager_process, "yarn.resourcemanager.hostname")
        if hostname is not None:
            logger.debug(
                "Selected hostname from yarn.resourcemanager.hostname config", resourcemanager_hostname=hostname
            )
        else:
            hostname = get_hostname()
            logger.debug("Selected hostname from my hostname", resourcemanager_hostname=hostname)
        return hostname

    def _is_yarn_master_collector(self, resource_manager_process: psutil.Process) -> bool:
        """
        yarn lists the addresses of the other masters in order communicate with
        other masters, so we can choose one of them (like rm1) and run the
        collection only on him so we won't get the same metrics for the cluster
        multiple times the rm1 hostname is in both EMR and Azure us the internal
        dns and it's starts with the host name for examplem in EMR:
        rm1 = 'ip-10-79-63-183.us-east-2.compute.internal:8025' where the host
        name is 'ip-10-79-63-183' for example in
        azure: 'rm1 = hn0-nrt-hb.3e3rqto3nr5evmsjbqz0pkrj4g.tx.internal.cloudapp.net:8050'
        where the host name is 'hn0-nrt-hb.3e3rqto3nr5evmsjbqz0pkrj4g'
        """
        rm1_address = self._get_yarn_config_property(resource_manager_process, "yarn.resourcemanager.address.rm1", None)
        host_name = self._get_yarn_host_name(resource_manager_process)

        if rm1_address is None:
            logger.info(
                "yarn.resourcemanager.address.rm1 is not defined in config, so it's a single master deployment,"
                " enabling Spark collector"
            )
            return True
        elif rm1_address.startswith(host_name):
            logger.info(
                f"This is the collector master, because rm1: {rm1_address!r}"
                f" starts with my host name: {host_name!r}, enabling Spark collector"
            )
            return True
        else:
            logger.info(
                f"This is not the collector master, because rm1: {rm1_address!r}"
                f" does not start with my host name: {host_name!r}, skipping Spark collector on this YARN master"
            )
            return False

    def _get_spark_manager_process(self) -> Optional[psutil.Process]:
        try:
            return next(
                search_for_process(
                    lambda process: "org.apache.hadoop.yarn.server.resourcemanager.ResourceManager" in process.cmdline()
                    or "org.apache.spark.deploy.master.Master" in process.cmdline()
                    or "mesos-master" in process.exe()
                )
            )
        except StopIteration:
            return None

    def _find_spark_cluster(self) -> Optional[Tuple[str, str]]:
        """:return: (master address, cluster mode)"""
        spark_master_process = self._get_spark_manager_process()
        spark_cluster_mode = "unknown"
        webapp_url = None

        if spark_master_process is None:
            logger.debug("Could not find any spark master process (resource manager or spark master)")
            return None

        if "org.apache.hadoop.yarn.server.resourcemanager.ResourceManager" in spark_master_process.cmdline():
            if not self._is_yarn_master_collector(spark_master_process):
                return None
            spark_cluster_mode = SPARK_YARN_MODE
            webapp_url = self._guess_yarn_resource_manager_webapp_address(spark_master_process)
        elif "org.apache.spark.deploy.master.Master" in spark_master_process.cmdline():
            spark_cluster_mode = SPARK_DRIVER_MODE
            webapp_url = self._guess_driver_application_master_address(spark_master_process)
        elif "mesos-master" in spark_master_process.exe():
            spark_cluster_mode = SPARK_MESOS_MODE
            webapp_url = self._guess_mesos_master_webapp_address(spark_master_process)

        if spark_master_process is None or webapp_url is None or spark_cluster_mode == "unknown":
            logger.warning("Could not get proper Spark cluster configuration")
            return None

        logger.info("Guessed settings are", cluster_mode=spark_cluster_mode, webapp_url=webapp_url)

        return webapp_url, spark_cluster_mode

    def start(self) -> bool:
        spark_cluster_conf = self._find_spark_cluster()
        if spark_cluster_conf is None:
            logger.debug("Could not guess spark configuration, probably not master node")
            return False

        master_address, cluster_mode = spark_cluster_conf
        self._spark_sampler = SparkCollector(cluster_mode, master_address)
        self._stop_event.clear()
        self._collection_thread = Thread(target=self._start_collection)
        self._collection_thread.start()
        self._is_running = True
        return True

    def _start_collection(self) -> None:
        assert self._spark_sampler is not None, "No valid SparkSampler was created. Unable to start collection."
        assert (self._client is not None) or (
            self._storage_dir is not None
        ), "A valid API client or storage directory is required"
        while not self._stop_event.is_set():
            metrics = list(self._spark_sampler.collect())
            results = {METRIC_TIMESTAMP_KEY: self._spark_sampler._last_sample_time_ms, METRICS_DATA_KEY: metrics}
            if self._storage_dir is not None:
                now = get_iso8601_format_time(datetime.now()).replace(":", "-" if is_windows() else ":")
                base_filename = os.path.join(self._storage_dir, (METRICS_FILE_PREFIX + now))
                with open(base_filename, "w") as f:
                    json.dump(results, f)
            if self._client is not None:
                timestamp = cast(int, results[METRIC_TIMESTAMP_KEY])
                data = cast(List[Dict[str, Any]], results[METRICS_DATA_KEY])
                logger.debug(f"Original results: {results} \n Submitting spark metrics to API: {data}")
                self._client.submit_spark_metrics(timestamp, data)

            self._stop_event.wait(self._sample_period)

    def stop(self) -> None:
        if self._is_running:
            assert self._collection_thread is not None
            self._stop_event.set()
            self._collection_thread.join()
            self._is_running = False

    def is_running(self) -> bool:
        return self._is_running<|MERGE_RESOLUTION|>--- conflicted
+++ resolved
@@ -78,14 +78,8 @@
         applications_metrics: bool = True,
         streaming_metrics: bool = True,
     ) -> None:
-<<<<<<< HEAD
         self._logger = get_logger_adapter(__name__)
         self._last_sample_time_ms = 0
-=======
-        self._lock = Lock()
-
-        self._last_sample_time = int(time.monotonic() * 1000)
->>>>>>> 3d71bb08
         self._cluster_mode = cluster_mode
         self._master_address = f"http://{master_address}"
         self._cluster_metrics = cluster_metrics
@@ -95,24 +89,6 @@
         self._last_iteration_app_job_metrics: Dict[str, Dict[str, Any]] = {}
 
     def collect(self) -> Generator[Dict[str, Any], None, None]:
-<<<<<<< HEAD
-=======
-        if not self._lock.acquire(False):
-            logger.warning(
-                "Could not acquire collector's mutex, increasing scrape interval should solve this",
-                extra={"collector": self.__class__.__name__},
-            )
-            return
-        try:
-            for data in self._collect():
-                yield data
-        except Exception:
-            logger.exception(f"Error while trying to collect f{self.__class__.__name__}")
-        finally:
-            self._lock.release()
-
-    def _collect(self) -> Generator[Dict[str, Any], None, None]:
->>>>>>> 3d71bb08
         try:
             collected_metrics: Dict[str, Dict[str, Any]] = {}
 
@@ -139,21 +115,10 @@
             for metric in collected_metrics.values():
                 yield metric
 
-<<<<<<< HEAD
-            self._logger.debug("Succeeded gathering spark metrics")
+            logger.debug("Succeeded gathering spark metrics")
         except Exception:
             # spark collector exceptions tend to be very verbose, so print only in debug
             self._logger.exception("Error while trying collect spark metrics")
-=======
-            logger.debug("Succeeded gathering spark metrics")
-
-        except Exception:
-            logger.warning("Error while trying collect spark metrics")
-            logger.debug(
-                traceback.format_exc()
-            )  # spark collector exceptions tend to be very verbose, so print only in debug
-
->>>>>>> 3d71bb08
         finally:
             self._last_sample_time_ms = int(time.monotonic() * 1000)  # need to be in ms
 
@@ -163,15 +128,8 @@
 
             if metrics_json.get("clusterMetrics") is not None:
                 self._set_metrics_from_json(collected_metrics, [], metrics_json["clusterMetrics"], YARN_CLUSTER_METRICS)
-<<<<<<< HEAD
         except Exception:
             self._logger.exception("Could not gather yarn cluster metrics")
-=======
-
-        except Exception as e:
-            logger.warning("Could not gather yarn cluster metrics.")
-            logger.debug(e)
->>>>>>> 3d71bb08
 
     def _yarn_nodes_metrics(self, collected_metrics: Dict[str, Dict[str, Any]]) -> None:
         nodes_state = {"states": "RUNNING"}
@@ -189,14 +147,8 @@
 
                     self._set_metrics_from_json(collected_metrics, tags, node, YARN_NODES_METRICS)
 
-<<<<<<< HEAD
         except Exception:
             self._logger.exception("Could not gather yarn nodes metrics")
-=======
-        except Exception as e:
-            logger.warning("Could not gather yarn nodes metrics.")
-            logger.debug(e)
->>>>>>> 3d71bb08
 
     def _spark_application_metrics(
         self, collected_metrics: Dict[str, Dict[str, Any]], running_apps: Dict[str, Tuple[str, str]]
@@ -243,11 +195,7 @@
                 )
 
             except Exception:
-<<<<<<< HEAD
-                self._logger.exception("Could not gather spark jobs metrics")
-=======
-                logger.exception("Could not gather spark jobs metrics.")
->>>>>>> 3d71bb08
+                logger.exception("Could not gather spark jobs metrics")
         self._last_iteration_app_job_metrics = iteration_metrics
 
     def _spark_stage_metrics(
