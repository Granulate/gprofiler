#
# Copyright (c) Granulate. All rights reserved.
# Licensed under the AGPL3 License. See LICENSE.md in the project root for license information.
#
import concurrent.futures
import logging
import os
import signal
import glob
from pathlib import Path
from threading import Event
from typing import Callable, List, Mapping, Optional, Union
from subprocess import Popen

from psutil import Process

from .merge import parse_one_collapsed, parse_many_collapsed
from .exceptions import StopEventSetException, ProcessStoppedException, CalledProcessError
from .utils import pgrep_maps, start_process, poll_process, run_process, resource_path, wait_event

logger = logging.getLogger(__name__)

_reinitialize_profiler: Optional[Callable[[], None]] = None


class PythonProfilerBase:
    MAX_FREQUENCY = 100

    def __init__(
        self,
        frequency: int,
        duration: int,
        stop_event: Optional[Event],
        storage_dir: str,
    ):
        self._frequency = min(frequency, self.MAX_FREQUENCY)
        self._duration = duration
        self._stop_event = stop_event or Event()
        self._storage_dir = storage_dir
        logger.info(f"Initializing Python profiler (frequency: {self._frequency}hz, duration: {duration}s)")

    def start(self):
        pass

    def snapshot(self) -> Mapping[int, Mapping[str, int]]:
        """
        :returns: Mapping from pid to stacks and their counts.
        """
        raise NotImplementedError

    def stop(self):
        pass

    def __enter__(self):
        self.start()
        return self

    def __exit__(self, exc_type, exc_val, exc_tb):
        self.stop()


class PySpyProfiler(PythonProfilerBase):
    MAX_FREQUENCY = 10
    BLACKLISTED_PYTHON_PROCS = ["unattended-upgrades", "networkd-dispatcher", "supervisord", "tuned"]

    def _make_command(self, pid: int, output_path: str):
        return [
            resource_path("python/py-spy"),
            "record",
            "-r",
            str(self._frequency),
            "-d",
            str(self._duration),
            "--nonblocking",
            "--format",
            "raw",
            "-F",
            "--gil",
            "--output",
            output_path,
            "-p",
            str(pid),
            "--full-filenames",
        ]

    def profile_process(self, process: Process):
        logger.info(f"Profiling process {process.pid} ({process.cmdline()})")

        local_output_path = os.path.join(self._storage_dir, f"{process.pid}.py.col.dat")
        try:
            run_process(self._make_command(process.pid, local_output_path), stop_event=self._stop_event)
        except ProcessStoppedException:
            raise StopEventSetException

        logger.info(f"Finished profiling process {process.pid} with py-spy")
        return parse_one_collapsed(Path(local_output_path).read_text())

    def find_python_processes_to_profile(self) -> List[Process]:
        filtered_procs = []
        for process in pgrep_maps(
            r"(?:^.+/(?:lib)?python[^/]*$)|(?:^.+/site-packages/.+?$)|(?:^.+/dist-packages/.+?$)"
        ):
            try:
                if process.pid == os.getpid():
                    continue

                cmdline = process.cmdline()
                if any(item in cmdline for item in self.BLACKLISTED_PYTHON_PROCS):
                    continue

                filtered_procs.append(process)
            except Exception:
                logger.exception(f"Couldn't add pid {process.pid} to list")

        return filtered_procs

    def snapshot(self) -> Mapping[int, Mapping[str, int]]:
        processes_to_profile = self.find_python_processes_to_profile()
        if not processes_to_profile:
            return {}
        with concurrent.futures.ThreadPoolExecutor(max_workers=len(processes_to_profile)) as executor:
            futures = {}
            for process in processes_to_profile:
                futures[executor.submit(self.profile_process, process)] = process.pid

            results = {}
            for future in concurrent.futures.as_completed(futures):
                try:
                    results[futures[future]] = future.result()
                except StopEventSetException:
                    raise
                except Exception:
                    logger.exception(f"Failed to profile Python process {futures[future]}")

        return results


class PythonEbpfProfiler(PythonProfilerBase):
    PYPERF_RESOURCE = "python/pyperf/PyPerf"
    dump_signal = signal.SIGUSR2
    dump_timeout = 5  # seconds
    poll_timeout = 10  # seconds

    def __init__(
        self,
        frequency: int,
        duration: int,
        stop_event: Optional[Event],
        storage_dir: str,
    ):
        super().__init__(frequency, duration, stop_event, storage_dir)
        self.process = None
        self.output_path = Path(self._storage_dir) / "py.col.dat"

    @classmethod
    def _check_missing_headers(cls, stdout) -> bool:
        if "Unable to find kernel headers." in stdout:
            print()
            print("Unable to find kernel headers. Make sure the package is installed for your distribution.")
            print("If you are using Ubuntu, you can install the required package using:")
            print()
            print("    apt install linux-headers-$(uname -r)")
            print()
            print("If you are still getting this error and you are running gProfiler as a docker container,")
            print("make sure /lib/modules and /usr/src are mapped into the container.")
            print("See the README for further details.")
            print()
            return True
        else:
            return False

    @classmethod
    def _pyperf_error(cls, process: Popen):
        # opened in pipe mode, so these aren't None.
        assert process.stdout is not None
        assert process.stderr is not None

        stdout = process.stdout.read().decode()
        stderr = process.stderr.read().decode()
        cls._check_missing_headers(stdout)
        raise CalledProcessError(process.returncode, process.args, stdout, stderr)

    @classmethod
    def _check_output(cls, process: Popen, output_path: Path):
        if not glob.glob(f"{str(output_path)}.*"):
            cls._pyperf_error(process)

    @classmethod
<<<<<<< HEAD
    def test(cls, storage_dir: str, stop_event: Event):
=======
    def get_pyperf_cmd(cls) -> List[str]:
        pyperf = resource_path(cls.PYPERF_RESOURCE)
        staticx_dir = os.getenv("STATICX_BUNDLE_DIR")
        # are we running under staticx?
        if staticx_dir is not None:
            # STATICX_BUNDLE_DIR is where staticx has extracted all of the libraries it had collected
            # earlier.
            # see https://github.com/JonathonReinhart/staticx#run-time-information
            # we run PyPerf with the same ld.so whose libc it was compiled against.
            return [f"{staticx_dir}/.staticx.interp", "--library-path", staticx_dir, pyperf]
        else:
            return [pyperf]

    @classmethod
    def test(cls, storage_dir: str, stop_event: Optional[Event]):
>>>>>>> 7cb4040e
        test_path = Path(storage_dir) / ".test"
        for f in glob.glob(f"{str(test_path)}.*"):
            os.unlink(f)

        # Run the process and check if the output file is properly created.
        # Wait up to 10sec for the process to terminate.
        # Allow cancellation via the stop_event.
        cmd = cls.get_pyperf_cmd() + ["--output", str(test_path), "-F", "1", "--duration", "1"]
        process = start_process(cmd)
        try:
            poll_process(process, cls.poll_timeout, stop_event)
        except TimeoutError:
            process.kill()
            raise
        else:
            cls._check_output(process, test_path)

    def start(self):
        logger.info("Starting profiling of Python processes with PyPerf")
        cmd = self.get_pyperf_cmd() + [
            "--output",
            str(self.output_path),
            "-F",
            str(self._frequency),
            # Duration is irrelevant here, we want to run continuously.
        ]
        self.process = start_process(cmd)
        # wait until the transient data file appears - because once returning from here, PyPerf may
        # be polled via snapshot() and we need it to finish installing its signal handler.
        if not wait_event(self.poll_timeout, self._stop_event, lambda: os.path.exists(self.output_path)):
            raise TimeoutError("PyPerf didn't boot")

    def _glob_output(self) -> List[str]:
        # important to not grab the transient data file
        return glob.glob(f"{str(self.output_path)}.*")

    def _wait_for_output_file(self, timeout: float) -> Optional[Path]:
        if not wait_event(timeout, self._stop_event, lambda: len(self._glob_output()) > 0):
            return None

        output_files = self._glob_output()
        # All the snapshot samples should be in one file
        assert len(output_files) == 1
        return Path(output_files[0])

    def _dump(self) -> Path:
        assert self.process is not None, "profiling not started!"
        self.process.send_signal(self.dump_signal)

        path = self._wait_for_output_file(self.dump_timeout)
        if path is not None:
            return path

        # error flow :(
        if _reinitialize_profiler is not None:
            logger.warning("Reverting to py-spy")
            global _profiler_class
            _profiler_class = PySpyProfiler
            _reinitialize_profiler()

        logger.warning("PyPerf dead/not responding, killing it")
        process = self.process  # save it
        self._terminate()
        self._pyperf_error(process)

    def snapshot(self) -> Mapping[int, Mapping[str, int]]:
        if self._stop_event.wait(self._duration):
            raise StopEventSetException()
        collapsed_path = self._dump()
        collapsed_text = collapsed_path.read_text()
        collapsed_path.unlink()
        return parse_many_collapsed(collapsed_text)

    def _terminate(self) -> Optional[int]:
        code = None
        if self.process is not None:
            self.process.terminate()  # okay to call even if process is already dead
            code = self.process.wait()
            self.process = None
        return code

    def stop(self):
        code = self._terminate()
        if code is not None:
            logger.info("Finished profiling Python processes with PyPerf")
        return code


_profiler_class = None


def determine_profiler_class(storage_dir: str, stop_event: Event):
    try:
        PythonEbpfProfiler.test(storage_dir, stop_event)
        return PythonEbpfProfiler
    except Exception as e:
        # Fallback to py-spy
        logger.debug(f"eBPF profiler error: {str(e)}")
        logger.info("Python eBPF profiler initialization failed. Falling back to py-spy...")
        return PySpyProfiler


def get_python_profiler(
    frequency: int, duration: int, stop_event: Event, storage_dir: str, reinitialize_profiler: Callable[[], None]
) -> Union[PythonEbpfProfiler, PySpyProfiler]:
    global _reinitialize_profiler
    _reinitialize_profiler = reinitialize_profiler

    global _profiler_class
    if _profiler_class is None:
        _profiler_class = determine_profiler_class(storage_dir, stop_event)
    return _profiler_class(frequency, duration, stop_event, storage_dir)<|MERGE_RESOLUTION|>--- conflicted
+++ resolved
@@ -186,9 +186,6 @@
             cls._pyperf_error(process)
 
     @classmethod
-<<<<<<< HEAD
-    def test(cls, storage_dir: str, stop_event: Event):
-=======
     def get_pyperf_cmd(cls) -> List[str]:
         pyperf = resource_path(cls.PYPERF_RESOURCE)
         staticx_dir = os.getenv("STATICX_BUNDLE_DIR")
@@ -203,8 +200,7 @@
             return [pyperf]
 
     @classmethod
-    def test(cls, storage_dir: str, stop_event: Optional[Event]):
->>>>>>> 7cb4040e
+    def test(cls, storage_dir: str, stop_event: Event):
         test_path = Path(storage_dir) / ".test"
         for f in glob.glob(f"{str(test_path)}.*"):
             os.unlink(f)
