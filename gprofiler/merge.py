#
# Copyright (c) Granulate. All rights reserved.
# Licensed under the AGPL3 License. See LICENSE.md in the project root for license information.
#
import json
import logging
import math
import random
import re
from collections import Counter, defaultdict
<<<<<<< HEAD
from typing import Dict, Iterable, Mapping, MutableMapping, Optional, Tuple
=======
from typing import Iterable, Mapping, MutableMapping, Tuple
>>>>>>> de9ef4fe

from gprofiler.docker_client import DockerClient
from gprofiler.utils import get_hostname

StackToSampleCount = Counter
ProcessToStackSampleCounters = MutableMapping[int, StackToSampleCount]
ProcessIdToCommMapping = Dict[int, str]

logger = logging.getLogger(__name__)

SAMPLE_REGEX = re.compile(
    r"\s*(?P<comm>.+?)\s+(?P<pid>[\d-]+)/(?P<tid>[\d-]+)(?:\s+\[(?P<cpu>\d+)])?\s+(?P<time>\d+\.\d+):\s+"
    r"(?:(?P<freq>\d+)\s+)?(?P<event_family>[\w-]+):(?:(?P<event>[\w-]+):)?(?P<suffix>[^\n]*)(?:\n(?P<stack>.*))?",
    re.MULTILINE | re.DOTALL,
)

# ffffffff81082227 mmput+0x57 ([kernel.kallsyms])
# 0 [unknown] ([unknown])
# 7fe48f00faff __poll+0x4f (/lib/x86_64-linux-gnu/libc-2.31.so)
FRAME_REGEX = re.compile(r"^\s*[0-9a-f]+ (.*?) \((.*)\)$")


def parse_one_collapsed(collapsed: str) -> Mapping[str, int]:
    """
    Parse a stack-collapsed listing where all stacks are from the same process.
    """
    stacks: StackToSampleCount = Counter()
    for line in collapsed.splitlines():
        if line.strip() == "":
            continue
        if line.startswith("#"):
            continue
        try:
            stack, _, count = line.rpartition(" ")
            stacks[stack] += int(count)
        except Exception:
            logger.exception(f'bad stack - line="{line}"')
    return dict(stacks)


def parse_many_collapsed(text: str) -> ProcessToStackSampleCounters:
    """
    Parse a stack-collapsed listing where stacks are prefixed with the command and pid/tid of their
    origin.
    """
    results: ProcessToStackSampleCounters = defaultdict(Counter)
    bad_lines = []

    for line in text.splitlines():
        try:
            stack, count = line.rsplit(" ", maxsplit=1)
            head, tail = stack.split(";", maxsplit=1)
            _, pid_tid = head.rsplit("-", maxsplit=1)
            pid = int(pid_tid.split("/")[0])
            results[pid][tail] += int(count)
        except ValueError:
            bad_lines.append(line)

    if bad_lines:
        logger.warning(f"Got {len(bad_lines)} bad lines when parsing (showing up to 8):\n" + "\n".join(bad_lines[:8]))

    return results


def collapse_stack(comm: str, stack: str) -> str:
    """
    Collapse a single stack from "perf".
    """
    funcs = [comm]
    for line in reversed(stack.splitlines()):
        m = FRAME_REGEX.match(line)
        assert m is not None, f"bad line: {line}"
        sym, dso = m.groups()
        sym = sym.split("+")[0]  # strip the offset part.
        if sym == "[unknown]" and dso != "[unknown]":
            sym = f"[{dso}]"
        # append kernel annotation
        elif "kernel" in dso or "vmlinux" in dso:
            sym += "_[k]"
        funcs.append(sym)
    return ";".join(funcs)


def merge_global_perfs(
    raw_fp_perf: Optional[str], raw_dwarf_perf: Optional[str]
) -> Tuple[ProcessToStackSampleCounters, ProcessIdToCommMapping]:
    fp_perf, fp_pid_to_comm = parse_perf_script(raw_fp_perf)
    dwarf_perf, dwarf_pid_to_comm = parse_perf_script(raw_dwarf_perf)
    dwarf_pid_to_comm.update(fp_pid_to_comm)
    merged_pid_to_comm = dwarf_pid_to_comm

    if raw_fp_perf is None:
        return dwarf_perf, merged_pid_to_comm
    elif raw_dwarf_perf is None:
        return fp_perf, merged_pid_to_comm

    total_fp_samples = sum([sum(stacks.values()) for stacks in fp_perf.values()])
    total_dwarf_samples = sum([sum(stacks.values()) for stacks in dwarf_perf.values()])
    fp_to_dwarf_sample_ratio = total_fp_samples / total_dwarf_samples

    # The FP perf is used here as the "main" perf, to which the DWARF perf is scaled.
    merged_pid_to_stacks_counters: ProcessToStackSampleCounters = defaultdict(Counter)
    add_highest_avg_depth_stacks_per_process(
        dwarf_perf, fp_perf, fp_to_dwarf_sample_ratio, merged_pid_to_stacks_counters
    )
    total_merged_samples = sum([sum(stacks.values()) for stacks in merged_pid_to_stacks_counters.values()])
    logger.debug(
        f"Total FP samples: {total_fp_samples}; Total DWARF samples: {total_dwarf_samples}; "
        f"FP to DWARF ratio: {fp_to_dwarf_sample_ratio}; Total merged samples: {total_merged_samples}"
    )
    return merged_pid_to_stacks_counters, merged_pid_to_comm


def add_highest_avg_depth_stacks_per_process(
    dwarf_perf: ProcessToStackSampleCounters,
    fp_perf: ProcessToStackSampleCounters,
    fp_to_dwarf_sample_ratio: float,
    merged_pid_to_stacks_counters: ProcessToStackSampleCounters,
):
    for pid, fp_collapsed_stacks_counters in fp_perf.items():
        if pid not in dwarf_perf:
            merged_pid_to_stacks_counters[pid] = fp_collapsed_stacks_counters
            continue

        fp_frame_count_average = get_average_frame_count(fp_collapsed_stacks_counters.keys())
        dwarf_collapsed_stacks_counters = dwarf_perf[pid]
        dwarf_frame_count_average = get_average_frame_count(dwarf_collapsed_stacks_counters.keys())
        if fp_frame_count_average > dwarf_frame_count_average:
            merged_pid_to_stacks_counters[pid] = fp_collapsed_stacks_counters
        else:
            dwarf_collapsed_stacks_counters = scale_dwarf_samples_count(
                dwarf_collapsed_stacks_counters, fp_to_dwarf_sample_ratio
            )
            merged_pid_to_stacks_counters[pid] = dwarf_collapsed_stacks_counters


def scale_dwarf_samples_count(
    dwarf_collapsed_stacks_counters: StackToSampleCount, fp_to_dwarf_sample_ratio: float
) -> StackToSampleCount:
    if fp_to_dwarf_sample_ratio == 1:
        return dwarf_collapsed_stacks_counters
    # scale the dwarf stacks to the FP stacks to avoid skewing the results
    for stack, sample_count in dwarf_collapsed_stacks_counters.items():
        new_count = sample_count * fp_to_dwarf_sample_ratio
        # If we were to round all of the sample counts it could skew the results. By using a random factor,
        # we mostly solve this by randomly rounding up / down stacks.
        # The higher the fractional part of the new count, the more likely it is to be rounded up instead of down
        new_count = math.ceil(new_count) if new_count - int(new_count) <= random.random() else math.floor(new_count)
        if new_count == 0:
            # TODO: For more accurate truncation, check if there's a common frame for the truncated stacks and combine
            #  them
            continue
        dwarf_collapsed_stacks_counters[stack] = new_count
    # Note - returning the value is not necessary, but is done for readability
    return dwarf_collapsed_stacks_counters


def get_average_frame_count(stacks: Iterable[str]) -> float:
    frame_count_per_samples = [sample.count(";") for sample in stacks]
    return sum(frame_count_per_samples) / len(frame_count_per_samples)


def parse_perf_script(script: Optional[str]) -> Tuple[ProcessToStackSampleCounters, ProcessIdToCommMapping]:
    pid_to_collapsed_stacks_counters: ProcessToStackSampleCounters = defaultdict(Counter)
    pid_to_comm: ProcessIdToCommMapping = {}
    if script is None:
        return pid_to_collapsed_stacks_counters, pid_to_comm
    for sample in script.split("\n\n"):
        try:
            if sample.strip() == "":
                continue
            if sample.startswith("#"):
                continue
            match = SAMPLE_REGEX.match(sample)
            if match is None:
                raise Exception("Failed to match sample")
            sample_dict = match.groupdict()

            pid = int(sample_dict["pid"])
            comm = sample_dict["comm"]
            stack = sample_dict["stack"]
            if stack is not None:
                pid_to_collapsed_stacks_counters[pid][collapse_stack(comm, stack)] += 1
            pid_to_comm.setdefault(pid, comm)
        except Exception:
            logger.exception(f"Error processing sample: {sample}")
    return pid_to_collapsed_stacks_counters, pid_to_comm


def merge_perfs(
    system_perf_pid_to_stacks_counter: ProcessToStackSampleCounters,
    pid_to_comm: ProcessIdToCommMapping,
    process_perfs: ProcessToStackSampleCounters,
    docker_client: DockerClient,
    should_determine_container_names: bool,
) -> Tuple[str, int]:
    per_process_samples: MutableMapping[int, int] = Counter()
    new_samples: StackToSampleCount = Counter()
    for pid, stacks_counters in system_perf_pid_to_stacks_counter.items():
        if pid in process_perfs:
            per_process_samples[pid] += sum(stacks_counters.values())
        else:
            container_name = _get_container_name(pid, docker_client, should_determine_container_names)
            for stack, count in stacks_counters.items():
                new_samples[f"{container_name};{stack}"] += count

    for pid, perf_all_count in per_process_samples.items():
        process_stacks = process_perfs[pid]
        process_perf_count = sum(process_stacks.values())
        if process_perf_count > 0:
            ratio = perf_all_count / process_perf_count
            for stack, count in process_stacks.items():
                container_name = _get_container_name(pid, docker_client, should_determine_container_names)
                full_stack = ";".join([container_name, pid_to_comm[pid], stack])
                new_samples[full_stack] += round(count * ratio)
    container_names = docker_client.container_names
    docker_client.reset_cache()
    profile_metadata = {
        'containers': container_names,
        'hostname': get_hostname(),
        'container_names_enabled': should_determine_container_names,
    }
    output = [f"#{json.dumps(profile_metadata)}"]
    output += [f"{stack} {count}" for stack, count in new_samples.items()]
    return "\n".join(output), sum(new_samples.values())


def _get_container_name(pid: int, docker_client: DockerClient, should_determine_container_names: bool):
    return docker_client.get_container_name(pid) if should_determine_container_names else ""<|MERGE_RESOLUTION|>--- conflicted
+++ resolved
@@ -8,11 +8,7 @@
 import random
 import re
 from collections import Counter, defaultdict
-<<<<<<< HEAD
 from typing import Dict, Iterable, Mapping, MutableMapping, Optional, Tuple
-=======
-from typing import Iterable, Mapping, MutableMapping, Tuple
->>>>>>> de9ef4fe
 
 from gprofiler.docker_client import DockerClient
 from gprofiler.utils import get_hostname
