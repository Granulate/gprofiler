--- conflicted
+++ resolved
@@ -7,7 +7,7 @@
 import re
 import socket
 from collections import Counter, defaultdict
-from typing import Iterable, Mapping, MutableMapping
+from typing import Dict, Iterable, Mapping, MutableMapping
 
 from gprofiler.docker_client import DockerClient
 
@@ -67,11 +67,7 @@
     return results
 
 
-<<<<<<< HEAD
-def _collapse_stack(stack: str, comm: str) -> str:
-=======
-def collapse_stack(comm: str, stack: str) -> str:
->>>>>>> 035b2482
+def _collapse_stack(comm: str, stack: str) -> str:
     """
     Collapse a single stack from "perf".
     """
@@ -105,23 +101,21 @@
             logger.exception(f"Error processing sample: {sample}")
 
 
-<<<<<<< HEAD
-def _concatenate_stacks(stacks_iter: Iterable[Mapping[str, int]]) -> str:
+def _concatenate_stacks(profile_metadata: Dict, stacks_iter: Iterable[Mapping[str, int]]) -> str:
     """
     Concatenate all stacks from all stack mappings in stack_iter.
     """
-    return "\n".join((f"{stack} {count}" for stacks in stacks_iter for stack, count in stacks.items()))
+    lines = [f"#{json.dumps(profile_metadata)}"]
+    lines.extend([f"{stack} {count}" for stacks in stacks_iter for stack, count in stacks.items()])
+    return "\n".join(lines)
 
 
-def merge_perfs(perf_all: Iterable[Mapping[str, str]], process_perfs: Mapping[int, Mapping[str, int]]) -> str:
-=======
 def merge_perfs(
     perf_all: Iterable[Mapping[str, str]],
     process_perfs: Mapping[int, Mapping[str, int]],
     docker_client: DockerClient,
     should_determine_container_names: bool,
 ) -> str:
->>>>>>> 035b2482
     per_process_samples: MutableMapping[int, int] = Counter()
     new_samples: MutableMapping[str, int] = Counter()
     process_names = {}
@@ -132,14 +126,10 @@
                 per_process_samples[pid] += 1
                 process_names[pid] = parsed["comm"]
             elif parsed["stack"] is not None:
-<<<<<<< HEAD
-                new_samples[_collapse_stack(parsed["stack"], parsed["comm"])] += 1
-=======
                 container_name = _get_container_name(pid, docker_client, should_determine_container_names)
-                collapsed_stack = collapse_stack(parsed["comm"], parsed["stack"])
+                collapsed_stack = _collapse_stack(parsed["comm"], parsed["stack"])
                 stack_line = f'{container_name};{collapsed_stack}'
                 new_samples[stack_line] += 1
->>>>>>> 035b2482
         except Exception:
             logger.exception(f"Error processing sample: {parsed}")
 
@@ -149,16 +139,6 @@
         if process_perf_count > 0:
             ratio = perf_all_count / process_perf_count
             for stack, count in process_stacks.items():
-<<<<<<< HEAD
-                full_stack = ";".join([process_names[pid], stack])
-                new_samples[full_stack] += round(count * ratio)
-
-    return _concatenate_stacks((new_samples,))
-
-
-def concatenate_perfs(process_perfs: Mapping[int, Mapping[str, int]]) -> str:
-    return _concatenate_stacks(process_perfs.values())
-=======
                 container_name = _get_container_name(pid, docker_client, should_determine_container_names)
                 stack_line = ";".join([container_name, process_names[pid], stack])
                 new_samples[stack_line] += round(count * ratio)
@@ -169,11 +149,12 @@
         'hostname': socket.gethostname(),
         'container_names_enabled': should_determine_container_names,
     }
-    output = [f"#{json.dumps(profile_metadata)}"]
-    output += [f"{stack} {count}" for stack, count in new_samples.items()]
-    return "\n".join(output)
+    return _concatenate_stacks(profile_metadata, (new_samples,))
+
+
+def concatenate_perfs(process_perfs: Mapping[int, Mapping[str, int]]) -> str:
+    return _concatenate_stacks({}, process_perfs.values())
 
 
 def _get_container_name(pid: int, docker_client: DockerClient, should_determine_container_names: bool):
-    return docker_client.get_container_name(pid) if should_determine_container_names else ""
->>>>>>> 035b2482
+    return docker_client.get_container_name(pid) if should_determine_container_names else ""