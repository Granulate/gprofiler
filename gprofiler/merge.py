--- conflicted
+++ resolved
@@ -338,9 +338,6 @@
     return f"{enrich_data.application_prefix}{enrich_data.container_prefix}{stack} {count}"
 
 
-<<<<<<< HEAD
-DEFAULT_PROFILING_MODE = "cpu"
-=======
 def concatenate_from_external_file(
     collapsed_file_path: str,
     obtained_metadata: Metadata,
@@ -375,7 +372,9 @@
                 lines.append(line.rstrip())
 
     return start_time, end_time, "\n".join(lines)
->>>>>>> fb85fac5
+
+
+DEFAULT_PROFILING_MODE = "cpu"
 
 
 def concatenate_profiles(
