--- conflicted
+++ resolved
@@ -129,12 +129,9 @@
         end_time: datetime.datetime,
         profile: str,
         total_samples: int,
-<<<<<<< HEAD
+        profile_api_version: Optional[str],
         spawn_time: float,
         metrics: 'Metrics',
-=======
-        profile_api_version: Optional[str],
->>>>>>> b01abca9
     ) -> Dict:
         return self.post(
             "profiles",
