--- conflicted
+++ resolved
@@ -14,16 +14,10 @@
 import psutil
 from psutil import Process
 
-<<<<<<< HEAD
 from gprofiler.exceptions import StopEventSetException
 from gprofiler.merge import parse_one_collapsed
+from gprofiler.profiler_base import ProfilerBase
 from gprofiler.utils import (
-=======
-from .exceptions import StopEventSetException
-from .merge import parse_one_collapsed
-from .profiler_base import ProfilerBase
-from .utils import (
->>>>>>> 30130028
     TEMPORARY_STORAGE_PATH,
     is_same_ns,
     pgrep_exe,
