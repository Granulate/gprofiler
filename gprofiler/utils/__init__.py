#
# Copyright (C) 2022 Intel Corporation
#
# Licensed under the Apache License, Version 2.0 (the "License");
# you may not use this file except in compliance with the License.
# You may obtain a copy of the License at
#
#    http://www.apache.org/licenses/LICENSE-2.0
#
# Unless required by applicable law or agreed to in writing, software
# distributed under the License is distributed on an "AS IS" BASIS,
# WITHOUT WARRANTIES OR CONDITIONS OF ANY KIND, either express or implied.
# See the License for the specific language governing permissions and
# limitations under the License.
#
import ctypes
import datetime
import glob
import logging
import os
import random
import re
import shutil
import signal
import socket
import string
import subprocess
import sys
import time
from contextlib import contextmanager
from functools import lru_cache
from pathlib import Path
from subprocess import CompletedProcess, Popen, TimeoutExpired
from tempfile import TemporaryDirectory
from threading import Event
from typing import Any, Callable, Dict, Iterator, List, Optional, Tuple, Union, cast

import importlib_resources
import psutil
from granulate_utils.exceptions import CouldNotAcquireMutex
from granulate_utils.linux.mutex import try_acquire_mutex
from granulate_utils.linux.ns import run_in_ns
from granulate_utils.linux.process import is_kernel_thread, process_exe
from psutil import Process

from gprofiler.consts import CPU_PROFILING_MODE
from gprofiler.platform import is_linux, is_windows

if is_windows():
    import pythoncom
    import wmi

from gprofiler.exceptions import (
    CalledProcessError,
    CalledProcessTimeoutError,
    ProcessStoppedException,
    ProgramMissingException,
    StopEventSetException,
)
from gprofiler.log import get_logger_adapter

logger = get_logger_adapter(__name__)

GPROFILER_DIRECTORY_NAME = "gprofiler_tmp"
TEMPORARY_STORAGE_PATH = (
    f"/tmp/{GPROFILER_DIRECTORY_NAME}"
    if is_linux()
    else os.getenv("USERPROFILE", default=os.getcwd()) + f"\\AppData\\Local\\Temp\\{GPROFILER_DIRECTORY_NAME}"
)

gprofiler_mutex: Optional[socket.socket] = None


@lru_cache(maxsize=None)
def resource_path(relative_path: str = "") -> str:
    *relative_directory, basename = relative_path.split("/")
    package = ".".join(["gprofiler", "resources"] + relative_directory)
    try:
        with importlib_resources.path(package, basename) as path:
            return str(path)
    except ImportError as e:
        raise Exception(f"Resource {relative_path!r} not found!") from e


@lru_cache(maxsize=None)
def is_root() -> bool:
    if is_windows():
        return cast(int, ctypes.windll.shell32.IsUserAnAdmin()) == 1  # type: ignore
    else:
        return os.geteuid() == 0


libc: Optional[ctypes.CDLL] = None


def prctl(*argv: Any) -> int:
    global libc
    if libc is None:
        libc = ctypes.CDLL("libc.so.6", use_errno=True)
    return cast(int, libc.prctl(*argv))


PR_SET_PDEATHSIG = 1


def set_child_termination_on_parent_death() -> int:
    ret = prctl(PR_SET_PDEATHSIG, signal.SIGTERM)
    if ret != 0:
        errno = ctypes.get_errno()
        logger.warning(
            f"Failed to set parent-death signal on child process. errno: {errno}, strerror: {os.strerror(errno)}"
        )
    return ret


def wrap_callbacks(callbacks: List[Callable]) -> Callable:
    # Expects array of callback.
    # Returns one callback that call each one of them, and returns the retval of last callback
    def wrapper() -> Any:
        ret = None
        for cb in callbacks:
            ret = cb()

        return ret

    return wrapper


def start_process(
    cmd: Union[str, List[str]],
    via_staticx: bool = False,
    term_on_parent_death: bool = True,
    tmpdir: Optional[Path] = None,
    **kwargs: Any,
) -> Popen:
    if isinstance(cmd, str):
        cmd = [cmd]

    logger.debug("Running command", command=cmd)

    env = kwargs.pop("env", None)
    staticx_dir = get_staticx_dir()
    # are we running under staticx?
    if staticx_dir is not None:
        # if so, if "via_staticx" was requested, then run the binary with the staticx ld.so
        # because it's supposed to be run with it.
        if via_staticx:
            # staticx_dir (from STATICX_BUNDLE_DIR) is where staticx has extracted all of the
            # libraries it had collected earlier.
            # see https://github.com/JonathonReinhart/staticx#run-time-information
            cmd = [f"{staticx_dir}/.staticx.interp", "--library-path", staticx_dir] + cmd
        else:
            env = env if env is not None else os.environ.copy()
<<<<<<< HEAD
            env.update({"LD_LIBRARY_PATH": ""})
            if tmpdir is not None:
                tmpdir.mkdir(exist_ok=True)
                env.update({"TMPDIR": tmpdir})
=======
            # ensure `TMPDIR` env is propagated to the child processes (used by staticx)
            if "TMPDIR" not in env and "TMPDIR" in os.environ:
                env["TMPDIR"] = os.environ["TMPDIR"]
            # explicitly remove our directory from LD_LIBRARY_PATH
            env["LD_LIBRARY_PATH"] = ""
>>>>>>> c620532d

    if is_windows():
        cur_preexec_fn = None  # preexec_fn is not supported on Windows platforms. subprocess.py reports this.
    else:
        cur_preexec_fn = kwargs.pop("preexec_fn", os.setpgrp)
        if term_on_parent_death:
            cur_preexec_fn = wrap_callbacks([set_child_termination_on_parent_death, cur_preexec_fn])

    popen = Popen(
        cmd,
        stdout=kwargs.pop("stdout", subprocess.PIPE),
        stderr=kwargs.pop("stderr", subprocess.PIPE),
        stdin=subprocess.PIPE,
        preexec_fn=cur_preexec_fn,
        env=env,
        **kwargs,
    )
    return popen


def wait_event(timeout: float, stop_event: Event, condition: Callable[[], bool], interval: float = 0.1) -> None:
    end_time = time.monotonic() + timeout
    while True:
        if condition():
            break

        if stop_event.wait(interval):
            raise StopEventSetException()

        if time.monotonic() > end_time:
            raise TimeoutError()


def poll_process(process: Popen, timeout: float, stop_event: Event) -> None:
    try:
        wait_event(timeout, stop_event, lambda: process.poll() is not None)
    except StopEventSetException:
        process.kill()
        raise


def remove_files_by_prefix(prefix: str) -> None:
    for f in glob.glob(f"{prefix}*"):
        os.unlink(f)


def wait_for_file_by_prefix(prefix: str, timeout: float, stop_event: Event) -> Path:
    glob_pattern = f"{prefix}*"
    wait_event(timeout, stop_event, lambda: len(glob.glob(glob_pattern)) > 0)

    output_files = glob.glob(glob_pattern)
    # All the snapshot samples should be in one file
    if len(output_files) != 1:
        # this can happen if:
        # * the profiler generating those files is erroneous
        # * the profiler received many signals (and it generated files based on signals)
        # * errors in gProfiler led to previous output fails remain not removed
        # in any case, we remove all old files, and assume the last one (after sorting by timestamp)
        # is the one we want.
        logger.warning(
            f"One output file expected, but found {len(output_files)}."
            f" Removing all and using the last one. {output_files}"
        )
        # timestamp format guarantees alphabetical order == chronological order.
        output_files.sort()
        for f in output_files[:-1]:
            os.unlink(f)
        output_files = output_files[-1:]

    return Path(output_files[0])


def reap_process(process: Popen) -> Tuple[int, bytes, bytes]:
    """
    Safely reap a process. This function expects the process to be exited or exiting.
    It uses communicate() instead of wait() to avoid the possible deadlock in wait()
    (see https://docs.python.org/3/library/subprocess.html#subprocess.Popen.wait, and see
    ticket https://github.com/Granulate/gprofiler/issues/744).
    """
    stdout, stderr = process.communicate()
    returncode = process.poll()
    assert returncode is not None  # only None if child has not terminated
    return returncode, stdout, stderr


def _kill_and_reap_process(process: Popen, kill_signal: signal.Signals) -> Tuple[int, bytes, bytes]:
    process.send_signal(kill_signal)
    logger.debug(
        f"({process.args!r}) was killed by us with signal {kill_signal} due to timeout or stop request, reaping it"
    )
    return reap_process(process)


def run_process(
    cmd: Union[str, List[str]],
    *,
    stop_event: Event = None,
    suppress_log: bool = False,
    via_staticx: bool = False,
    check: bool = True,
    timeout: int = None,
    kill_signal: signal.Signals = signal.SIGTERM if is_windows() else signal.SIGKILL,
    stdin: bytes = None,
    **kwargs: Any,
) -> "CompletedProcess[bytes]":
    stdout: bytes
    stderr: bytes

    reraise_exc: Optional[BaseException] = None
    with start_process(cmd, via_staticx, **kwargs) as process:
        assert isinstance(process.args, str) or (
            isinstance(process.args, list) and all(isinstance(s, str) for s in process.args)
        ), process.args  # mypy

        try:
            if stdin is not None:
                assert process.stdin is not None
                process.stdin.write(stdin)
            if stop_event is None:
                assert timeout is None, f"expected no timeout, got {timeout!r}"
                # wait for stderr & stdout to be closed
                stdout, stderr = process.communicate()
            else:
                end_time = (time.monotonic() + timeout) if timeout is not None else None
                while True:
                    try:
                        stdout, stderr = process.communicate(timeout=1)
                        break
                    except TimeoutExpired:
                        if stop_event.is_set():
                            raise ProcessStoppedException from None
                        if end_time is not None and time.monotonic() > end_time:
                            assert timeout is not None
                            raise
        except TimeoutExpired:
            returncode, stdout, stderr = _kill_and_reap_process(process, kill_signal)
            assert timeout is not None
            reraise_exc = CalledProcessTimeoutError(
                timeout, returncode, cmd, stdout.decode("latin-1"), stderr.decode("latin-1")
            )
        except BaseException as e:  # noqa
            returncode, stdout, stderr = _kill_and_reap_process(process, kill_signal)
            reraise_exc = e
        retcode = process.poll()
        assert retcode is not None  # only None if child has not terminated

    result: CompletedProcess[bytes] = CompletedProcess(process.args, retcode, stdout, stderr)

    # decoding stdout/stderr as latin-1 which should never raise UnicodeDecodeError.
    extra: Dict[str, Any] = {"exit_code": result.returncode}
    if not suppress_log:
        if result.stdout:
            extra["stdout"] = result.stdout.decode("latin-1")
        if result.stderr:
            extra["stderr"] = result.stderr.decode("latin-1")
    logger.debug("Command exited", command=process.args, **extra)
    if reraise_exc is not None:
        raise reraise_exc
    elif check and retcode != 0:
        raise CalledProcessError(
            retcode, process.args, output=stdout.decode("latin-1"), stderr=stderr.decode("latin-1")
        )
    return result


if is_windows():

    def pgrep_exe(match: str) -> List[Process]:
        """psutil doesn't return all running python processes on Windows"""
        pythoncom.CoInitialize()
        w = wmi.WMI()
        return [
            Process(pid=p.ProcessId)
            for p in w.Win32_Process()
            if match in p.Name.lower() and p.ProcessId != os.getpid()
        ]

else:

    def pgrep_exe(match: str) -> List[Process]:
        pattern = re.compile(match)
        procs = []
        for process in psutil.process_iter():
            try:
                if not is_kernel_thread(process) and pattern.match(process_exe(process)):
                    procs.append(process)
            except psutil.NoSuchProcess:  # process might have died meanwhile
                continue
        return procs


def pgrep_maps(match: str) -> List[Process]:
    # this is much faster than iterating over processes' maps with psutil.
    # We use flag -E in grep to support systems where grep is not PCRE
    result = run_process(
        f"grep -lE '{match}' /proc/*/maps",
        stdout=subprocess.PIPE,
        stderr=subprocess.PIPE,
        shell=True,
        suppress_log=True,
        check=False,
    )
    # 0 - found
    # 1 - not found
    # 2 - error (which we might get for a missing /proc/pid/maps file of a process which just exited)
    # so this ensures grep wasn't killed by a signal
    assert result.returncode in (
        0,
        1,
        2,
    ), f"unexpected 'grep' exit code: {result.returncode}, stdout {result.stdout!r} stderr {result.stderr!r}"

    error_lines = []
    for line in result.stderr.splitlines():
        if not (
            line.startswith(b"grep: /proc/")
            and (line.endswith(b"/maps: No such file or directory") or line.endswith(b"/maps: No such process"))
        ):
            error_lines.append(line)
    if error_lines:
        logger.error(f"Unexpected 'grep' error output (first 10 lines): {error_lines[:10]}")

    processes: List[Process] = []
    for line in result.stdout.splitlines():
        assert line.startswith(b"/proc/") and line.endswith(b"/maps"), f"unexpected 'grep' line: {line!r}"
        pid = int(line[len(b"/proc/") : -len(b"/maps")])
        try:
            processes.append(Process(pid))
        except psutil.NoSuchProcess:
            continue  # process might have died meanwhile

    return processes


def get_iso8601_format_time_from_epoch_time(time: float) -> str:
    return get_iso8601_format_time(datetime.datetime.utcfromtimestamp(time))


def get_iso8601_format_time(time: datetime.datetime) -> str:
    return time.replace(microsecond=0).isoformat()


def remove_prefix(s: str, prefix: str) -> str:
    # like str.removeprefix of Python 3.9, but this also ensures the prefix exists.
    assert s.startswith(prefix), f"{s} doesn't start with {prefix}"
    return s[len(prefix) :]


def touch_path(path: str, mode: int) -> None:
    Path(path).touch()
    # chmod() afterwards (can't use 'mode' in touch(), because it's affected by umask)
    os.chmod(path, mode)


def remove_path(path: Union[str, Path], missing_ok: bool = False) -> None:
    # backporting missing_ok, available only from 3.8
    try:
        Path(path).unlink()
    except FileNotFoundError:
        if not missing_ok:
            raise


@contextmanager
def removed_path(path: str) -> Iterator[None]:
    try:
        yield
    finally:
        remove_path(path, missing_ok=True)


_INSTALLED_PROGRAMS_CACHE: List[str] = []


def assert_program_installed(program: str) -> None:
    if program in _INSTALLED_PROGRAMS_CACHE:
        return

    if shutil.which(program) is not None:
        _INSTALLED_PROGRAMS_CACHE.append(program)
    else:
        raise ProgramMissingException(program)


def grab_gprofiler_mutex() -> bool:
    """
    Implements a basic, system-wide mutex for gProfiler, to make sure we don't run 2 instances simultaneously.
    The mutex is implemented by a Unix domain socket bound to an address in the abstract namespace of the init
    network namespace. This provides automatic cleanup when the process goes down, and does not make any assumption
    on filesystem structure (as happens with file-based locks).
    In order to see who's holding the lock now, you can run "sudo netstat -xp | grep gprofiler".
    """
    GPROFILER_LOCK = "\x00gprofiler_lock"

    try:
        run_in_ns(["net"], lambda: try_acquire_mutex(GPROFILER_LOCK))
    except CouldNotAcquireMutex:
        print(
            "Could not acquire gProfiler's lock. Is it already running?"
            " Try 'sudo netstat -xp | grep gprofiler' to see which process holds the lock.",
            file=sys.stderr,
        )
        return False
    else:
        # success
        return True


def atomically_symlink(target: str, link_node: str) -> None:
    """
    Create a symlink file at 'link_node' pointing to 'target'.
    If a file already exists at 'link_node', it is replaced atomically.
    Would be obsoloted by https://bugs.python.org/issue36656, which covers this as well.
    """
    tmp_path = link_node + ".tmp"
    os.symlink(target, tmp_path)
    os.rename(tmp_path, link_node)


class TemporaryDirectoryWithMode(TemporaryDirectory):
    def __init__(self, *args: Any, mode: int = None, **kwargs: Any):
        super().__init__(*args, **kwargs)
        if mode is not None:
            os.chmod(self.name, mode)


def reset_umask() -> None:
    """
    Resets our umask back to a sane value.
    """
    os.umask(0o022)


def limit_frequency(
    limit: Optional[int],
    requested: int,
    msg_header: str,
    runtime_logger: logging.LoggerAdapter,
    profiling_mode: str,
) -> int:
    if profiling_mode != CPU_PROFILING_MODE:
        return requested

    if limit is not None and requested > limit:
        runtime_logger.warning(
            f"{msg_header}: Requested frequency ({requested}) is higher than the limit {limit}, "
            f"limiting the frequency to the limit ({limit})"
        )
        return limit

    return requested


def random_prefix() -> str:
    return "".join(random.choice(string.ascii_letters) for _ in range(16))


PERF_EVENT_MLOCK_KB = "/proc/sys/kernel/perf_event_mlock_kb"


def read_perf_event_mlock_kb() -> int:
    return int(Path(PERF_EVENT_MLOCK_KB).read_text())


def write_perf_event_mlock_kb(value: int) -> None:
    Path(PERF_EVENT_MLOCK_KB).write_text(str(value))


def is_pyinstaller() -> bool:
    """
    Are we running in PyInstaller?
    """
    # https://pyinstaller.readthedocs.io/en/stable/runtime-information.html#run-time-information
    return getattr(sys, "frozen", False) and hasattr(sys, "_MEIPASS")


def get_staticx_dir() -> Optional[str]:
    return os.getenv("STATICX_BUNDLE_DIR")


def add_permission_dir(path: str, permission_for_file: int, permission_for_dir: int) -> None:
    os.chmod(path, os.stat(path).st_mode | permission_for_dir)
    for subpath in os.listdir(path):
        absolute_subpath = os.path.join(path, subpath)
        if os.path.isdir(absolute_subpath):
            add_permission_dir(absolute_subpath, permission_for_file, permission_for_dir)
        else:
            os.chmod(absolute_subpath, os.stat(absolute_subpath).st_mode | permission_for_file)


def merge_dicts(source: Dict[str, Any], dest: Dict[str, Any]) -> Dict[str, Any]:
    for key, value in source.items():
        # in case value is a dict itself
        if isinstance(value, dict):
            node = dest.setdefault(key, {})
            merge_dicts(value, node)
        else:
            dest[key] = value
    return dest


def is_profiler_disabled(profile_mode: str) -> bool:
    return profile_mode in ("none", "disabled")<|MERGE_RESOLUTION|>--- conflicted
+++ resolved
@@ -151,18 +151,15 @@
             cmd = [f"{staticx_dir}/.staticx.interp", "--library-path", staticx_dir] + cmd
         else:
             env = env if env is not None else os.environ.copy()
-<<<<<<< HEAD
-            env.update({"LD_LIBRARY_PATH": ""})
             if tmpdir is not None:
                 tmpdir.mkdir(exist_ok=True)
-                env.update({"TMPDIR": tmpdir})
-=======
-            # ensure `TMPDIR` env is propagated to the child processes (used by staticx)
-            if "TMPDIR" not in env and "TMPDIR" in os.environ:
+                env["TMPDIR"] = tmpdir.as_posix()
+            elif "TMPDIR" not in env and "TMPDIR" in os.environ:
+                # ensure `TMPDIR` env is propagated to the child processes (used by staticx)
                 env["TMPDIR"] = os.environ["TMPDIR"]
+
             # explicitly remove our directory from LD_LIBRARY_PATH
             env["LD_LIBRARY_PATH"] = ""
->>>>>>> c620532d
 
     if is_windows():
         cur_preexec_fn = None  # preexec_fn is not supported on Windows platforms. subprocess.py reports this.
