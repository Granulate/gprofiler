--- conflicted
+++ resolved
@@ -282,7 +282,6 @@
 
 
 def pgrep_exe(match: str) -> List[Process]:
-<<<<<<< HEAD
     if is_windows():
         pythoncom.CoInitialize()
         w = wmi.WMI()
@@ -295,28 +294,13 @@
         pattern = re.compile(match)
         procs = []
         for process in psutil.process_iter():
-            # Added to prevent AttributeError on processes that have pid == 0
-            if process.pid == 0:
-                continue
-            # End edit
             try:
-                if pattern.match(process_exe(process)):
+                # kernel threads should be child of process with pid 2
+                if process.pid != 2 and process.ppid() != 2 and pattern.match(process_exe(process)):
                     procs.append(process)
             except psutil.NoSuchProcess:  # process might have died meanwhile
                 continue
         return procs
-=======
-    pattern = re.compile(match)
-    procs = []
-    for process in psutil.process_iter():
-        try:
-            # kernel threads should be child of process with pid 2
-            if process.pid != 2 and process.ppid() != 2 and pattern.match(process_exe(process)):
-                procs.append(process)
-        except psutil.NoSuchProcess:  # process might have died meanwhile
-            continue
-    return procs
->>>>>>> ff18ff21
 
 
 def pgrep_maps(match: str) -> List[Process]:
