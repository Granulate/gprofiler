# these need to be defined before any FROM - otherwise, the ARGs expand to empty strings.

# pyspy & rbspy, using the same builder for both pyspy and rbspy since they share build dependencies - rust:latest 1.52.1
ARG RUST_BUILDER_VERSION=@sha256:9c106c1222abe1450f45774273f36246ebf257623ed51280dbc458632d14c9fc
# pyperf - ubuntu 20.04
ARG PYPERF_BUILDER_UBUNTU=@sha256:cf31af331f38d1d7158470e095b132acd126a7180a54f263d386da88eb681d93
# perf - ubuntu:16.04
ARG PERF_BUILDER_UBUNTU=@sha256:d7bb0589725587f2f67d0340edb81fd1fcba6c5f38166639cf2a252c939aa30c
# phpspy - ubuntu:20.04
ARG PHPSPY_BUILDER_UBUNTU=@sha256:cf31af331f38d1d7158470e095b132acd126a7180a54f263d386da88eb681d93
# async-profiler glibc build, requires CentOS 6, so the built DSO can be loaded into machines running with old glibc - centos:6
ARG AP_BUILDER_CENTOS=@sha256:dec8f471302de43f4cfcf82f56d99a5227b5ea1aa6d02fa56344986e1f4610e7
# async-profiler musl build - alpine 3.14.2
ARG AP_BUILDER_ALPINE=@sha256:69704ef328d05a9f806b6b8502915e6a0a4faa4d72018dc42343f511490daf8a
# burn - golang:1.16.3
ARG BURN_BUILDER_GOLANG=@sha256:f7d3519759ba6988a2b73b5874b17c5958ac7d0aa48a8b1d84d66ef25fa345f1
# gprofiler - ubuntu 20.04
ARG GPROFILER_BUILDER_UBUNTU=@sha256:cf31af331f38d1d7158470e095b132acd126a7180a54f263d386da88eb681d93

# pyspy & rbspy builder base
FROM rust${RUST_BUILDER_VERSION} AS pyspy-rbspy-builder-common

COPY scripts/prepare_machine-unknown-linux-musl.sh .
RUN ./prepare_machine-unknown-linux-musl.sh

# pyspy
FROM pyspy-rbspy-builder-common AS pyspy-builder
COPY scripts/pyspy_build.sh .
RUN ./pyspy_build.sh
RUN mv /py-spy/target/$(uname -m)-unknown-linux-musl/release/py-spy /py-spy/py-spy

# rbspy
FROM pyspy-rbspy-builder-common AS rbspy-builder
COPY scripts/rbspy_build.sh .
RUN ./rbspy_build.sh
RUN mv /rbspy/target/$(uname -m)-unknown-linux-musl/release/rbspy /rbspy/rbspy

# perf
FROM ubuntu${PERF_BUILDER_UBUNTU} AS perf-builder

COPY scripts/perf_env.sh .
RUN ./perf_env.sh

COPY scripts/libunwind_build.sh .
RUN ./libunwind_build.sh

COPY scripts/perf_build.sh .
RUN ./perf_build.sh

# pyperf (bcc)
FROM ubuntu${PYPERF_BUILDER_UBUNTU} AS bcc-builder-base

RUN apt-get update && apt-get install -y git && if [ $(uname -m) = "aarch64" ]; then exit 0; fi; DEBIAN_FRONTEND=noninteractive apt-get install -y \
  curl build-essential iperf llvm-9-dev libclang-9-dev cmake python3 flex bison libelf-dev libz-dev liblzma-dev

# bcc helpers
FROM bcc-builder-base AS bcc-helpers

RUN apt install -y clang-10

COPY --from=perf-builder /bpftool /bpftool

COPY scripts/bcc_helpers_build.sh .
RUN ./bcc_helpers_build.sh

FROM bcc-builder-base AS bcc-builder

COPY ./scripts/libunwind_build.sh .
RUN if [ $(uname -m) = "aarch64" ]; then exit 0; fi; ./libunwind_build.sh

WORKDIR /bcc

COPY ./scripts/pyperf_build.sh .
RUN ./pyperf_build.sh

# phpspy
FROM ubuntu${PHPSPY_BUILDER_UBUNTU} AS phpspy-builder
RUN if [ $(uname -m) = "aarch64" ]; then exit 0; fi; apt update && apt install -y git wget make gcc
COPY scripts/phpspy_build.sh .
RUN ./phpspy_build.sh

# async-profiler glibc
FROM centos${AP_BUILDER_CENTOS} AS async-profiler-builder-glibc
COPY scripts/async_profiler_env_glibc.sh .
RUN ./async_profiler_env_glibc.sh
COPY scripts/async_profiler_build_shared.sh .
COPY scripts/async_profiler_build_glibc.sh .
RUN ./async_profiler_build_shared.sh /async_profiler_build_glibc.sh

# async-profiler musl
FROM alpine${AP_BUILDER_ALPINE} AS async-profiler-builder-musl
COPY scripts/async_profiler_env_musl.sh .
RUN ./async_profiler_env_musl.sh
COPY scripts/async_profiler_build_shared.sh .
COPY scripts/async_profiler_build_musl.sh .
RUN ./async_profiler_build_shared.sh /async_profiler_build_musl.sh

# burn
FROM golang${BURN_BUILDER_GOLANG} AS burn-builder

COPY scripts/burn_build.sh .
RUN ./burn_build.sh


# the gProfiler image itself, at last.
FROM ubuntu${GPROFILER_BUILDER_UBUNTU}

WORKDIR /app

<<<<<<< HEAD
RUN apt-get update && apt-get install --no-install-recommends -y python3-pip git
=======
# kmod - for modprobe kheaders if it's available
RUN apt-get update && apt-get install --no-install-recommends -y curl python3-pip kmod
>>>>>>> 8821d200

# Aarch64 has no .whl file for psutil - so it's trying to build from source.
RUN if [ $(uname -m) = "aarch64" ]; then apt-get install -y build-essential python3.8-dev; fi

COPY --from=bcc-builder /bcc/root/share/bcc/examples/cpp/PyPerf gprofiler/resources/python/pyperf/
# copy licenses and notice file.
COPY --from=bcc-builder /bcc/bcc/LICENSE.txt gprofiler/resources/python/pyperf/
COPY --from=bcc-builder /bcc/bcc/licenses gprofiler/resources/python/pyperf/licenses
COPY --from=bcc-builder /bcc/bcc/NOTICE gprofiler/resources/python/pyperf/
COPY --from=bcc-helpers /bpf_get_fs_offset/get_fs_offset gprofiler/resources/python/pyperf/
COPY --from=bcc-helpers /bpf_get_stack_offset/get_stack_offset gprofiler/resources/python/pyperf/

COPY --from=pyspy-builder /py-spy/py-spy gprofiler/resources/python/py-spy

COPY --from=perf-builder /perf gprofiler/resources/perf

COPY --from=phpspy-builder /phpspy/phpspy gprofiler/resources/php/phpspy
COPY --from=phpspy-builder /binutils/binutils-2.25/bin/bin/objdump gprofiler/resources/php/objdump
COPY --from=phpspy-builder /binutils/binutils-2.25/bin/bin/strings gprofiler/resources/php/strings

COPY --from=async-profiler-builder-glibc /async-profiler/build/jattach gprofiler/resources/java/jattach
COPY --from=async-profiler-builder-glibc /async-profiler/build/async-profiler-version gprofiler/resources/java/async-profiler-version
COPY --from=async-profiler-builder-glibc /async-profiler/build/libasyncProfiler.so gprofiler/resources/java/glibc/libasyncProfiler.so
COPY --from=async-profiler-builder-musl /async-profiler/build/libasyncProfiler.so gprofiler/resources/java/musl/libasyncProfiler.so
COPY --from=async-profiler-builder-glibc /async-profiler/build/fdtransfer gprofiler/resources/java/fdtransfer

COPY --from=rbspy-builder /rbspy/rbspy gprofiler/resources/ruby/rbspy

COPY --from=burn-builder /go/burn/burn gprofiler/resources/burn

RUN pip3 install --upgrade pip

# done separately from the 'pip3 install -e' below; so we don't reinstall all dependencies on each
# code change.
COPY requirements.txt ./
COPY granulate-utils/setup.py granulate-utils/requirements.txt granulate-utils/README.md granulate-utils/
COPY granulate-utils/granulate_utils granulate-utils/granulate_utils
RUN pip3 install --no-cache-dir -r requirements.txt

COPY LICENSE.md MANIFEST.in README.md setup.py  ./
COPY gprofiler gprofiler
RUN pip3 install --no-cache-dir -e .

# lets gProfiler know it is running in a container
ENV GPROFILER_IN_CONTAINER=1

ENTRYPOINT [ "python3", "-m", "gprofiler" ]<|MERGE_RESOLUTION|>--- conflicted
+++ resolved
@@ -107,12 +107,7 @@
 
 WORKDIR /app
 
-<<<<<<< HEAD
-RUN apt-get update && apt-get install --no-install-recommends -y python3-pip git
-=======
-# kmod - for modprobe kheaders if it's available
-RUN apt-get update && apt-get install --no-install-recommends -y curl python3-pip kmod
->>>>>>> 8821d200
+RUN apt-get update && apt-get install --no-install-recommends -y python3-pip
 
 # Aarch64 has no .whl file for psutil - so it's trying to build from source.
 RUN if [ $(uname -m) = "aarch64" ]; then apt-get install -y build-essential python3.8-dev; fi
