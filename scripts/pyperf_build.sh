--- conflicted
+++ resolved
@@ -5,19 +5,7 @@
 #
 set -euo pipefail
 
-<<<<<<< HEAD
 git clone --depth 1 -b aarch64 https://github.com/Granulate/bcc.git && cd bcc && git reset --hard e7f0b07f73221aedbbf0d63a745c51acdc7f4b13
-=======
-git clone --depth 1 -b v1.2.3 https://github.com/Granulate/bcc.git && cd bcc && git reset --hard 257430e792575b131441c776ea44e9e80bad6396
-
-# (after clone, because we copy the licenses)
-# TODO support aarch64
-if [ "$(uname -m)" != "x86_64" ]; then
-    mkdir -p /bcc/root/share/bcc/examples/cpp/
-    touch /bcc/root/share/bcc/examples/cpp/PyPerf
-    exit 0
-fi
->>>>>>> be2c8ab6
 
 mkdir build
 cd build
