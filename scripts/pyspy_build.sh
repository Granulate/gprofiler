#!/usr/bin/env sh
#
# Copyright (c) Granulate. All rights reserved.
# Licensed under the AGPL3 License. See LICENSE.md in the project root for license information.
#
<<<<<<< HEAD
set -eu

git clone --depth 1 -b v0.3.12g1 https://github.com/Granulate/py-spy.git && git -C py-spy reset --hard b45bd56ee865835ed2738ed5c994a94590d30703
=======
set -exuo pipefail

git clone --depth 1 -b "$(cat pyspy_tag.txt)" https://github.com/Granulate/py-spy.git && git -C py-spy reset --hard "$(cat pyspy_commit.txt)"
>>>>>>> 78ab2af4
cd py-spy
cargo build --release --target="$(uname -m)"-unknown-linux-musl<|MERGE_RESOLUTION|>--- conflicted
+++ resolved
@@ -3,14 +3,8 @@
 # Copyright (c) Granulate. All rights reserved.
 # Licensed under the AGPL3 License. See LICENSE.md in the project root for license information.
 #
-<<<<<<< HEAD
-set -eu
-
-git clone --depth 1 -b v0.3.12g1 https://github.com/Granulate/py-spy.git && git -C py-spy reset --hard b45bd56ee865835ed2738ed5c994a94590d30703
-=======
 set -exuo pipefail
 
 git clone --depth 1 -b "$(cat pyspy_tag.txt)" https://github.com/Granulate/py-spy.git && git -C py-spy reset --hard "$(cat pyspy_commit.txt)"
->>>>>>> 78ab2af4
 cd py-spy
 cargo build --release --target="$(uname -m)"-unknown-linux-musl