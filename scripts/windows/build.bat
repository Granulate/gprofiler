@ECHO OFF
SETLOCAL ENABLEDELAYEDEXPANSION
MKDIR app dep 2>NUL

WHERE /Q python
IF ERRORLEVEL 1 (
    ECHO python 3.8.10 and above is required to proceed. Exiting...
    EXIT /B -1
)

WHERE /Q git
IF ERRORLEVEL 1 (
    ECHO git is required to proceed. Exiting...
    EXIT /B -1
)

REM Get Python version
FOR /f "tokens=1-2" %%i in ('python --version') do (
    set PYTHON_VERSION=%%j
    IF /i "!PYTHON_VERSION:~0,1!" == "3" (
        ECHO Python version is valid
    ) ELSE (
        ECHO Found python version: !PYTHON_VERSION!
        ECHO python 3.8.10 and above is required to proceed. Exiting...
        EXIT /B -1
    )
)
@echo Installed python version: %PYTHON_VERSION%

WHERE /Q pip
IF ERRORLEVEL 1 (
    ECHO pip wasn't found. Attempting to install...
    curl -sfLo .\dep\get-pip.py https://bootstrap.pypa.io/get-pip.py
    python  .\dep\get-pip.py
    WHERE /Q pip
    IF ERRORLEVEL 1 (
        ECHO Unable to install pip. See errors above. Error: %ERRORLEVEL% Exiting...
        EXIT /B 1
    )
    ECHO Successfully installed pip
)
python -m pip install --upgrade pip
ECHO pip is installed.

ECHO Building dotnet-trace...
CALL .\scripts\windows\build-dotnet-trace.bat

IF EXIST .\py-spy\py-spy.exe (
    ECHO Found py-spy.exe
) ELSE (
    ECHO Building py-spy executable...
    CALL .\scripts\windows\build-pyspy.bat
    IF ERRORLEVEL 1 (
        ECHO Building py-spy failed. See Errors above.
        EXIT /B 1
    )
)

IF EXIST .\burn\burn.exe (
    ECHO Found burn.exe
) ELSE (
    ECHO Building burn executable...
    CALL .\scripts\windows\burn_build.bat
    IF ERRORLEVEL 1 (
        ECHO Building burn failed. See Errors above.
        EXIT /B 1
    )
)

git submodule update --init --recursive

CD app

MKDIR granulate-utils 2> NUL
COPY ..\requirements.txt requirements.txt
FOR %%i in ("..\granulate-utils\setup.py" "..\granulate-utils\requirements.txt" "..\granulate-utils\README.md") do COPY "%%i" granulate-utils
ECHO D | XCOPY ..\granulate-utils\granulate_utils .\granulate-utils\granulate_utils /E
ECHO D | XCOPY ..\granulate-utils\glogger .\granulate-utils\glogger /E
python -m pip install --no-cache-dir -r requirements.txt

COPY ..\exe-requirements.txt exe-requirements.txt
python -m pip install --no-cache-dir -r exe-requirements.txt
MKDIR gprofiler\resources\python
COPY ..\py-spy\py-spy.exe gprofiler\resources\python
COPY ..\burn\burn.exe gprofiler\resources

ECHO D | XCOPY ..\gprofiler .\gprofiler /E
FOR %%i in ("..\pyi_build.py" "..\pyinstaller.spec") do COPY "%%i" .
<<<<<<< HEAD
python -m PyInstaller pyinstaller.spec 
CD ..
=======
python -m PyInstaller pyinstaller.spec
IF ERRORLEVEL 1 (
    ECHO Build failed.
    EXIT /B 1
)

EXIT /B 0
>>>>>>> 6fa8f9c0
<|MERGE_RESOLUTION|>--- conflicted
+++ resolved
@@ -86,15 +86,10 @@
 
 ECHO D | XCOPY ..\gprofiler .\gprofiler /E
 FOR %%i in ("..\pyi_build.py" "..\pyinstaller.spec") do COPY "%%i" .
-<<<<<<< HEAD
-python -m PyInstaller pyinstaller.spec 
-CD ..
-=======
 python -m PyInstaller pyinstaller.spec
 IF ERRORLEVEL 1 (
     ECHO Build failed.
     EXIT /B 1
 )
 
-EXIT /B 0
->>>>>>> 6fa8f9c0
+EXIT /B 0